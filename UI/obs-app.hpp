/******************************************************************************
    Copyright (C) 2023 by Lain Bailey <lain@obsproject.com>

    This program is free software: you can redistribute it and/or modify
    it under the terms of the GNU General Public License as published by
    the Free Software Foundation, either version 2 of the License, or
    (at your option) any later version.

    This program is distributed in the hope that it will be useful,
    but WITHOUT ANY WARRANTY; without even the implied warranty of
    MERCHANTABILITY or FITNESS FOR A PARTICULAR PURPOSE.  See the
    GNU General Public License for more details.

    You should have received a copy of the GNU General Public License
    along with this program.  If not, see <http://www.gnu.org/licenses/>.
******************************************************************************/

#pragma once

#include <QApplication>
#include <QTranslator>
#include <QPointer>
<<<<<<< HEAD
#ifndef _WIN32
#include <QSocketNotifier>
=======
#include <QFileSystemWatcher>

#ifndef _WIN32
#include <QSocketNotifier>
#else
#include <QSessionManager>
>>>>>>> 144599fb
#endif
#include <obs.hpp>
#include <util/lexer.h>
#include <util/profiler.h>
#include <util/util.hpp>
#include <util/platform.h>
#include <obs-frontend-api.h>
#include <functional>
#include <string>
#include <memory>
#include <vector>
#include <deque>

#include "window-main.hpp"
#include "obs-app-theming.hpp"

std::string CurrentTimeString();
std::string CurrentDateTimeString();
std::string GenerateTimeDateFilename(const char *extension,
				     bool noSpace = false);
std::string GenerateSpecifiedFilename(const char *extension, bool noSpace,
				      const char *format);
std::string GetFormatString(const char *format, const char *prefix,
			    const char *suffix);
std::string GetFormatExt(const char *container);
std::string GetOutputFilename(const char *path, const char *container,
			      bool noSpace, bool overwrite, const char *format);
QObject *CreateShortcutFilter();

struct BaseLexer {
	lexer lex;

public:
	inline BaseLexer() { lexer_init(&lex); }
	inline ~BaseLexer() { lexer_free(&lex); }
	operator lexer *() { return &lex; }
};

class OBSTranslator : public QTranslator {
	Q_OBJECT

public:
	virtual bool isEmpty() const override { return false; }

	virtual QString translate(const char *context, const char *sourceText,
				  const char *disambiguation,
				  int n) const override;
};

typedef std::function<void()> VoidFunc;

struct UpdateBranch {
	QString name;
	QString display_name;
	QString description;
	bool is_enabled;
	bool is_visible;
};

class OBSApp : public QApplication {
	Q_OBJECT

private:
	std::string locale;

	ConfigFile globalConfig;
	TextLookup textLookup;
	QPointer<OBSMainWindow> mainWindow;
	profiler_name_store_t *profilerNameStore = nullptr;
	std::vector<UpdateBranch> updateBranches;
	bool branches_loaded = false;

	bool libobs_initialized = false;

	os_inhibit_t *sleepInhibitor = nullptr;
	int sleepInhibitRefs = 0;

	bool enableHotkeysInFocus = true;
	bool enableHotkeysOutOfFocus = true;

	std::deque<obs_frontend_translate_ui_cb> translatorHooks;

	bool UpdatePre22MultiviewLayout(const char *layout);

	bool InitGlobalConfig();
	bool InitGlobalConfigDefaults();
	bool InitLocale();
	bool InitTheme();

	inline void ResetHotkeyState(bool inFocus);

	QPalette defaultPalette;
	OBSTheme *currentTheme = nullptr;
	QHash<QString, OBSTheme> themes;
	QPointer<QFileSystemWatcher> themeWatcher;

	void FindThemes();

	bool notify(QObject *receiver, QEvent *e) override;

#ifndef _WIN32
	static int sigintFd[2];
	QSocketNotifier *snInt = nullptr;
<<<<<<< HEAD
#endif

=======
#else
private slots:
	void commitData(QSessionManager &manager);
#endif

private slots:
	void themeFileChanged(const QString &);

>>>>>>> 144599fb
public:
	OBSApp(int &argc, char **argv, profiler_name_store_t *store);
	~OBSApp();

	void AppInit();
	bool OBSInit();

	void UpdateHotkeyFocusSetting(bool reset = true);
	void DisableHotkeys();

	inline bool HotkeysEnabledInFocus() const
	{
		return enableHotkeysInFocus;
	}

	inline QMainWindow *GetMainWindow() const { return mainWindow.data(); }

	inline config_t *GlobalConfig() const { return globalConfig; }

	inline const char *GetLocale() const { return locale.c_str(); }

	OBSTheme *GetTheme() const { return currentTheme; }
	QList<OBSTheme> GetThemes() const { return themes.values(); }
	OBSTheme *GetTheme(const QString &name);
	bool SetTheme(const QString &name);
	bool IsThemeDark() const
	{
		return currentTheme ? currentTheme->isDark : false;
	}

	void SetBranchData(const std::string &data);
	std::vector<UpdateBranch> GetBranches();

	inline lookup_t *GetTextLookup() const { return textLookup; }

	inline const char *GetString(const char *lookupVal) const
	{
		return textLookup.GetString(lookupVal);
	}

	bool TranslateString(const char *lookupVal, const char **out) const;

	profiler_name_store_t *GetProfilerNameStore() const
	{
		return profilerNameStore;
	}

	const char *GetLastLog() const;
	const char *GetCurrentLog() const;

	const char *GetLastCrashLog() const;

	std::string GetVersionString(bool platform = true) const;
	bool IsPortableMode();
	bool IsUpdaterDisabled();
	bool IsMissingFilesCheckDisabled();

	const char *InputAudioSource() const;
	const char *OutputAudioSource() const;

	const char *GetRenderModule() const;

	inline void IncrementSleepInhibition()
	{
		if (!sleepInhibitor)
			return;
		if (sleepInhibitRefs++ == 0)
			os_inhibit_sleep_set_active(sleepInhibitor, true);
	}

	inline void DecrementSleepInhibition()
	{
		if (!sleepInhibitor)
			return;
		if (sleepInhibitRefs == 0)
			return;
		if (--sleepInhibitRefs == 0)
			os_inhibit_sleep_set_active(sleepInhibitor, false);
	}

	inline void PushUITranslation(obs_frontend_translate_ui_cb cb)
	{
		translatorHooks.emplace_front(cb);
	}

	inline void PopUITranslation() { translatorHooks.pop_front(); }
#ifndef _WIN32
	static void SigIntSignalHandler(int);
#endif

public slots:
	void Exec(VoidFunc func);
	void ProcessSigInt();

signals:
	void StyleChanged();
};

int GetConfigPath(char *path, size_t size, const char *name);
char *GetConfigPathPtr(const char *name);

int GetProgramDataPath(char *path, size_t size, const char *name);
char *GetProgramDataPathPtr(const char *name);

inline OBSApp *App()
{
	return static_cast<OBSApp *>(qApp);
}

inline config_t *GetGlobalConfig()
{
	return App()->GlobalConfig();
}

std::vector<std::pair<std::string, std::string>> GetLocaleNames();
inline const char *Str(const char *lookup)
{
	return App()->GetString(lookup);
}
inline QString QTStr(const char *lookupVal)
{
	return QString::fromUtf8(Str(lookupVal));
}

bool GetFileSafeName(const char *name, std::string &file);
bool GetClosestUnusedFileName(std::string &path, const char *extension);
bool GetUnusedSceneCollectionFile(std::string &name, std::string &file);

bool WindowPositionValid(QRect rect);

static inline int GetProfilePath(char *path, size_t size, const char *file)
{
	OBSMainWindow *window =
		reinterpret_cast<OBSMainWindow *>(App()->GetMainWindow());
	return window->GetProfilePath(path, size, file);
}

extern bool portable_mode;
extern bool steam;
extern bool safe_mode;
extern bool disable_3p_plugins;

extern bool opt_start_streaming;
extern bool opt_start_recording;
extern bool opt_start_replaybuffer;
extern bool opt_start_virtualcam;
extern bool opt_minimize_tray;
extern bool opt_studio_mode;
extern bool opt_allow_opengl;
extern bool opt_always_on_top;
extern std::string opt_starting_scene;
extern bool restart;
<<<<<<< HEAD
=======
extern bool restart_safe;
>>>>>>> 144599fb

#ifdef _WIN32
extern "C" void install_dll_blocklist_hook(void);
extern "C" void log_blocked_dlls(void);
#endif<|MERGE_RESOLUTION|>--- conflicted
+++ resolved
@@ -20,17 +20,12 @@
 #include <QApplication>
 #include <QTranslator>
 #include <QPointer>
-<<<<<<< HEAD
-#ifndef _WIN32
-#include <QSocketNotifier>
-=======
 #include <QFileSystemWatcher>
 
 #ifndef _WIN32
 #include <QSocketNotifier>
 #else
 #include <QSessionManager>
->>>>>>> 144599fb
 #endif
 #include <obs.hpp>
 #include <util/lexer.h>
@@ -134,10 +129,6 @@
 #ifndef _WIN32
 	static int sigintFd[2];
 	QSocketNotifier *snInt = nullptr;
-<<<<<<< HEAD
-#endif
-
-=======
 #else
 private slots:
 	void commitData(QSessionManager &manager);
@@ -146,7 +137,6 @@
 private slots:
 	void themeFileChanged(const QString &);
 
->>>>>>> 144599fb
 public:
 	OBSApp(int &argc, char **argv, profiler_name_store_t *store);
 	~OBSApp();
@@ -299,10 +289,7 @@
 extern bool opt_always_on_top;
 extern std::string opt_starting_scene;
 extern bool restart;
-<<<<<<< HEAD
-=======
 extern bool restart_safe;
->>>>>>> 144599fb
 
 #ifdef _WIN32
 extern "C" void install_dll_blocklist_hook(void);
