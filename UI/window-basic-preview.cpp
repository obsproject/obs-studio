#include <QGuiApplication>
#include <QMouseEvent>

#include <cmath>
#include <string>
#include <graphics/vec4.h>
#include <graphics/matrix4.h>
#include <util/dstr.hpp>
#include "window-basic-preview.hpp"
#include "window-basic-main.hpp"
#include "obs-app.hpp"
#include "platform.hpp"
#include "display-helpers.hpp"

#define HANDLE_RADIUS 4.0f
#define HANDLE_SEL_RADIUS (HANDLE_RADIUS * 1.5f)
#define HELPER_ROT_BREAKPOINT 45.0f

/* TODO: make C++ math classes and clean up code here later */

OBSBasicPreview::OBSBasicPreview(QWidget *parent, Qt::WindowFlags flags)
	: OBSQTDisplay(parent, flags)
{
	ResetScrollingOffset();
	setMouseTracking(true);
}

OBSBasicPreview::~OBSBasicPreview()
{
	obs_enter_graphics();

	if (overflow)
		gs_texture_destroy(overflow);
	if (rectFill)
		gs_vertexbuffer_destroy(rectFill);
	if (circleFill)
		gs_vertexbuffer_destroy(circleFill);

	obs_leave_graphics();
}

vec2 OBSBasicPreview::GetMouseEventPos(QMouseEvent *event)
{
	OBSBasic *main = reinterpret_cast<OBSBasic *>(App()->GetMainWindow());
	float pixelRatio = main->GetDevicePixelRatio();
	float scale = pixelRatio / main->previewScale;
	QPoint qtPos = event->pos();
	vec2 pos;
	vec2_set(&pos, (qtPos.x() - main->previewX / pixelRatio) * scale,
		 (qtPos.y() - main->previewY / pixelRatio) * scale);

	return pos;
}

static void RotatePos(vec2 *pos, float rot)
{
	float cosR = cos(rot);
	float sinR = sin(rot);

	vec2 newPos;

	newPos.x = cosR * pos->x - sinR * pos->y;
	newPos.y = sinR * pos->x + cosR * pos->y;

	vec2_copy(pos, &newPos);
}

struct SceneFindData {
	const vec2 &pos;
	OBSSceneItem item;
	bool selectBelow;

	obs_sceneitem_t *group = nullptr;

	SceneFindData(const SceneFindData &) = delete;
	SceneFindData(SceneFindData &&) = delete;
	SceneFindData &operator=(const SceneFindData &) = delete;
	SceneFindData &operator=(SceneFindData &&) = delete;

	inline SceneFindData(const vec2 &pos_, bool selectBelow_)
		: pos(pos_),
		  selectBelow(selectBelow_)
	{
	}
};

struct SceneFindBoxData {
	const vec2 &startPos;
	const vec2 &pos;
	std::vector<obs_sceneitem_t *> sceneItems;

	SceneFindBoxData(const SceneFindData &) = delete;
	SceneFindBoxData(SceneFindData &&) = delete;
	SceneFindBoxData &operator=(const SceneFindData &) = delete;
	SceneFindBoxData &operator=(SceneFindData &&) = delete;

	inline SceneFindBoxData(const vec2 &startPos_, const vec2 &pos_)
		: startPos(startPos_),
		  pos(pos_)
	{
	}
};

static bool SceneItemHasVideo(obs_sceneitem_t *item)
{
	obs_source_t *source = obs_sceneitem_get_source(item);
	uint32_t flags = obs_source_get_output_flags(source);
	return (flags & OBS_SOURCE_VIDEO) != 0;
}

static bool CloseFloat(float a, float b, float epsilon = 0.01)
{
	using std::abs;
	return abs(a - b) <= epsilon;
}

static bool FindItemAtPos(obs_scene_t * /* scene */, obs_sceneitem_t *item,
			  void *param)
{
	SceneFindData *data = reinterpret_cast<SceneFindData *>(param);
	matrix4 transform;
	matrix4 invTransform;
	vec3 transformedPos;
	vec3 pos3;
	vec3 pos3_;

	if (!SceneItemHasVideo(item))
		return true;
	if (obs_sceneitem_locked(item))
		return true;

	vec3_set(&pos3, data->pos.x, data->pos.y, 0.0f);

	obs_sceneitem_get_box_transform(item, &transform);

	matrix4_inv(&invTransform, &transform);
	vec3_transform(&transformedPos, &pos3, &invTransform);
	vec3_transform(&pos3_, &transformedPos, &transform);

	if (CloseFloat(pos3.x, pos3_.x) && CloseFloat(pos3.y, pos3_.y) &&
	    transformedPos.x >= 0.0f && transformedPos.x <= 1.0f &&
	    transformedPos.y >= 0.0f && transformedPos.y <= 1.0f) {
		if (data->selectBelow && obs_sceneitem_selected(item)) {
			if (data->item)
				return false;
			else
				data->selectBelow = false;
		}

		data->item = item;
	}

	return true;
}

static vec3 GetTransformedPos(float x, float y, const matrix4 &mat)
{
	vec3 result;
	vec3_set(&result, x, y, 0.0f);
	vec3_transform(&result, &result, &mat);
	return result;
}

static inline vec2 GetOBSScreenSize()
{
	obs_video_info ovi;
	vec2 size;
	vec2_zero(&size);

	if (obs_get_video_info(&ovi)) {
		size.x = float(ovi.base_width);
		size.y = float(ovi.base_height);
	}

	return size;
}

vec3 OBSBasicPreview::GetSnapOffset(const vec3 &tl, const vec3 &br)
{
	OBSBasic *main = reinterpret_cast<OBSBasic *>(App()->GetMainWindow());
	vec2 screenSize = GetOBSScreenSize();
	vec3 clampOffset;

	vec3_zero(&clampOffset);

	const bool snap = config_get_bool(GetGlobalConfig(), "BasicWindow",
					  "SnappingEnabled");
	if (snap == false)
		return clampOffset;

	const bool screenSnap = config_get_bool(
		GetGlobalConfig(), "BasicWindow", "ScreenSnapping");
	const bool centerSnap = config_get_bool(
		GetGlobalConfig(), "BasicWindow", "CenterSnapping");

	const float clampDist = config_get_double(GetGlobalConfig(),
						  "BasicWindow",
						  "SnapDistance") /
				main->previewScale;
	const float centerX = br.x - (br.x - tl.x) / 2.0f;
	const float centerY = br.y - (br.y - tl.y) / 2.0f;

	// Left screen edge.
	if (screenSnap && fabsf(tl.x) < clampDist)
		clampOffset.x = -tl.x;
	// Right screen edge.
	if (screenSnap && fabsf(clampOffset.x) < EPSILON &&
	    fabsf(screenSize.x - br.x) < clampDist)
		clampOffset.x = screenSize.x - br.x;
	// Horizontal center.
	if (centerSnap && fabsf(screenSize.x - (br.x - tl.x)) > clampDist &&
	    fabsf(screenSize.x / 2.0f - centerX) < clampDist)
		clampOffset.x = screenSize.x / 2.0f - centerX;

	// Top screen edge.
	if (screenSnap && fabsf(tl.y) < clampDist)
		clampOffset.y = -tl.y;
	// Bottom screen edge.
	if (screenSnap && fabsf(clampOffset.y) < EPSILON &&
	    fabsf(screenSize.y - br.y) < clampDist)
		clampOffset.y = screenSize.y - br.y;
	// Vertical center.
	if (centerSnap && fabsf(screenSize.y - (br.y - tl.y)) > clampDist &&
	    fabsf(screenSize.y / 2.0f - centerY) < clampDist)
		clampOffset.y = screenSize.y / 2.0f - centerY;

	return clampOffset;
}

OBSSceneItem OBSBasicPreview::GetItemAtPos(const vec2 &pos, bool selectBelow)
{
	OBSBasic *main = reinterpret_cast<OBSBasic *>(App()->GetMainWindow());

	OBSScene scene = main->GetCurrentScene();
	if (!scene)
		return OBSSceneItem();

	SceneFindData data(pos, selectBelow);
	obs_scene_enum_items(scene, FindItemAtPos, &data);
	return data.item;
}

static bool CheckItemSelected(obs_scene_t * /* scene */, obs_sceneitem_t *item,
			      void *param)
{
	SceneFindData *data = reinterpret_cast<SceneFindData *>(param);
	matrix4 transform;
	vec3 transformedPos;
	vec3 pos3;

	if (!SceneItemHasVideo(item))
		return true;
	if (obs_sceneitem_is_group(item)) {
		data->group = item;
		obs_sceneitem_group_enum_items(item, CheckItemSelected, param);
		data->group = nullptr;

		if (data->item) {
			return false;
		}
	}

	vec3_set(&pos3, data->pos.x, data->pos.y, 0.0f);

	obs_sceneitem_get_box_transform(item, &transform);

	if (data->group) {
		matrix4 parent_transform;
		obs_sceneitem_get_draw_transform(data->group,
						 &parent_transform);
		matrix4_mul(&transform, &transform, &parent_transform);
	}

	matrix4_inv(&transform, &transform);
	vec3_transform(&transformedPos, &pos3, &transform);

	if (transformedPos.x >= 0.0f && transformedPos.x <= 1.0f &&
	    transformedPos.y >= 0.0f && transformedPos.y <= 1.0f) {
		if (obs_sceneitem_selected(item)) {
			data->item = item;
			return false;
		}
	}

	return true;
}

bool OBSBasicPreview::SelectedAtPos(const vec2 &pos)
{
	OBSBasic *main = reinterpret_cast<OBSBasic *>(App()->GetMainWindow());

	OBSScene scene = main->GetCurrentScene();
	if (!scene)
		return false;

	SceneFindData data(pos, false);
	obs_scene_enum_items(scene, CheckItemSelected, &data);
	return !!data.item;
}

struct HandleFindData {
	const vec2 &pos;
	const float radius;
	matrix4 parent_xform;

	OBSSceneItem item;
	ItemHandle handle = ItemHandle::None;
	float angle = 0.0f;
	vec2 rotatePoint;
	vec2 offsetPoint;

	float angleOffset = 0.0f;

	HandleFindData(const HandleFindData &) = delete;
	HandleFindData(HandleFindData &&) = delete;
	HandleFindData &operator=(const HandleFindData &) = delete;
	HandleFindData &operator=(HandleFindData &&) = delete;

	inline HandleFindData(const vec2 &pos_, float scale)
		: pos(pos_),
		  radius(HANDLE_SEL_RADIUS / scale)
	{
		matrix4_identity(&parent_xform);
	}

	inline HandleFindData(const HandleFindData &hfd,
			      obs_sceneitem_t *parent)
		: pos(hfd.pos),
		  radius(hfd.radius),
		  item(hfd.item),
		  handle(hfd.handle),
		  angle(hfd.angle),
		  rotatePoint(hfd.rotatePoint),
		  offsetPoint(hfd.offsetPoint)
	{
		obs_sceneitem_get_draw_transform(parent, &parent_xform);
	}
};

static bool FindHandleAtPos(obs_scene_t * /* scene */, obs_sceneitem_t *item,
			    void *param)
{
	HandleFindData &data = *reinterpret_cast<HandleFindData *>(param);

	if (!obs_sceneitem_selected(item)) {
		if (obs_sceneitem_is_group(item)) {
			HandleFindData newData(data, item);
			newData.angleOffset = obs_sceneitem_get_rot(item);

			obs_sceneitem_group_enum_items(item, FindHandleAtPos,
						       &newData);

			data.item = newData.item;
			data.handle = newData.handle;
			data.angle = newData.angle;
			data.rotatePoint = newData.rotatePoint;
			data.offsetPoint = newData.offsetPoint;
		}

		return true;
	}

	matrix4 transform;
	vec3 pos3;
	float closestHandle = data.radius;

	vec3_set(&pos3, data.pos.x, data.pos.y, 0.0f);

	obs_sceneitem_get_box_transform(item, &transform);

	auto TestHandle = [&](float x, float y, ItemHandle handle) {
		vec3 handlePos = GetTransformedPos(x, y, transform);
		vec3_transform(&handlePos, &handlePos, &data.parent_xform);

		float dist = vec3_dist(&handlePos, &pos3);
		if (dist < data.radius) {
			if (dist < closestHandle) {
				closestHandle = dist;
				data.handle = handle;
				data.item = item;
			}
		}
	};

	TestHandle(0.0f, 0.0f, ItemHandle::TopLeft);
	TestHandle(0.5f, 0.0f, ItemHandle::TopCenter);
	TestHandle(1.0f, 0.0f, ItemHandle::TopRight);
	TestHandle(0.0f, 0.5f, ItemHandle::CenterLeft);
	TestHandle(1.0f, 0.5f, ItemHandle::CenterRight);
	TestHandle(0.0f, 1.0f, ItemHandle::BottomLeft);
	TestHandle(0.5f, 1.0f, ItemHandle::BottomCenter);
	TestHandle(1.0f, 1.0f, ItemHandle::BottomRight);

	vec2 scale;
	obs_sceneitem_get_scale(item, &scale);
	obs_bounds_type boundsType = obs_sceneitem_get_bounds_type(item);
	vec2 rotHandleOffset;
	vec2_set(&rotHandleOffset, 0.0f,
		 HANDLE_RADIUS * data.radius * 1.5 - data.radius);
	bool invertx = scale.x < 0.0f && boundsType == OBS_BOUNDS_NONE;
	float angle = atan2(invertx ? transform.x.y * -1.0f : transform.x.y,
			    invertx ? transform.x.x * -1.0f : transform.x.x);
	RotatePos(&rotHandleOffset, angle);
	RotatePos(&rotHandleOffset, RAD(data.angleOffset));

<<<<<<< HEAD
	vec2 scale;
	obs_sceneitem_get_scale(item, &scale);
	bool invert = scale.y < 0.0f;
	vec3 handlePos =
		GetTransformedPos(0.5f, invert ? 1.0f : 0.0f, transform);
=======
	bool inverty = scale.y < 0.0f && boundsType == OBS_BOUNDS_NONE;
	vec3 handlePos =
		GetTransformedPos(0.5f, inverty ? 1.0f : 0.0f, transform);
>>>>>>> 144599fb
	vec3_transform(&handlePos, &handlePos, &data.parent_xform);
	handlePos.x -= rotHandleOffset.x;

	if (scale.x < 0.0f)
		handlePos.y += rotHandleOffset.y;
	else
		handlePos.y -= rotHandleOffset.y;

	float dist = vec3_dist(&handlePos, &pos3);
	if (dist < data.radius) {
		if (dist < closestHandle) {
			closestHandle = dist;
			data.item = item;
			data.angle = obs_sceneitem_get_rot(item);
			data.handle = ItemHandle::Rot;

			vec2_set(&data.rotatePoint,
				 transform.t.x + transform.x.x / 2 +
					 transform.y.x / 2,
				 transform.t.y + transform.x.y / 2 +
					 transform.y.y / 2);

			obs_sceneitem_get_pos(item, &data.offsetPoint);
			data.offsetPoint.x -= data.rotatePoint.x;
			data.offsetPoint.y -= data.rotatePoint.y;

			RotatePos(&data.offsetPoint,
				  -RAD(obs_sceneitem_get_rot(item)));
		}
	}

	return true;
}

static vec2 GetItemSize(obs_sceneitem_t *item)
{
	obs_bounds_type boundsType = obs_sceneitem_get_bounds_type(item);
	vec2 size;

	if (boundsType != OBS_BOUNDS_NONE) {
		obs_sceneitem_get_bounds(item, &size);
	} else {
		obs_source_t *source = obs_sceneitem_get_source(item);
		obs_sceneitem_crop crop;
		vec2 scale;

		obs_sceneitem_get_scale(item, &scale);
		obs_sceneitem_get_crop(item, &crop);
		size.x = float(obs_source_get_width(source) - crop.left -
			       crop.right) *
			 scale.x;
		size.y = float(obs_source_get_height(source) - crop.top -
			       crop.bottom) *
			 scale.y;
	}

	return size;
}

void OBSBasicPreview::GetStretchHandleData(const vec2 &pos, bool ignoreGroup)
{
	OBSBasic *main = reinterpret_cast<OBSBasic *>(App()->GetMainWindow());

	OBSScene scene = main->GetCurrentScene();
	if (!scene)
		return;

	float scale = main->previewScale / main->GetDevicePixelRatio();
	vec2 scaled_pos = pos;
	vec2_divf(&scaled_pos, &scaled_pos, scale);
	HandleFindData data(scaled_pos, scale);
	obs_scene_enum_items(scene, FindHandleAtPos, &data);

	stretchItem = std::move(data.item);
	stretchHandle = data.handle;

	rotateAngle = data.angle;
	rotatePoint = data.rotatePoint;
	offsetPoint = data.offsetPoint;

	if (stretchHandle != ItemHandle::None) {
		matrix4 boxTransform;
		vec3 itemUL;
		float itemRot;

		stretchItemSize = GetItemSize(stretchItem);

		obs_sceneitem_get_box_transform(stretchItem, &boxTransform);
		itemRot = obs_sceneitem_get_rot(stretchItem);
		vec3_from_vec4(&itemUL, &boxTransform.t);

		/* build the item space conversion matrices */
		matrix4_identity(&itemToScreen);
		matrix4_rotate_aa4f(&itemToScreen, &itemToScreen, 0.0f, 0.0f,
				    1.0f, RAD(itemRot));
		matrix4_translate3f(&itemToScreen, &itemToScreen, itemUL.x,
				    itemUL.y, 0.0f);

		matrix4_identity(&screenToItem);
		matrix4_translate3f(&screenToItem, &screenToItem, -itemUL.x,
				    -itemUL.y, 0.0f);
		matrix4_rotate_aa4f(&screenToItem, &screenToItem, 0.0f, 0.0f,
				    1.0f, RAD(-itemRot));

		obs_sceneitem_get_crop(stretchItem, &startCrop);
		obs_sceneitem_get_pos(stretchItem, &startItemPos);

		obs_source_t *source = obs_sceneitem_get_source(stretchItem);
		cropSize.x = float(obs_source_get_width(source) -
				   startCrop.left - startCrop.right);
		cropSize.y = float(obs_source_get_height(source) -
				   startCrop.top - startCrop.bottom);

		stretchGroup = obs_sceneitem_get_group(scene, stretchItem);
		if (stretchGroup && !ignoreGroup) {
			obs_sceneitem_get_draw_transform(stretchGroup,
							 &invGroupTransform);
			matrix4_inv(&invGroupTransform, &invGroupTransform);
			obs_sceneitem_defer_group_resize_begin(stretchGroup);
		} else {
			stretchGroup = nullptr;
		}
	}
}

void OBSBasicPreview::keyPressEvent(QKeyEvent *event)
{
	if (!IsFixedScaling() || event->isAutoRepeat()) {
		OBSQTDisplay::keyPressEvent(event);
		return;
	}

	switch (event->key()) {
	case Qt::Key_Space:
		setCursor(Qt::OpenHandCursor);
		scrollMode = true;
		break;
	}

	OBSQTDisplay::keyPressEvent(event);
}

void OBSBasicPreview::keyReleaseEvent(QKeyEvent *event)
{
	if (event->isAutoRepeat()) {
		OBSQTDisplay::keyReleaseEvent(event);
		return;
	}

	switch (event->key()) {
	case Qt::Key_Space:
		scrollMode = false;
		setCursor(Qt::ArrowCursor);
		break;
	}

	OBSQTDisplay::keyReleaseEvent(event);
}

void OBSBasicPreview::wheelEvent(QWheelEvent *event)
{
	if (scrollMode && IsFixedScaling()) {
		const int delta = event->angleDelta().y();
		if (delta != 0) {
			if (delta > 0)
				SetScalingLevel(scalingLevel + 1);
			else
				SetScalingLevel(scalingLevel - 1);
			emit DisplayResized();
		}
	}

	OBSQTDisplay::wheelEvent(event);
}

void OBSBasicPreview::mousePressEvent(QMouseEvent *event)
{
	QPointF pos = event->position();

	if (scrollMode && IsFixedScaling() &&
	    event->button() == Qt::LeftButton) {
		setCursor(Qt::ClosedHandCursor);
		scrollingFrom.x = pos.x();
		scrollingFrom.y = pos.y();
		return;
	}

	if (event->button() == Qt::RightButton) {
		scrollMode = false;
		setCursor(Qt::ArrowCursor);
	}

	if (locked) {
		OBSQTDisplay::mousePressEvent(event);
		return;
	}

	OBSBasic *main = reinterpret_cast<OBSBasic *>(App()->GetMainWindow());
	float pixelRatio = main->GetDevicePixelRatio();
	float x = pos.x() - main->previewX / pixelRatio;
	float y = pos.y() - main->previewY / pixelRatio;
	Qt::KeyboardModifiers modifiers = QGuiApplication::keyboardModifiers();
	bool altDown = (modifiers & Qt::AltModifier);
	bool shiftDown = (modifiers & Qt::ShiftModifier);
	bool ctrlDown = (modifiers & Qt::ControlModifier);

	OBSQTDisplay::mousePressEvent(event);

	if (event->button() != Qt::LeftButton &&
	    event->button() != Qt::RightButton)
		return;

	if (event->button() == Qt::LeftButton)
		mouseDown = true;

	{
		std::lock_guard<std::mutex> lock(selectMutex);
		selectedItems.clear();
	}

	if (altDown)
		cropping = true;

	if (altDown || shiftDown || ctrlDown) {
		vec2 s;
		SceneFindBoxData data(s, s);

		obs_scene_enum_items(main->GetCurrentScene(), FindSelected,
				     &data);

		std::lock_guard<std::mutex> lock(selectMutex);
		selectedItems = data.sceneItems;
	}

	vec2_set(&startPos, x, y);
	GetStretchHandleData(startPos, false);

	vec2_divf(&startPos, &startPos, main->previewScale / pixelRatio);
	startPos.x = std::round(startPos.x);
	startPos.y = std::round(startPos.y);

	mouseOverItems = SelectedAtPos(startPos);
	vec2_zero(&lastMoveOffset);

	mousePos = startPos;
	wrapper =
		obs_scene_save_transform_states(main->GetCurrentScene(), true);
	changed = false;
}

void OBSBasicPreview::UpdateCursor(uint32_t &flags)
{
	if (!stretchItem || obs_sceneitem_locked(stretchItem)) {
		unsetCursor();
		return;
	}

	if (!flags && (cursor().shape() != Qt::OpenHandCursor || !scrollMode))
		unsetCursor();
	if ((cursor().shape() != Qt::ArrowCursor) || flags == 0)
		return;

	if (flags & ITEM_ROT) {
		setCursor(Qt::OpenHandCursor);
		return;
	}

	float rotation = obs_sceneitem_get_rot(stretchItem);
	vec2 scale;
	obs_sceneitem_get_scale(stretchItem, &scale);

	if (rotation < 0.0f)
		rotation = 360.0f + rotation;

	int octant = int(std::round(rotation / 45.0f));
	bool isCorner = (flags & (flags - 1)) != 0;

	if ((scale.x < 0.0f) && isCorner)
		flags ^= ITEM_LEFT | ITEM_RIGHT;
	if ((scale.y < 0.0f) && isCorner)
		flags ^= ITEM_TOP | ITEM_BOTTOM;

	if (octant % 4 >= 2) {
		if (isCorner) {
			flags ^= ITEM_TOP | ITEM_BOTTOM;
		} else {
			flags = (flags >> 2) | (flags << 2);
		}
	}

	if (octant % 2 == 1) {
		if (isCorner) {
			flags &= (flags % 3 == 0) ? ~ITEM_TOP & ~ITEM_BOTTOM
						  : ~ITEM_LEFT & ~ITEM_RIGHT;
		} else {
			flags = (flags % 4 == 0)
					? flags | flags >> ((flags / 2) - 1)
					: flags | ((flags >> 2) | (flags << 2));
		}
	}

	if ((flags & ITEM_LEFT && flags & ITEM_TOP) ||
	    (flags & ITEM_RIGHT && flags & ITEM_BOTTOM))
		setCursor(Qt::SizeFDiagCursor);
	else if ((flags & ITEM_LEFT && flags & ITEM_BOTTOM) ||
		 (flags & ITEM_RIGHT && flags & ITEM_TOP))
		setCursor(Qt::SizeBDiagCursor);
	else if (flags & ITEM_LEFT || flags & ITEM_RIGHT)
		setCursor(Qt::SizeHorCursor);
	else if (flags & ITEM_TOP || flags & ITEM_BOTTOM)
		setCursor(Qt::SizeVerCursor);
}

static bool select_one(obs_scene_t * /* scene */, obs_sceneitem_t *item,
		       void *param)
{
	obs_sceneitem_t *selectedItem =
		reinterpret_cast<obs_sceneitem_t *>(param);
	if (obs_sceneitem_is_group(item))
		obs_sceneitem_group_enum_items(item, select_one, param);

	obs_sceneitem_select(item, (selectedItem == item));

	return true;
}

void OBSBasicPreview::DoSelect(const vec2 &pos)
{
	OBSBasic *main = reinterpret_cast<OBSBasic *>(App()->GetMainWindow());

	OBSScene scene = main->GetCurrentScene();
	OBSSceneItem item = GetItemAtPos(pos, true);

	obs_scene_enum_items(scene, select_one, (obs_sceneitem_t *)item);
}

void OBSBasicPreview::DoCtrlSelect(const vec2 &pos)
{
	OBSSceneItem item = GetItemAtPos(pos, false);
	if (!item)
		return;

	bool selected = obs_sceneitem_selected(item);
	obs_sceneitem_select(item, !selected);
}

void OBSBasicPreview::ProcessClick(const vec2 &pos)
{
	Qt::KeyboardModifiers modifiers = QGuiApplication::keyboardModifiers();

	if (modifiers & Qt::ControlModifier)
		DoCtrlSelect(pos);
	else
		DoSelect(pos);
}

void OBSBasicPreview::mouseReleaseEvent(QMouseEvent *event)
{
	if (scrollMode)
		setCursor(Qt::OpenHandCursor);

	if (locked) {
		OBSQTDisplay::mouseReleaseEvent(event);
		return;
	}

	if (mouseDown) {
		vec2 pos = GetMouseEventPos(event);

		if (!mouseMoved)
			ProcessClick(pos);

		if (selectionBox) {
			Qt::KeyboardModifiers modifiers =
				QGuiApplication::keyboardModifiers();

			bool altDown = modifiers & Qt::AltModifier;
			bool shiftDown = modifiers & Qt::ShiftModifier;
			bool ctrlDown = modifiers & Qt::ControlModifier;

			std::lock_guard<std::mutex> lock(selectMutex);
			if (altDown || ctrlDown || shiftDown) {
				for (size_t i = 0; i < selectedItems.size();
				     i++) {
					obs_sceneitem_select(selectedItems[i],
							     true);
				}
			}

			for (size_t i = 0; i < hoveredPreviewItems.size();
			     i++) {
				bool select = true;
				obs_sceneitem_t *item = hoveredPreviewItems[i];

				if (altDown) {
					select = false;
				} else if (ctrlDown) {
					select = !obs_sceneitem_selected(item);
				}

				obs_sceneitem_select(hoveredPreviewItems[i],
						     select);
			}
		}

		if (stretchGroup) {
			obs_sceneitem_defer_group_resize_end(stretchGroup);
		}

		stretchItem = nullptr;
		stretchGroup = nullptr;
		mouseDown = false;
		mouseMoved = false;
		cropping = false;
		selectionBox = false;
		unsetCursor();

		OBSSceneItem item = GetItemAtPos(pos, true);

		std::lock_guard<std::mutex> lock(selectMutex);
		hoveredPreviewItems.clear();
		hoveredPreviewItems.push_back(item);
		selectedItems.clear();
	}
	OBSBasic *main = reinterpret_cast<OBSBasic *>(App()->GetMainWindow());
	OBSDataAutoRelease rwrapper =
		obs_scene_save_transform_states(main->GetCurrentScene(), true);

	auto undo_redo = [](const std::string &data) {
		OBSDataAutoRelease dat =
			obs_data_create_from_json(data.c_str());
		OBSSourceAutoRelease source = obs_get_source_by_uuid(
			obs_data_get_string(dat, "scene_uuid"));
		reinterpret_cast<OBSBasic *>(App()->GetMainWindow())
			->SetCurrentScene(source.Get(), true);

		obs_scene_load_transform_states(data.c_str());
	};

	if (wrapper && rwrapper) {
		std::string undo_data(obs_data_get_json(wrapper));
		std::string redo_data(obs_data_get_json(rwrapper));
		if (changed && undo_data.compare(redo_data) != 0)
			main->undo_s.add_action(
				QTStr("Undo.Transform")
					.arg(obs_source_get_name(
						main->GetCurrentSceneSource())),
				undo_redo, undo_redo, undo_data, redo_data);
	}

	wrapper = nullptr;
}

struct SelectedItemBounds {
	bool first = true;
	vec3 tl, br;
};

static bool AddItemBounds(obs_scene_t * /* scene */, obs_sceneitem_t *item,
			  void *param)
{
	SelectedItemBounds *data =
		reinterpret_cast<SelectedItemBounds *>(param);
	vec3 t[4];

	auto add_bounds = [data, &t]() {
		for (const vec3 &v : t) {
			if (data->first) {
				vec3_copy(&data->tl, &v);
				vec3_copy(&data->br, &v);
				data->first = false;
			} else {
				vec3_min(&data->tl, &data->tl, &v);
				vec3_max(&data->br, &data->br, &v);
			}
		}
	};

	if (obs_sceneitem_is_group(item)) {
		SelectedItemBounds sib;
		obs_sceneitem_group_enum_items(item, AddItemBounds, &sib);

		if (!sib.first) {
			matrix4 xform;
			obs_sceneitem_get_draw_transform(item, &xform);

			vec3_set(&t[0], sib.tl.x, sib.tl.y, 0.0f);
			vec3_set(&t[1], sib.tl.x, sib.br.y, 0.0f);
			vec3_set(&t[2], sib.br.x, sib.tl.y, 0.0f);
			vec3_set(&t[3], sib.br.x, sib.br.y, 0.0f);
			vec3_transform(&t[0], &t[0], &xform);
			vec3_transform(&t[1], &t[1], &xform);
			vec3_transform(&t[2], &t[2], &xform);
			vec3_transform(&t[3], &t[3], &xform);
			add_bounds();
		}
	}
	if (!obs_sceneitem_selected(item))
		return true;

	matrix4 boxTransform;
	obs_sceneitem_get_box_transform(item, &boxTransform);

	t[0] = GetTransformedPos(0.0f, 0.0f, boxTransform);
	t[1] = GetTransformedPos(1.0f, 0.0f, boxTransform);
	t[2] = GetTransformedPos(0.0f, 1.0f, boxTransform);
	t[3] = GetTransformedPos(1.0f, 1.0f, boxTransform);
	add_bounds();

	return true;
}

struct OffsetData {
	float clampDist;
	vec3 tl, br, offset;
};

static bool GetSourceSnapOffset(obs_scene_t * /* scene */,
				obs_sceneitem_t *item, void *param)
{
	OffsetData *data = reinterpret_cast<OffsetData *>(param);

	if (obs_sceneitem_selected(item))
		return true;

	matrix4 boxTransform;
	obs_sceneitem_get_box_transform(item, &boxTransform);

	vec3 t[4] = {GetTransformedPos(0.0f, 0.0f, boxTransform),
		     GetTransformedPos(1.0f, 0.0f, boxTransform),
		     GetTransformedPos(0.0f, 1.0f, boxTransform),
		     GetTransformedPos(1.0f, 1.0f, boxTransform)};

	bool first = true;
	vec3 tl, br;
	vec3_zero(&tl);
	vec3_zero(&br);
	for (const vec3 &v : t) {
		if (first) {
			vec3_copy(&tl, &v);
			vec3_copy(&br, &v);
			first = false;
		} else {
			vec3_min(&tl, &tl, &v);
			vec3_max(&br, &br, &v);
		}
	}

	// Snap to other source edges
#define EDGE_SNAP(l, r, x, y)                                               \
	do {                                                                \
		double dist = fabsf(l.x - data->r.x);                       \
		if (dist < data->clampDist &&                               \
		    fabsf(data->offset.x) < EPSILON && data->tl.y < br.y && \
		    data->br.y > tl.y &&                                    \
		    (fabsf(data->offset.x) > dist ||                        \
		     data->offset.x < EPSILON))                             \
			data->offset.x = l.x - data->r.x;                   \
	} while (false)

	EDGE_SNAP(tl, br, x, y);
	EDGE_SNAP(tl, br, y, x);
	EDGE_SNAP(br, tl, x, y);
	EDGE_SNAP(br, tl, y, x);
#undef EDGE_SNAP

	return true;
}

void OBSBasicPreview::SnapItemMovement(vec2 &offset)
{
	OBSBasic *main = reinterpret_cast<OBSBasic *>(App()->GetMainWindow());
	OBSScene scene = main->GetCurrentScene();

	SelectedItemBounds data;
	obs_scene_enum_items(scene, AddItemBounds, &data);

	data.tl.x += offset.x;
	data.tl.y += offset.y;
	data.br.x += offset.x;
	data.br.y += offset.y;

	vec3 snapOffset = GetSnapOffset(data.tl, data.br);

	const bool snap = config_get_bool(GetGlobalConfig(), "BasicWindow",
					  "SnappingEnabled");
	const bool sourcesSnap = config_get_bool(
		GetGlobalConfig(), "BasicWindow", "SourceSnapping");
	if (snap == false)
		return;
	if (sourcesSnap == false) {
		offset.x += snapOffset.x;
		offset.y += snapOffset.y;
		return;
	}

	const float clampDist = config_get_double(GetGlobalConfig(),
						  "BasicWindow",
						  "SnapDistance") /
				main->previewScale;

	OffsetData offsetData;
	offsetData.clampDist = clampDist;
	offsetData.tl = data.tl;
	offsetData.br = data.br;
	vec3_copy(&offsetData.offset, &snapOffset);

	obs_scene_enum_items(scene, GetSourceSnapOffset, &offsetData);

	if (fabsf(offsetData.offset.x) > EPSILON ||
	    fabsf(offsetData.offset.y) > EPSILON) {
		offset.x += offsetData.offset.x;
		offset.y += offsetData.offset.y;
	} else {
		offset.x += snapOffset.x;
		offset.y += snapOffset.y;
	}
}

static bool move_items(obs_scene_t * /* scene */, obs_sceneitem_t *item,
		       void *param)
{
	if (obs_sceneitem_locked(item))
		return true;

	bool selected = obs_sceneitem_selected(item);
	vec2 *offset = reinterpret_cast<vec2 *>(param);

	if (obs_sceneitem_is_group(item) && !selected) {
		matrix4 transform;
		vec3 new_offset;
		vec3_set(&new_offset, offset->x, offset->y, 0.0f);

		obs_sceneitem_get_draw_transform(item, &transform);
		vec4_set(&transform.t, 0.0f, 0.0f, 0.0f, 1.0f);
		matrix4_inv(&transform, &transform);
		vec3_transform(&new_offset, &new_offset, &transform);
		obs_sceneitem_group_enum_items(item, move_items, &new_offset);
	}

	if (selected) {
		vec2 pos;
		obs_sceneitem_get_pos(item, &pos);
		vec2_add(&pos, &pos, offset);
		obs_sceneitem_set_pos(item, &pos);
	}

	return true;
}

void OBSBasicPreview::MoveItems(const vec2 &pos)
{
	Qt::KeyboardModifiers modifiers = QGuiApplication::keyboardModifiers();
	OBSBasic *main = reinterpret_cast<OBSBasic *>(App()->GetMainWindow());
	OBSScene scene = main->GetCurrentScene();

	vec2 offset, moveOffset;
	vec2_sub(&offset, &pos, &startPos);
	vec2_sub(&moveOffset, &offset, &lastMoveOffset);

	if (!(modifiers & Qt::ControlModifier))
		SnapItemMovement(moveOffset);

	vec2_add(&lastMoveOffset, &lastMoveOffset, &moveOffset);

	obs_scene_enum_items(scene, move_items, &moveOffset);
}

static bool CounterClockwise(float x1, float x2, float x3, float y1, float y2,
			     float y3)
{
	return (y3 - y1) * (x2 - x1) > (y2 - y1) * (x3 - x1);
}

static bool IntersectLine(float x1, float x2, float x3, float x4, float y1,
			  float y2, float y3, float y4)
{
	bool a = CounterClockwise(x1, x2, x3, y1, y2, y3);
	bool b = CounterClockwise(x1, x2, x4, y1, y2, y4);
	bool c = CounterClockwise(x3, x4, x1, y3, y4, y1);
	bool d = CounterClockwise(x3, x4, x2, y3, y4, y2);

	return (a != b) && (c != d);
}

static bool IntersectBox(matrix4 transform, float x1, float x2, float y1,
			 float y2)
{
	float x3, x4, y3, y4;

	x3 = transform.t.x;
	y3 = transform.t.y;
	x4 = x3 + transform.x.x;
	y4 = y3 + transform.x.y;

	if (IntersectLine(x1, x1, x3, x4, y1, y2, y3, y4) ||
	    IntersectLine(x1, x2, x3, x4, y1, y1, y3, y4) ||
	    IntersectLine(x2, x2, x3, x4, y1, y2, y3, y4) ||
	    IntersectLine(x1, x2, x3, x4, y2, y2, y3, y4))
		return true;

	x4 = x3 + transform.y.x;
	y4 = y3 + transform.y.y;

	if (IntersectLine(x1, x1, x3, x4, y1, y2, y3, y4) ||
	    IntersectLine(x1, x2, x3, x4, y1, y1, y3, y4) ||
	    IntersectLine(x2, x2, x3, x4, y1, y2, y3, y4) ||
	    IntersectLine(x1, x2, x3, x4, y2, y2, y3, y4))
		return true;

	x3 = transform.t.x + transform.x.x;
	y3 = transform.t.y + transform.x.y;
	x4 = x3 + transform.y.x;
	y4 = y3 + transform.y.y;

	if (IntersectLine(x1, x1, x3, x4, y1, y2, y3, y4) ||
	    IntersectLine(x1, x2, x3, x4, y1, y1, y3, y4) ||
	    IntersectLine(x2, x2, x3, x4, y1, y2, y3, y4) ||
	    IntersectLine(x1, x2, x3, x4, y2, y2, y3, y4))
		return true;

	x3 = transform.t.x + transform.y.x;
	y3 = transform.t.y + transform.y.y;
	x4 = x3 + transform.x.x;
	y4 = y3 + transform.x.y;

	if (IntersectLine(x1, x1, x3, x4, y1, y2, y3, y4) ||
	    IntersectLine(x1, x2, x3, x4, y1, y1, y3, y4) ||
	    IntersectLine(x2, x2, x3, x4, y1, y2, y3, y4) ||
	    IntersectLine(x1, x2, x3, x4, y2, y2, y3, y4))
		return true;

	return false;
}
#undef PI

bool OBSBasicPreview::FindSelected(obs_scene_t *, obs_sceneitem_t *item,
				   void *param)
{
	SceneFindBoxData *data = reinterpret_cast<SceneFindBoxData *>(param);

	if (obs_sceneitem_selected(item))
		data->sceneItems.push_back(item);

	return true;
}

static bool FindItemsInBox(obs_scene_t * /* scene */, obs_sceneitem_t *item,
			   void *param)
{
	SceneFindBoxData *data = reinterpret_cast<SceneFindBoxData *>(param);
	matrix4 transform;
	matrix4 invTransform;
	vec3 transformedPos;
	vec3 pos3;
	vec3 pos3_;

	vec2 pos_min, pos_max;
	vec2_min(&pos_min, &data->startPos, &data->pos);
	vec2_max(&pos_max, &data->startPos, &data->pos);

	const float x1 = pos_min.x;
	const float x2 = pos_max.x;
	const float y1 = pos_min.y;
	const float y2 = pos_max.y;

	if (!SceneItemHasVideo(item))
		return true;
	if (obs_sceneitem_locked(item))
		return true;
	if (!obs_sceneitem_visible(item))
		return true;

	vec3_set(&pos3, data->pos.x, data->pos.y, 0.0f);

	obs_sceneitem_get_box_transform(item, &transform);

	matrix4_inv(&invTransform, &transform);
	vec3_transform(&transformedPos, &pos3, &invTransform);
	vec3_transform(&pos3_, &transformedPos, &transform);

	if (CloseFloat(pos3.x, pos3_.x) && CloseFloat(pos3.y, pos3_.y) &&
	    transformedPos.x >= 0.0f && transformedPos.x <= 1.0f &&
	    transformedPos.y >= 0.0f && transformedPos.y <= 1.0f) {

		data->sceneItems.push_back(item);
		return true;
	}

	if (transform.t.x > x1 && transform.t.x < x2 && transform.t.y > y1 &&
	    transform.t.y < y2) {

		data->sceneItems.push_back(item);
		return true;
	}

	if (transform.t.x + transform.x.x > x1 &&
	    transform.t.x + transform.x.x < x2 &&
	    transform.t.y + transform.x.y > y1 &&
	    transform.t.y + transform.x.y < y2) {

		data->sceneItems.push_back(item);
		return true;
	}

	if (transform.t.x + transform.y.x > x1 &&
	    transform.t.x + transform.y.x < x2 &&
	    transform.t.y + transform.y.y > y1 &&
	    transform.t.y + transform.y.y < y2) {

		data->sceneItems.push_back(item);
		return true;
	}

	if (transform.t.x + transform.x.x + transform.y.x > x1 &&
	    transform.t.x + transform.x.x + transform.y.x < x2 &&
	    transform.t.y + transform.x.y + transform.y.y > y1 &&
	    transform.t.y + transform.x.y + transform.y.y < y2) {

		data->sceneItems.push_back(item);
		return true;
	}

	if (transform.t.x + 0.5 * (transform.x.x + transform.y.x) > x1 &&
	    transform.t.x + 0.5 * (transform.x.x + transform.y.x) < x2 &&
	    transform.t.y + 0.5 * (transform.x.y + transform.y.y) > y1 &&
	    transform.t.y + 0.5 * (transform.x.y + transform.y.y) < y2) {

		data->sceneItems.push_back(item);
		return true;
	}

	if (IntersectBox(transform, x1, x2, y1, y2)) {
		data->sceneItems.push_back(item);
		return true;
	}

	return true;
}

void OBSBasicPreview::BoxItems(const vec2 &startPos, const vec2 &pos)
{
	OBSBasic *main = reinterpret_cast<OBSBasic *>(App()->GetMainWindow());

	OBSScene scene = main->GetCurrentScene();
	if (!scene)
		return;

	if (cursor().shape() != Qt::CrossCursor)
		setCursor(Qt::CrossCursor);

	SceneFindBoxData data(startPos, pos);
	obs_scene_enum_items(scene, FindItemsInBox, &data);

	std::lock_guard<std::mutex> lock(selectMutex);
	hoveredPreviewItems = data.sceneItems;
}

vec3 OBSBasicPreview::CalculateStretchPos(const vec3 &tl, const vec3 &br)
{
	uint32_t alignment = obs_sceneitem_get_alignment(stretchItem);
	vec3 pos;

	vec3_zero(&pos);

	if (alignment & OBS_ALIGN_LEFT)
		pos.x = tl.x;
	else if (alignment & OBS_ALIGN_RIGHT)
		pos.x = br.x;
	else
		pos.x = (br.x - tl.x) * 0.5f + tl.x;

	if (alignment & OBS_ALIGN_TOP)
		pos.y = tl.y;
	else if (alignment & OBS_ALIGN_BOTTOM)
		pos.y = br.y;
	else
		pos.y = (br.y - tl.y) * 0.5f + tl.y;

	return pos;
}

void OBSBasicPreview::ClampAspect(vec3 &tl, vec3 &br, vec2 &size,
				  const vec2 &baseSize)
{
	float baseAspect = baseSize.x / baseSize.y;
	float aspect = size.x / size.y;
	uint32_t stretchFlags = (uint32_t)stretchHandle;

	if (stretchHandle == ItemHandle::TopLeft ||
	    stretchHandle == ItemHandle::TopRight ||
	    stretchHandle == ItemHandle::BottomLeft ||
	    stretchHandle == ItemHandle::BottomRight) {
		if (aspect < baseAspect) {
			if ((size.y >= 0.0f && size.x >= 0.0f) ||
			    (size.y <= 0.0f && size.x <= 0.0f))
				size.x = size.y * baseAspect;
			else
				size.x = size.y * baseAspect * -1.0f;
		} else {
			if ((size.y >= 0.0f && size.x >= 0.0f) ||
			    (size.y <= 0.0f && size.x <= 0.0f))
				size.y = size.x / baseAspect;
			else
				size.y = size.x / baseAspect * -1.0f;
		}

	} else if (stretchHandle == ItemHandle::TopCenter ||
		   stretchHandle == ItemHandle::BottomCenter) {
		if ((size.y >= 0.0f && size.x >= 0.0f) ||
		    (size.y <= 0.0f && size.x <= 0.0f))
			size.x = size.y * baseAspect;
		else
			size.x = size.y * baseAspect * -1.0f;

	} else if (stretchHandle == ItemHandle::CenterLeft ||
		   stretchHandle == ItemHandle::CenterRight) {
		if ((size.y >= 0.0f && size.x >= 0.0f) ||
		    (size.y <= 0.0f && size.x <= 0.0f))
			size.y = size.x / baseAspect;
		else
			size.y = size.x / baseAspect * -1.0f;
	}

	size.x = std::round(size.x);
	size.y = std::round(size.y);

	if (stretchFlags & ITEM_LEFT)
		tl.x = br.x - size.x;
	else if (stretchFlags & ITEM_RIGHT)
		br.x = tl.x + size.x;

	if (stretchFlags & ITEM_TOP)
		tl.y = br.y - size.y;
	else if (stretchFlags & ITEM_BOTTOM)
		br.y = tl.y + size.y;
}

void OBSBasicPreview::SnapStretchingToScreen(vec3 &tl, vec3 &br)
{
	uint32_t stretchFlags = (uint32_t)stretchHandle;
	vec3 newTL = GetTransformedPos(tl.x, tl.y, itemToScreen);
	vec3 newTR = GetTransformedPos(br.x, tl.y, itemToScreen);
	vec3 newBL = GetTransformedPos(tl.x, br.y, itemToScreen);
	vec3 newBR = GetTransformedPos(br.x, br.y, itemToScreen);
	vec3 boundingTL;
	vec3 boundingBR;

	vec3_copy(&boundingTL, &newTL);
	vec3_min(&boundingTL, &boundingTL, &newTR);
	vec3_min(&boundingTL, &boundingTL, &newBL);
	vec3_min(&boundingTL, &boundingTL, &newBR);

	vec3_copy(&boundingBR, &newTL);
	vec3_max(&boundingBR, &boundingBR, &newTR);
	vec3_max(&boundingBR, &boundingBR, &newBL);
	vec3_max(&boundingBR, &boundingBR, &newBR);

	vec3 offset = GetSnapOffset(boundingTL, boundingBR);
	vec3_add(&offset, &offset, &newTL);
	vec3_transform(&offset, &offset, &screenToItem);
	vec3_sub(&offset, &offset, &tl);

	if (stretchFlags & ITEM_LEFT)
		tl.x += offset.x;
	else if (stretchFlags & ITEM_RIGHT)
		br.x += offset.x;

	if (stretchFlags & ITEM_TOP)
		tl.y += offset.y;
	else if (stretchFlags & ITEM_BOTTOM)
		br.y += offset.y;
}

static float maxfunc(float x, float y)
{
	return x > y ? x : y;
}

static float minfunc(float x, float y)
{
	return x < y ? x : y;
}

void OBSBasicPreview::CropItem(const vec2 &pos)
{
	obs_bounds_type boundsType = obs_sceneitem_get_bounds_type(stretchItem);
	uint32_t stretchFlags = (uint32_t)stretchHandle;
	uint32_t align = obs_sceneitem_get_alignment(stretchItem);
	vec3 tl, br, pos3;

	vec3_zero(&tl);
	vec3_set(&br, stretchItemSize.x, stretchItemSize.y, 0.0f);

	vec3_set(&pos3, pos.x, pos.y, 0.0f);
	vec3_transform(&pos3, &pos3, &screenToItem);

	obs_sceneitem_crop crop = startCrop;
	vec2 scale, rawscale;

	obs_sceneitem_get_scale(stretchItem, &rawscale);
	vec2_set(&scale,
		 boundsType == OBS_BOUNDS_NONE ? rawscale.x : fabsf(rawscale.x),
		 boundsType == OBS_BOUNDS_NONE ? rawscale.y
					       : fabsf(rawscale.y));

	vec2 max_tl;
	vec2 max_br;

	vec2_set(&max_tl, float(-crop.left) * scale.x,
		 float(-crop.top) * scale.y);
	vec2_set(&max_br, stretchItemSize.x + crop.right * scale.x,
		 stretchItemSize.y + crop.bottom * scale.y);

	typedef std::function<float(float, float)> minmax_func_t;

	minmax_func_t min_x = scale.x < 0.0f && boundsType == OBS_BOUNDS_NONE
				      ? maxfunc
				      : minfunc;
	minmax_func_t min_y = scale.y < 0.0f && boundsType == OBS_BOUNDS_NONE
				      ? maxfunc
				      : minfunc;
	minmax_func_t max_x = scale.x < 0.0f && boundsType == OBS_BOUNDS_NONE
				      ? minfunc
				      : maxfunc;
	minmax_func_t max_y = scale.y < 0.0f && boundsType == OBS_BOUNDS_NONE
				      ? minfunc
				      : maxfunc;

	pos3.x = min_x(pos3.x, max_br.x);
	pos3.x = max_x(pos3.x, max_tl.x);
	pos3.y = min_y(pos3.y, max_br.y);
	pos3.y = max_y(pos3.y, max_tl.y);

	if (stretchFlags & ITEM_LEFT) {
		float maxX = stretchItemSize.x - (2.0 * scale.x);
		pos3.x = tl.x = min_x(pos3.x, maxX);

	} else if (stretchFlags & ITEM_RIGHT) {
		float minX = (2.0 * scale.x);
		pos3.x = br.x = max_x(pos3.x, minX);
	}

	if (stretchFlags & ITEM_TOP) {
		float maxY = stretchItemSize.y - (2.0 * scale.y);
		pos3.y = tl.y = min_y(pos3.y, maxY);

	} else if (stretchFlags & ITEM_BOTTOM) {
		float minY = (2.0 * scale.y);
		pos3.y = br.y = max_y(pos3.y, minY);
	}

#define ALIGN_X (ITEM_LEFT | ITEM_RIGHT)
#define ALIGN_Y (ITEM_TOP | ITEM_BOTTOM)
	vec3 newPos;
	vec3_zero(&newPos);

	uint32_t align_x = (align & ALIGN_X);
	uint32_t align_y = (align & ALIGN_Y);
	if (align_x == (stretchFlags & ALIGN_X) && align_x != 0)
		newPos.x = pos3.x;
	else if (align & ITEM_RIGHT)
		newPos.x = stretchItemSize.x;
	else if (!(align & ITEM_LEFT))
		newPos.x = stretchItemSize.x * 0.5f;

	if (align_y == (stretchFlags & ALIGN_Y) && align_y != 0)
		newPos.y = pos3.y;
	else if (align & ITEM_BOTTOM)
		newPos.y = stretchItemSize.y;
	else if (!(align & ITEM_TOP))
		newPos.y = stretchItemSize.y * 0.5f;
#undef ALIGN_X
#undef ALIGN_Y

	crop = startCrop;

	if (stretchFlags & ITEM_LEFT)
		crop.left += int(std::round(tl.x / scale.x));
	else if (stretchFlags & ITEM_RIGHT)
		crop.right +=
			int(std::round((stretchItemSize.x - br.x) / scale.x));

	if (stretchFlags & ITEM_TOP)
		crop.top += int(std::round(tl.y / scale.y));
	else if (stretchFlags & ITEM_BOTTOM)
		crop.bottom +=
			int(std::round((stretchItemSize.y - br.y) / scale.y));

	vec3_transform(&newPos, &newPos, &itemToScreen);
	newPos.x = std::round(newPos.x);
	newPos.y = std::round(newPos.y);

#if 0
	vec3 curPos;
	vec3_zero(&curPos);
	obs_sceneitem_get_pos(stretchItem, (vec2*)&curPos);
	blog(LOG_DEBUG, "curPos {%d, %d} - newPos {%d, %d}",
			int(curPos.x), int(curPos.y),
			int(newPos.x), int(newPos.y));
	blog(LOG_DEBUG, "crop {%d, %d, %d, %d}",
			crop.left, crop.top,
			crop.right, crop.bottom);
#endif

	obs_sceneitem_defer_update_begin(stretchItem);
	obs_sceneitem_set_crop(stretchItem, &crop);
	if (boundsType == OBS_BOUNDS_NONE)
		obs_sceneitem_set_pos(stretchItem, (vec2 *)&newPos);
	obs_sceneitem_defer_update_end(stretchItem);
}

void OBSBasicPreview::StretchItem(const vec2 &pos)
{
	Qt::KeyboardModifiers modifiers = QGuiApplication::keyboardModifiers();
	obs_bounds_type boundsType = obs_sceneitem_get_bounds_type(stretchItem);
	uint32_t stretchFlags = (uint32_t)stretchHandle;
	bool shiftDown = (modifiers & Qt::ShiftModifier);
	vec3 tl, br, pos3;

	vec3_zero(&tl);
	vec3_set(&br, stretchItemSize.x, stretchItemSize.y, 0.0f);

	vec3_set(&pos3, pos.x, pos.y, 0.0f);
	vec3_transform(&pos3, &pos3, &screenToItem);

	if (stretchFlags & ITEM_LEFT)
		tl.x = pos3.x;
	else if (stretchFlags & ITEM_RIGHT)
		br.x = pos3.x;

	if (stretchFlags & ITEM_TOP)
		tl.y = pos3.y;
	else if (stretchFlags & ITEM_BOTTOM)
		br.y = pos3.y;

	if (!(modifiers & Qt::ControlModifier))
		SnapStretchingToScreen(tl, br);

	obs_source_t *source = obs_sceneitem_get_source(stretchItem);

	uint32_t source_cx = obs_source_get_width(source);
	uint32_t source_cy = obs_source_get_height(source);

	/* if the source's internal size has been set to 0 for whatever reason
	 * while resizing, do not update transform, otherwise source will be
	 * stuck invisible until a complete transform reset */
	if (!source_cx || !source_cy)
		return;

	vec2 baseSize;
	vec2_set(&baseSize, float(source_cx), float(source_cy));

	vec2 size;
	vec2_set(&size, br.x - tl.x, br.y - tl.y);

	if (boundsType != OBS_BOUNDS_NONE) {
		if (shiftDown)
			ClampAspect(tl, br, size, baseSize);

		if (tl.x > br.x)
			std::swap(tl.x, br.x);
		if (tl.y > br.y)
			std::swap(tl.y, br.y);

		vec2_abs(&size, &size);

		obs_sceneitem_set_bounds(stretchItem, &size);
	} else {
		obs_sceneitem_crop crop;
		obs_sceneitem_get_crop(stretchItem, &crop);

		baseSize.x -= float(crop.left + crop.right);
		baseSize.y -= float(crop.top + crop.bottom);

		if (!shiftDown)
			ClampAspect(tl, br, size, baseSize);

		vec2_div(&size, &size, &baseSize);
		obs_sceneitem_set_scale(stretchItem, &size);
	}

	pos3 = CalculateStretchPos(tl, br);
	vec3_transform(&pos3, &pos3, &itemToScreen);

	vec2 newPos;
	vec2_set(&newPos, std::round(pos3.x), std::round(pos3.y));
	obs_sceneitem_set_pos(stretchItem, &newPos);
}

void OBSBasicPreview::RotateItem(const vec2 &pos)
{
	OBSBasic *main = reinterpret_cast<OBSBasic *>(App()->GetMainWindow());
	OBSScene scene = main->GetCurrentScene();
	Qt::KeyboardModifiers modifiers = QGuiApplication::keyboardModifiers();
	bool shiftDown = (modifiers & Qt::ShiftModifier);
	bool ctrlDown = (modifiers & Qt::ControlModifier);

	vec2 pos2;
	vec2_copy(&pos2, &pos);

	float angle =
		atan2(pos2.y - rotatePoint.y, pos2.x - rotatePoint.x) + RAD(90);

#define ROT_SNAP(rot, thresh)                      \
	if (abs(angle - RAD(rot)) < RAD(thresh)) { \
		angle = RAD(rot);                  \
	}

	if (shiftDown) {
		for (int i = 0; i <= 360 / 15; i++) {
			ROT_SNAP(i * 15 - 90, 7.5);
		}
	} else if (!ctrlDown) {
		ROT_SNAP(rotateAngle, 5)

		ROT_SNAP(-90, 5)
		ROT_SNAP(-45, 5)
		ROT_SNAP(0, 5)
		ROT_SNAP(45, 5)
		ROT_SNAP(90, 5)
		ROT_SNAP(135, 5)
		ROT_SNAP(180, 5)
		ROT_SNAP(225, 5)
		ROT_SNAP(270, 5)
		ROT_SNAP(315, 5)
	}
#undef ROT_SNAP

	vec2 pos3;
	vec2_copy(&pos3, &offsetPoint);
	RotatePos(&pos3, angle);
	pos3.x += rotatePoint.x;
	pos3.y += rotatePoint.y;

	obs_sceneitem_set_rot(stretchItem, DEG(angle));
	obs_sceneitem_set_pos(stretchItem, &pos3);
}

void OBSBasicPreview::mouseMoveEvent(QMouseEvent *event)
{
	OBSBasic *main = reinterpret_cast<OBSBasic *>(App()->GetMainWindow());
	changed = true;

	QPointF qtPos = event->position();

	float pixelRatio = main->GetDevicePixelRatio();

	if (scrollMode && event->buttons() == Qt::LeftButton) {
		scrollingOffset.x += pixelRatio * (qtPos.x() - scrollingFrom.x);
		scrollingOffset.y += pixelRatio * (qtPos.y() - scrollingFrom.y);
		scrollingFrom.x = qtPos.x();
		scrollingFrom.y = qtPos.y();
		emit DisplayResized();
		return;
	}

	if (locked)
		return;

	bool updateCursor = false;

	if (mouseDown) {
		vec2 pos = GetMouseEventPos(event);

		if (!mouseMoved && !mouseOverItems &&
		    stretchHandle == ItemHandle::None) {
			ProcessClick(startPos);
			mouseOverItems = SelectedAtPos(startPos);
		}

		pos.x = std::round(pos.x);
		pos.y = std::round(pos.y);

		if (stretchHandle != ItemHandle::None) {
			if (obs_sceneitem_locked(stretchItem))
				return;

			selectionBox = false;

			OBSScene scene = main->GetCurrentScene();
			obs_sceneitem_t *group =
				obs_sceneitem_get_group(scene, stretchItem);
			if (group) {
				vec3 group_pos;
				vec3_set(&group_pos, pos.x, pos.y, 0.0f);
				vec3_transform(&group_pos, &group_pos,
					       &invGroupTransform);
				pos.x = group_pos.x;
				pos.y = group_pos.y;
			}

			if (stretchHandle == ItemHandle::Rot) {
				RotateItem(pos);
				setCursor(Qt::ClosedHandCursor);
			} else if (cropping)
				CropItem(pos);
			else
				StretchItem(pos);

		} else if (mouseOverItems) {
			if (cursor().shape() != Qt::SizeAllCursor)
				setCursor(Qt::SizeAllCursor);
			selectionBox = false;
			MoveItems(pos);
		} else {
			selectionBox = true;
			if (!mouseMoved)
				DoSelect(startPos);
			BoxItems(startPos, pos);
		}

		mouseMoved = true;
		mousePos = pos;
	} else {
		vec2 pos = GetMouseEventPos(event);
		OBSSceneItem item = GetItemAtPos(pos, true);

		std::lock_guard<std::mutex> lock(selectMutex);
		hoveredPreviewItems.clear();
		hoveredPreviewItems.push_back(item);

		if (!mouseMoved && hoveredPreviewItems.size() > 0) {
			mousePos = pos;
			OBSBasic *main = reinterpret_cast<OBSBasic *>(
				App()->GetMainWindow());
			float scale = main->GetDevicePixelRatio();
			float x = qtPos.x() - main->previewX / scale;
			float y = qtPos.y() - main->previewY / scale;
			vec2_set(&startPos, x, y);
			updateCursor = true;
		}
	}

	if (updateCursor) {
		GetStretchHandleData(startPos, true);
		uint32_t stretchFlags = (uint32_t)stretchHandle;
		UpdateCursor(stretchFlags);
	}
}

void OBSBasicPreview::leaveEvent(QEvent *)
{
	std::lock_guard<std::mutex> lock(selectMutex);
	if (!selectionBox)
		hoveredPreviewItems.clear();
}

static void DrawLine(float x1, float y1, float x2, float y2, float thickness,
		     vec2 scale)
{
	float ySide = (y1 == y2) ? (y1 < 0.5f ? 1.0f : -1.0f) : 0.0f;
	float xSide = (x1 == x2) ? (x1 < 0.5f ? 1.0f : -1.0f) : 0.0f;

	gs_render_start(true);

	gs_vertex2f(x1 - (xSide * (thickness / scale.x) / 2),
		    y1 + (ySide * (thickness / scale.y) / 2));
	gs_vertex2f(x1 + (xSide * (thickness / scale.x) / 2),
		    y1 - (ySide * (thickness / scale.y) / 2));
	gs_vertex2f(x2 + (xSide * (thickness / scale.x) / 2),
		    y2 + (ySide * (thickness / scale.y) / 2));
	gs_vertex2f(x2 - (xSide * (thickness / scale.x) / 2),
		    y2 - (ySide * (thickness / scale.y) / 2));
	gs_vertex2f(x1 - (xSide * (thickness / scale.x) / 2),
		    y1 + (ySide * (thickness / scale.y) / 2));

	gs_vertbuffer_t *line = gs_render_save();

	gs_load_vertexbuffer(line);
	gs_draw(GS_TRISTRIP, 0, 0);
	gs_vertexbuffer_destroy(line);
}

static void DrawSquareAtPos(float x, float y, float pixelRatio)
{
	struct vec3 pos;
	vec3_set(&pos, x, y, 0.0f);

	struct matrix4 matrix;
	gs_matrix_get(&matrix);
	vec3_transform(&pos, &pos, &matrix);

	gs_matrix_push();
	gs_matrix_identity();
	gs_matrix_translate(&pos);

	gs_matrix_translate3f(-HANDLE_RADIUS * pixelRatio,
			      -HANDLE_RADIUS * pixelRatio, 0.0f);
	gs_matrix_scale3f(HANDLE_RADIUS * pixelRatio * 2,
			  HANDLE_RADIUS * pixelRatio * 2, 1.0f);
	gs_draw(GS_TRISTRIP, 0, 0);

	gs_matrix_pop();
}

static void DrawRotationHandle(gs_vertbuffer_t *circle, float rot,
			       float pixelRatio, bool invert)
{
	struct vec3 pos;
	vec3_set(&pos, 0.5f, invert ? 1.0f : 0.0f, 0.0f);

	struct matrix4 matrix;
	gs_matrix_get(&matrix);
	vec3_transform(&pos, &pos, &matrix);

	gs_render_start(true);

	gs_vertex2f(0.5f - 0.34f / HANDLE_RADIUS, 0.5f);
	gs_vertex2f(0.5f - 0.34f / HANDLE_RADIUS, -2.0f);
	gs_vertex2f(0.5f + 0.34f / HANDLE_RADIUS, -2.0f);
	gs_vertex2f(0.5f + 0.34f / HANDLE_RADIUS, 0.5f);
	gs_vertex2f(0.5f - 0.34f / HANDLE_RADIUS, 0.5f);

	gs_vertbuffer_t *line = gs_render_save();

	gs_load_vertexbuffer(line);

	gs_matrix_push();
	gs_matrix_identity();
	gs_matrix_translate(&pos);

	gs_matrix_rotaa4f(0.0f, 0.0f, 1.0f, RAD(rot));
	gs_matrix_translate3f(-HANDLE_RADIUS * 1.5 * pixelRatio,
			      -HANDLE_RADIUS * 1.5 * pixelRatio, 0.0f);
	gs_matrix_scale3f(HANDLE_RADIUS * 3 * pixelRatio,
			  HANDLE_RADIUS * 3 * pixelRatio, 1.0f);

	gs_draw(GS_TRISTRIP, 0, 0);

	gs_matrix_translate3f(0.0f, -HANDLE_RADIUS * 2 / 3, 0.0f);

	gs_load_vertexbuffer(circle);
	gs_draw(GS_TRISTRIP, 0, 0);

	gs_matrix_pop();
	gs_vertexbuffer_destroy(line);
}

static void DrawStripedLine(float x1, float y1, float x2, float y2,
			    float thickness, vec2 scale)
{
	float ySide = (y1 == y2) ? (y1 < 0.5f ? 1.0f : -1.0f) : 0.0f;
	float xSide = (x1 == x2) ? (x1 < 0.5f ? 1.0f : -1.0f) : 0.0f;

	float dist =
		sqrt(pow((x1 - x2) * scale.x, 2) + pow((y1 - y2) * scale.y, 2));
	float offX = (x2 - x1) / dist;
	float offY = (y2 - y1) / dist;

	for (int i = 0, l = ceil(dist / 15); i < l; i++) {
		gs_render_start(true);

		float xx1 = x1 + i * 15 * offX;
		float yy1 = y1 + i * 15 * offY;

		float dx;
		float dy;

		if (x1 < x2) {
			dx = std::min(xx1 + 7.5f * offX, x2);
		} else {
			dx = std::max(xx1 + 7.5f * offX, x2);
		}

		if (y1 < y2) {
			dy = std::min(yy1 + 7.5f * offY, y2);
		} else {
			dy = std::max(yy1 + 7.5f * offY, y2);
		}

		gs_vertex2f(xx1, yy1);
		gs_vertex2f(xx1 + (xSide * (thickness / scale.x)),
			    yy1 + (ySide * (thickness / scale.y)));
		gs_vertex2f(dx, dy);
		gs_vertex2f(dx + (xSide * (thickness / scale.x)),
			    dy + (ySide * (thickness / scale.y)));

		gs_vertbuffer_t *line = gs_render_save();

		gs_load_vertexbuffer(line);
		gs_draw(GS_TRISTRIP, 0, 0);
		gs_vertexbuffer_destroy(line);
	}
}

static void DrawRect(float thickness, vec2 scale)
{
	gs_render_start(true);

	gs_vertex2f(0.0f, 0.0f);
	gs_vertex2f(0.0f + (thickness / scale.x), 0.0f);
	gs_vertex2f(0.0f, 1.0f);
	gs_vertex2f(0.0f + (thickness / scale.x), 1.0f);
	gs_vertex2f(0.0f, 1.0f - (thickness / scale.y));
	gs_vertex2f(1.0f, 1.0f);
	gs_vertex2f(1.0f, 1.0f - (thickness / scale.y));
	gs_vertex2f(1.0f - (thickness / scale.x), 1.0f);
	gs_vertex2f(1.0f, 0.0f);
	gs_vertex2f(1.0f - (thickness / scale.x), 0.0f);
	gs_vertex2f(1.0f, 0.0f + (thickness / scale.y));
	gs_vertex2f(0.0f, 0.0f);
	gs_vertex2f(0.0f, 0.0f + (thickness / scale.y));

	gs_vertbuffer_t *rect = gs_render_save();

	gs_load_vertexbuffer(rect);
	gs_draw(GS_TRISTRIP, 0, 0);
	gs_vertexbuffer_destroy(rect);
}

static inline bool crop_enabled(const obs_sceneitem_crop *crop)
{
	return crop->left > 0 || crop->top > 0 || crop->right > 0 ||
	       crop->bottom > 0;
}

bool OBSBasicPreview::DrawSelectedOverflow(obs_scene_t *, obs_sceneitem_t *item,
					   void *param)
{
	if (obs_sceneitem_locked(item))
		return true;

	if (!SceneItemHasVideo(item))
		return true;

	OBSBasicPreview *prev = reinterpret_cast<OBSBasicPreview *>(param);

	if (!prev->GetOverflowSelectionHidden() && !obs_sceneitem_visible(item))
		return true;

	if (obs_sceneitem_is_group(item)) {
		matrix4 mat;
		obs_sceneitem_get_draw_transform(item, &mat);

		gs_matrix_push();
		gs_matrix_mul(&mat);
		obs_sceneitem_group_enum_items(item, DrawSelectedOverflow,
					       param);
		gs_matrix_pop();
	}

	if (!prev->GetOverflowAlwaysVisible() && !obs_sceneitem_selected(item))
		return true;

	matrix4 boxTransform;
	matrix4 invBoxTransform;
	obs_sceneitem_get_box_transform(item, &boxTransform);
	matrix4_inv(&invBoxTransform, &boxTransform);

	vec3 bounds[] = {
		{{{0.f, 0.f, 0.f}}},
		{{{1.f, 0.f, 0.f}}},
		{{{0.f, 1.f, 0.f}}},
		{{{1.f, 1.f, 0.f}}},
	};

	bool visible = std::all_of(
		std::begin(bounds), std::end(bounds), [&](const vec3 &b) {
			vec3 pos;
			vec3_transform(&pos, &b, &boxTransform);
			vec3_transform(&pos, &pos, &invBoxTransform);
			return CloseFloat(pos.x, b.x) && CloseFloat(pos.y, b.y);
		});

	if (!visible)
		return true;

	GS_DEBUG_MARKER_BEGIN(GS_DEBUG_COLOR_DEFAULT, "DrawSelectedOverflow");

	obs_transform_info info;
	obs_sceneitem_get_info2(item, &info);

	gs_effect_t *solid = obs_get_base_effect(OBS_EFFECT_REPEAT);
	gs_eparam_t *image = gs_effect_get_param_by_name(solid, "image");
	gs_eparam_t *scale = gs_effect_get_param_by_name(solid, "scale");

	vec2 s;
	vec2_set(&s, boxTransform.x.x / 96, boxTransform.y.y / 96);

	gs_effect_set_vec2(scale, &s);
	gs_effect_set_texture(image, prev->overflow);

	gs_matrix_push();
	gs_matrix_mul(&boxTransform);

	obs_sceneitem_crop crop;
	obs_sceneitem_get_crop(item, &crop);

	while (gs_effect_loop(solid, "Draw")) {
		gs_draw_sprite(prev->overflow, 0, 1, 1);
	}

	gs_matrix_pop();

	GS_DEBUG_MARKER_END();

	return true;
}

bool OBSBasicPreview::DrawSelectedItem(obs_scene_t *, obs_sceneitem_t *item,
				       void *param)
{
	if (obs_sceneitem_locked(item))
		return true;

	if (!SceneItemHasVideo(item))
		return true;

	OBSBasicPreview *prev = reinterpret_cast<OBSBasicPreview *>(param);

	if (obs_sceneitem_is_group(item)) {
		matrix4 mat;
		obs_transform_info groupInfo;
		obs_sceneitem_get_draw_transform(item, &mat);
		obs_sceneitem_get_info2(item, &groupInfo);

		prev->groupRot = groupInfo.rot;

		gs_matrix_push();
		gs_matrix_mul(&mat);
		obs_sceneitem_group_enum_items(item, DrawSelectedItem, prev);
		gs_matrix_pop();

		prev->groupRot = 0.0f;
	}

	OBSBasic *main = OBSBasic::Get();

	float pixelRatio = main->GetDevicePixelRatio();

	bool hovered = false;
	{
		std::lock_guard<std::mutex> lock(prev->selectMutex);
		for (size_t i = 0; i < prev->hoveredPreviewItems.size(); i++) {
			if (prev->hoveredPreviewItems[i] == item) {
				hovered = true;
				break;
			}
		}
	}

	bool selected = obs_sceneitem_selected(item);

	if (!selected && !hovered)
		return true;

	matrix4 boxTransform;
	matrix4 invBoxTransform;
	obs_sceneitem_get_box_transform(item, &boxTransform);
	matrix4_inv(&invBoxTransform, &boxTransform);

	vec3 bounds[] = {
		{{{0.f, 0.f, 0.f}}},
		{{{1.f, 0.f, 0.f}}},
		{{{0.f, 1.f, 0.f}}},
		{{{1.f, 1.f, 0.f}}},
	};

	main->GetCameraIcon();

	QColor selColor = main->GetSelectionColor();
	QColor cropColor = main->GetCropColor();
	QColor hoverColor = main->GetHoverColor();

	vec4 red;
	vec4 green;
	vec4 blue;

	vec4_set(&red, selColor.redF(), selColor.greenF(), selColor.blueF(),
		 1.0f);
	vec4_set(&green, cropColor.redF(), cropColor.greenF(),
		 cropColor.blueF(), 1.0f);
	vec4_set(&blue, hoverColor.redF(), hoverColor.greenF(),
		 hoverColor.blueF(), 1.0f);

	bool visible = std::all_of(
		std::begin(bounds), std::end(bounds), [&](const vec3 &b) {
			vec3 pos;
			vec3_transform(&pos, &b, &boxTransform);
			vec3_transform(&pos, &pos, &invBoxTransform);
			return CloseFloat(pos.x, b.x) && CloseFloat(pos.y, b.y);
		});

	if (!visible)
		return true;

	GS_DEBUG_MARKER_BEGIN(GS_DEBUG_COLOR_DEFAULT, "DrawSelectedItem");

	matrix4 curTransform;
	vec2 boxScale;
	gs_matrix_get(&curTransform);
	obs_sceneitem_get_box_scale(item, &boxScale);
	boxScale.x *= curTransform.x.x;
	boxScale.y *= curTransform.y.y;

	obs_transform_info info;
	obs_sceneitem_get_info2(item, &info);

	gs_matrix_push();
	gs_matrix_mul(&boxTransform);

	obs_sceneitem_crop crop;
	obs_sceneitem_get_crop(item, &crop);

	gs_effect_t *eff = gs_get_effect();
	gs_eparam_t *colParam = gs_effect_get_param_by_name(eff, "color");

	gs_effect_set_vec4(colParam, &red);

	if (info.bounds_type == OBS_BOUNDS_NONE && crop_enabled(&crop)) {
#define DRAW_SIDE(side, x1, y1, x2, y2)                                        \
	if (hovered && !selected) {                                            \
		gs_effect_set_vec4(colParam, &blue);                           \
		DrawLine(x1, y1, x2, y2, HANDLE_RADIUS *pixelRatio / 2,        \
			 boxScale);                                            \
	} else if (crop.side > 0) {                                            \
		gs_effect_set_vec4(colParam, &green);                          \
		DrawStripedLine(x1, y1, x2, y2, HANDLE_RADIUS *pixelRatio / 2, \
				boxScale);                                     \
	} else {                                                               \
		DrawLine(x1, y1, x2, y2, HANDLE_RADIUS *pixelRatio / 2,        \
			 boxScale);                                            \
	}                                                                      \
	gs_effect_set_vec4(colParam, &red);

		DRAW_SIDE(left, 0.0f, 0.0f, 0.0f, 1.0f);
		DRAW_SIDE(top, 0.0f, 0.0f, 1.0f, 0.0f);
		DRAW_SIDE(right, 1.0f, 0.0f, 1.0f, 1.0f);
		DRAW_SIDE(bottom, 0.0f, 1.0f, 1.0f, 1.0f);
#undef DRAW_SIDE
	} else {
		if (!selected) {
			gs_effect_set_vec4(colParam, &blue);
			DrawRect(HANDLE_RADIUS * pixelRatio / 2, boxScale);
		} else {
			DrawRect(HANDLE_RADIUS * pixelRatio / 2, boxScale);
		}
	}

	gs_load_vertexbuffer(main->box);
	gs_effect_set_vec4(colParam, &red);

	if (selected) {
		DrawSquareAtPos(0.0f, 0.0f, pixelRatio);
		DrawSquareAtPos(0.0f, 1.0f, pixelRatio);
		DrawSquareAtPos(1.0f, 0.0f, pixelRatio);
		DrawSquareAtPos(1.0f, 1.0f, pixelRatio);
		DrawSquareAtPos(0.5f, 0.0f, pixelRatio);
		DrawSquareAtPos(0.0f, 0.5f, pixelRatio);
		DrawSquareAtPos(0.5f, 1.0f, pixelRatio);
		DrawSquareAtPos(1.0f, 0.5f, pixelRatio);

		if (!prev->circleFill) {
			gs_render_start(true);

			float angle = 180;
			for (int i = 0, l = 40; i < l; i++) {
				gs_vertex2f(sin(RAD(angle)) / 2 + 0.5f,
					    cos(RAD(angle)) / 2 + 0.5f);
				angle += 360 / l;
				gs_vertex2f(sin(RAD(angle)) / 2 + 0.5f,
					    cos(RAD(angle)) / 2 + 0.5f);
				gs_vertex2f(0.5f, 1.0f);
			}

			prev->circleFill = gs_render_save();
		}

<<<<<<< HEAD
		bool invert = info.scale.y < 0.0f;
=======
		bool invert = info.scale.y < 0.0f &&
			      info.bounds_type == OBS_BOUNDS_NONE;
>>>>>>> 144599fb
		DrawRotationHandle(prev->circleFill, info.rot + prev->groupRot,
				   pixelRatio, invert);
	}

	gs_matrix_pop();

	GS_DEBUG_MARKER_END();

	return true;
}

bool OBSBasicPreview::DrawSelectionBox(float x1, float y1, float x2, float y2,
				       gs_vertbuffer_t *rectFill)
{
	OBSBasic *main = OBSBasic::Get();

	float pixelRatio = main->GetDevicePixelRatio();

	x1 = std::round(x1);
	x2 = std::round(x2);
	y1 = std::round(y1);
	y2 = std::round(y2);

	gs_effect_t *eff = gs_get_effect();
	gs_eparam_t *colParam = gs_effect_get_param_by_name(eff, "color");

	vec4 fillColor;
	vec4_set(&fillColor, 0.7f, 0.7f, 0.7f, 0.5f);

	vec4 borderColor;
	vec4_set(&borderColor, 1.0f, 1.0f, 1.0f, 1.0f);

	vec2 scale;
	vec2_set(&scale, std::abs(x2 - x1), std::abs(y2 - y1));

	gs_matrix_push();
	gs_matrix_identity();

	gs_matrix_translate3f(x1, y1, 0.0f);
	gs_matrix_scale3f(x2 - x1, y2 - y1, 1.0f);

	gs_effect_set_vec4(colParam, &fillColor);
	gs_load_vertexbuffer(rectFill);
	gs_draw(GS_TRISTRIP, 0, 0);

	gs_effect_set_vec4(colParam, &borderColor);
	DrawRect(HANDLE_RADIUS * pixelRatio / 2, scale);

	gs_matrix_pop();

	return true;
}

void OBSBasicPreview::DrawOverflow()
{
	if (locked)
		return;

	if (overflowHidden)
		return;

	GS_DEBUG_MARKER_BEGIN(GS_DEBUG_COLOR_DEFAULT, "DrawOverflow");

	if (!overflow) {
		std::string path;
		GetDataFilePath("images/overflow.png", path);
		overflow = gs_texture_create_from_file(path.c_str());
	}

	OBSBasic *main = reinterpret_cast<OBSBasic *>(App()->GetMainWindow());

	OBSScene scene = main->GetCurrentScene();

	if (scene) {
		gs_matrix_push();
		gs_matrix_scale3f(main->previewScale, main->previewScale, 1.0f);
		obs_scene_enum_items(scene, DrawSelectedOverflow, this);
		gs_matrix_pop();
	}

	gs_load_vertexbuffer(nullptr);

	GS_DEBUG_MARKER_END();
}

void OBSBasicPreview::DrawSceneEditing()
{
	if (locked)
		return;

	GS_DEBUG_MARKER_BEGIN(GS_DEBUG_COLOR_DEFAULT, "DrawSceneEditing");

	OBSBasic *main = reinterpret_cast<OBSBasic *>(App()->GetMainWindow());

	gs_effect_t *solid = obs_get_base_effect(OBS_EFFECT_SOLID);
	gs_technique_t *tech = gs_effect_get_technique(solid, "Solid");

	gs_technique_begin(tech);
	gs_technique_begin_pass(tech, 0);

	OBSScene scene = main->GetCurrentScene();

	if (scene) {
		gs_matrix_push();
		gs_matrix_scale3f(main->previewScale, main->previewScale, 1.0f);
		obs_scene_enum_items(scene, DrawSelectedItem, this);
		gs_matrix_pop();
	}

	if (selectionBox) {
		if (!rectFill) {
			gs_render_start(true);

			gs_vertex2f(0.0f, 0.0f);
			gs_vertex2f(1.0f, 0.0f);
			gs_vertex2f(0.0f, 1.0f);
			gs_vertex2f(1.0f, 1.0f);

			rectFill = gs_render_save();
		}

		DrawSelectionBox(startPos.x * main->previewScale,
				 startPos.y * main->previewScale,
				 mousePos.x * main->previewScale,
				 mousePos.y * main->previewScale, rectFill);
	}

	gs_load_vertexbuffer(nullptr);

	gs_technique_end_pass(tech);
	gs_technique_end(tech);

	GS_DEBUG_MARKER_END();
}

void OBSBasicPreview::ResetScrollingOffset()
{
	vec2_zero(&scrollingOffset);
}

void OBSBasicPreview::SetScalingLevel(int32_t newScalingLevelVal)
{
	newScalingLevelVal = std::clamp(newScalingLevelVal, -MAX_SCALING_LEVEL,
					MAX_SCALING_LEVEL);
	float newScalingAmountVal =
		pow(ZOOM_SENSITIVITY, float(newScalingLevelVal));
	scalingLevel = newScalingLevelVal;
	SetScalingAmount(newScalingAmountVal);
}

void OBSBasicPreview::SetScalingAmount(float newScalingAmountVal)
{
	scrollingOffset.x *= newScalingAmountVal / scalingAmount;
	scrollingOffset.y *= newScalingAmountVal / scalingAmount;
	scalingAmount = newScalingAmountVal;
}

OBSBasicPreview *OBSBasicPreview::Get()
{
	return OBSBasic::Get()->ui->preview;
}

static obs_source_t *CreateLabel(float pixelRatio, int i)
{
	OBSDataAutoRelease settings = obs_data_create();
	OBSDataAutoRelease font = obs_data_create();

#if defined(_WIN32)
	obs_data_set_string(font, "face", "Arial");
#elif defined(__APPLE__)
	obs_data_set_string(font, "face", "Helvetica");
#else
	obs_data_set_string(font, "face", "Monospace");
#endif
	obs_data_set_int(font, "flags", 1); // Bold text
	obs_data_set_int(font, "size", 16 * pixelRatio);

	obs_data_set_obj(settings, "font", font);
	obs_data_set_bool(settings, "outline", true);

#ifdef _WIN32
	obs_data_set_int(settings, "outline_color", 0x000000);
	obs_data_set_int(settings, "outline_size", 3);
	const char *text_source_id = "text_gdiplus";
#else
	const char *text_source_id = "text_ft2_source";
#endif

<<<<<<< HEAD
	return obs_source_create_private(text_source_id, NULL, settings);
=======
	DStr name;
	dstr_printf(name, "Preview spacing label %d", i);
	return obs_source_create_private(text_source_id, name, settings);
>>>>>>> 144599fb
}

static void SetLabelText(int sourceIndex, int px)
{
	OBSBasicPreview *prev = OBSBasicPreview::Get();

	if (px == prev->spacerPx[sourceIndex])
		return;

	std::string text = std::to_string(px) + " px";

	obs_source_t *source = prev->spacerLabel[sourceIndex];

	OBSDataAutoRelease settings = obs_source_get_settings(source);
	obs_data_set_string(settings, "text", text.c_str());
	obs_source_update(source, settings);

	prev->spacerPx[sourceIndex] = px;
}

static void DrawLabel(OBSSource source, vec3 &pos, vec3 &viewport)
{
	if (!source)
		return;

	vec3_mul(&pos, &pos, &viewport);

	gs_matrix_push();
	gs_matrix_identity();
	gs_matrix_translate(&pos);
	obs_source_video_render(source);
	gs_matrix_pop();
}

static void DrawSpacingLine(vec3 &start, vec3 &end, vec3 &viewport,
			    float pixelRatio)
{
	OBSBasic *main = OBSBasic::Get();

	matrix4 transform;
	matrix4_identity(&transform);
	transform.x.x = viewport.x;
	transform.y.y = viewport.y;

	gs_effect_t *solid = obs_get_base_effect(OBS_EFFECT_SOLID);
	gs_technique_t *tech = gs_effect_get_technique(solid, "Solid");

	QColor selColor = main->GetSelectionColor();
	vec4 color;
	vec4_set(&color, selColor.redF(), selColor.greenF(), selColor.blueF(),
		 1.0f);

	gs_effect_set_vec4(gs_effect_get_param_by_name(solid, "color"), &color);

	gs_technique_begin(tech);
	gs_technique_begin_pass(tech, 0);

	gs_matrix_push();
	gs_matrix_mul(&transform);

	vec2 scale;
	vec2_set(&scale, viewport.x, viewport.y);

	DrawLine(start.x, start.y, end.x, end.y,
		 pixelRatio * (HANDLE_RADIUS / 2), scale);

	gs_matrix_pop();

	gs_load_vertexbuffer(nullptr);

	gs_technique_end_pass(tech);
	gs_technique_end(tech);
}

static void RenderSpacingHelper(int sourceIndex, vec3 &start, vec3 &end,
				vec3 &viewport, float pixelRatio)
{
	bool horizontal = (sourceIndex == 2 || sourceIndex == 3);

	// If outside of preview, don't render
	if (!((horizontal && (end.x >= start.x)) ||
	      (!horizontal && (end.y >= start.y))))
		return;

	float length = vec3_dist(&start, &end);

	obs_video_info ovi;
	obs_get_video_info(&ovi);

	float px;

	if (horizontal) {
		px = length * ovi.base_width;
	} else {
		px = length * ovi.base_height;
	}

	if (px <= 0.0f)
		return;

	OBSBasicPreview *prev = OBSBasicPreview::Get();
	obs_source_t *source = prev->spacerLabel[sourceIndex];
	vec3 labelSize, labelPos;
	vec3_set(&labelSize, obs_source_get_width(source),
		 obs_source_get_height(source), 1.0f);

	vec3_div(&labelSize, &labelSize, &viewport);

	vec3 labelMargin;
	vec3_set(&labelMargin, SPACER_LABEL_MARGIN * pixelRatio,
		 SPACER_LABEL_MARGIN * pixelRatio, 1.0f);
	vec3_div(&labelMargin, &labelMargin, &viewport);

	vec3_set(&labelPos, end.x, end.y, end.z);
	if (horizontal) {
		labelPos.x -= (end.x - start.x) / 2;
		labelPos.x -= labelSize.x / 2;
		labelPos.y -= labelMargin.y + (labelSize.y / 2) +
			      (HANDLE_RADIUS / viewport.y);
	} else {
		labelPos.y -= (end.y - start.y) / 2;
		labelPos.y -= labelSize.y / 2;
		labelPos.x += labelMargin.x;
	}

	DrawSpacingLine(start, end, viewport, pixelRatio);
	SetLabelText(sourceIndex, (int)px);
	DrawLabel(source, labelPos, viewport);
}

void OBSBasicPreview::DrawSpacingHelpers()
{
	if (locked)
		return;

	OBSBasic *main = OBSBasic::Get();

	vec2 s;
	SceneFindBoxData data(s, s);

	OBSScene scene = main->GetCurrentScene();
	obs_scene_enum_items(scene, FindSelected, &data);

	if (data.sceneItems.size() != 1)
		return;

	OBSSceneItem item = data.sceneItems[0];
	if (!item)
		return;

	if (obs_sceneitem_locked(item))
		return;

	vec2 itemSize = GetItemSize(item);
	if (itemSize.x == 0.0f || itemSize.y == 0.0f)
		return;

	obs_sceneitem_t *parentGroup = obs_sceneitem_get_group(scene, item);
	if (parentGroup && obs_sceneitem_locked(parentGroup))
		return;

	matrix4 boxTransform;
	obs_sceneitem_get_box_transform(item, &boxTransform);

	obs_transform_info oti;
	obs_sceneitem_get_info2(item, &oti);

	obs_video_info ovi;
	obs_get_video_info(&ovi);

	vec3 size;
	vec3_set(&size, ovi.base_width, ovi.base_height, 1.0f);

	// Init box transform side locations
	vec3 left, right, top, bottom;

	vec3_set(&left, 0.0f, 0.5f, 1.0f);
	vec3_set(&right, 1.0f, 0.5f, 1.0f);
	vec3_set(&top, 0.5f, 0.0f, 1.0f);
	vec3_set(&bottom, 0.5f, 1.0f, 1.0f);

	// Decide which side to use with box transform, based on rotation
	// Seems hacky, probably a better way to do it
	float rot = oti.rot;

	if (parentGroup) {
		obs_transform_info groupOti;
		obs_sceneitem_get_info2(parentGroup, &groupOti);

		//Correct the scene item rotation angle
		rot = oti.rot + groupOti.rot;

		// Correct the scene item box transform
		// Based on scale, rotation angle, position of parent's group
		matrix4_scale3f(&boxTransform, &boxTransform, groupOti.scale.x,
				groupOti.scale.y, 1.0f);
		matrix4_rotate_aa4f(&boxTransform, &boxTransform, 0.0f, 0.0f,
				    1.0f, RAD(groupOti.rot));
		matrix4_translate3f(&boxTransform, &boxTransform,
				    groupOti.pos.x, groupOti.pos.y, 0.0f);
	}

	// Switch top/bottom or right/left if scale is negative
<<<<<<< HEAD
	if (oti.scale.x < 0.0f) {
=======
	if (oti.scale.x < 0.0f && oti.bounds_type == OBS_BOUNDS_NONE) {
>>>>>>> 144599fb
		vec3 l = left;
		vec3 r = right;

		vec3_copy(&left, &r);
		vec3_copy(&right, &l);
	}

<<<<<<< HEAD
	if (oti.scale.y < 0.0f) {
=======
	if (oti.scale.y < 0.0f && oti.bounds_type == OBS_BOUNDS_NONE) {
>>>>>>> 144599fb
		vec3 t = top;
		vec3 b = bottom;

		vec3_copy(&top, &b);
		vec3_copy(&bottom, &t);
	}

<<<<<<< HEAD
	if (rot >= HELPER_ROT_BREAKPONT) {
		for (float i = HELPER_ROT_BREAKPONT; i <= 360.0f; i += 90.0f) {
=======
	if (rot >= HELPER_ROT_BREAKPOINT) {
		for (float i = HELPER_ROT_BREAKPOINT; i <= 360.0f; i += 90.0f) {
>>>>>>> 144599fb
			if (rot < i)
				break;

			vec3 l = left;
			vec3 r = right;
			vec3 t = top;
			vec3 b = bottom;

			vec3_copy(&top, &l);
			vec3_copy(&right, &t);
			vec3_copy(&bottom, &r);
			vec3_copy(&left, &b);
		}
	} else if (rot <= -HELPER_ROT_BREAKPOINT) {
		for (float i = -HELPER_ROT_BREAKPOINT; i >= -360.0f;
		     i -= 90.0f) {
			if (rot > i)
				break;

			vec3 l = left;
			vec3 r = right;
			vec3 t = top;
			vec3 b = bottom;

			vec3_copy(&top, &r);
			vec3_copy(&right, &b);
			vec3_copy(&bottom, &l);
			vec3_copy(&left, &t);
		}
	}

	// Get sides of box transform
	left = GetTransformedPos(left.x, left.y, boxTransform);
	right = GetTransformedPos(right.x, right.y, boxTransform);
	top = GetTransformedPos(top.x, top.y, boxTransform);
	bottom = GetTransformedPos(bottom.x, bottom.y, boxTransform);

	bottom.y = size.y - bottom.y;
	right.x = size.x - right.x;

	// Init viewport
	vec3 viewport;
	vec3_set(&viewport, main->previewCX, main->previewCY, 1.0f);

	vec3_div(&left, &left, &viewport);
	vec3_div(&right, &right, &viewport);
	vec3_div(&top, &top, &viewport);
	vec3_div(&bottom, &bottom, &viewport);

	vec3_mulf(&left, &left, main->previewScale);
	vec3_mulf(&right, &right, main->previewScale);
	vec3_mulf(&top, &top, main->previewScale);
	vec3_mulf(&bottom, &bottom, main->previewScale);

	// Draw spacer lines and labels
	vec3 start, end;

	float pixelRatio = main->GetDevicePixelRatio();
	for (int i = 0; i < 4; i++) {
		if (!spacerLabel[i])
			spacerLabel[i] = CreateLabel(pixelRatio, i);
	}

	vec3_set(&start, top.x, 0.0f, 1.0f);
	vec3_set(&end, top.x, top.y, 1.0f);
	RenderSpacingHelper(0, start, end, viewport, pixelRatio);

	vec3_set(&start, bottom.x, 1.0f - bottom.y, 1.0f);
	vec3_set(&end, bottom.x, 1.0f, 1.0f);
	RenderSpacingHelper(1, start, end, viewport, pixelRatio);

	vec3_set(&start, 0.0f, left.y, 1.0f);
	vec3_set(&end, left.x, left.y, 1.0f);
	RenderSpacingHelper(2, start, end, viewport, pixelRatio);

	vec3_set(&start, 1.0f - right.x, right.y, 1.0f);
	vec3_set(&end, 1.0f, right.y, 1.0f);
	RenderSpacingHelper(3, start, end, viewport, pixelRatio);
}

void OBSBasicPreview::ClampScrollingOffsets()
{
	obs_video_info ovi;
	obs_get_video_info(&ovi);

	QSize targetSize = GetPixelSize(this);

	vec3 target, offset;
	vec3_set(&target, (float)targetSize.width(), (float)targetSize.height(),
		 1.0f);

	vec3_set(&offset, (float)ovi.base_width, (float)ovi.base_height, 1.0f);
	vec3_mulf(&offset, &offset, scalingAmount);

	vec3_sub(&offset, &offset, &target);

	vec3_mulf(&offset, &offset, 0.5f);
	vec3_maxf(&offset, &offset, 0.0f);

<<<<<<< HEAD
=======
	vec3_divf(&target, &target, 2.0f);
	vec3_add(&offset, &offset, &target);

>>>>>>> 144599fb
	scrollingOffset.x = std::clamp(scrollingOffset.x, -offset.x, offset.x);
	scrollingOffset.y = std::clamp(scrollingOffset.y, -offset.y, offset.y);
}<|MERGE_RESOLUTION|>--- conflicted
+++ resolved
@@ -403,24 +403,12 @@
 	RotatePos(&rotHandleOffset, angle);
 	RotatePos(&rotHandleOffset, RAD(data.angleOffset));
 
-<<<<<<< HEAD
-	vec2 scale;
-	obs_sceneitem_get_scale(item, &scale);
-	bool invert = scale.y < 0.0f;
-	vec3 handlePos =
-		GetTransformedPos(0.5f, invert ? 1.0f : 0.0f, transform);
-=======
 	bool inverty = scale.y < 0.0f && boundsType == OBS_BOUNDS_NONE;
 	vec3 handlePos =
 		GetTransformedPos(0.5f, inverty ? 1.0f : 0.0f, transform);
->>>>>>> 144599fb
 	vec3_transform(&handlePos, &handlePos, &data.parent_xform);
 	handlePos.x -= rotHandleOffset.x;
-
-	if (scale.x < 0.0f)
-		handlePos.y += rotHandleOffset.y;
-	else
-		handlePos.y -= rotHandleOffset.y;
+	handlePos.y -= rotHandleOffset.y;
 
 	float dist = vec3_dist(&handlePos, &pos3);
 	if (dist < data.radius) {
@@ -2183,12 +2171,8 @@
 			prev->circleFill = gs_render_save();
 		}
 
-<<<<<<< HEAD
-		bool invert = info.scale.y < 0.0f;
-=======
 		bool invert = info.scale.y < 0.0f &&
 			      info.bounds_type == OBS_BOUNDS_NONE;
->>>>>>> 144599fb
 		DrawRotationHandle(prev->circleFill, info.rot + prev->groupRot,
 				   pixelRatio, invert);
 	}
@@ -2377,13 +2361,9 @@
 	const char *text_source_id = "text_ft2_source";
 #endif
 
-<<<<<<< HEAD
-	return obs_source_create_private(text_source_id, NULL, settings);
-=======
 	DStr name;
 	dstr_printf(name, "Preview spacing label %d", i);
 	return obs_source_create_private(text_source_id, name, settings);
->>>>>>> 144599fb
 }
 
 static void SetLabelText(int sourceIndex, int px)
@@ -2587,11 +2567,7 @@
 	}
 
 	// Switch top/bottom or right/left if scale is negative
-<<<<<<< HEAD
-	if (oti.scale.x < 0.0f) {
-=======
 	if (oti.scale.x < 0.0f && oti.bounds_type == OBS_BOUNDS_NONE) {
->>>>>>> 144599fb
 		vec3 l = left;
 		vec3 r = right;
 
@@ -2599,11 +2575,7 @@
 		vec3_copy(&right, &l);
 	}
 
-<<<<<<< HEAD
-	if (oti.scale.y < 0.0f) {
-=======
 	if (oti.scale.y < 0.0f && oti.bounds_type == OBS_BOUNDS_NONE) {
->>>>>>> 144599fb
 		vec3 t = top;
 		vec3 b = bottom;
 
@@ -2611,13 +2583,8 @@
 		vec3_copy(&bottom, &t);
 	}
 
-<<<<<<< HEAD
-	if (rot >= HELPER_ROT_BREAKPONT) {
-		for (float i = HELPER_ROT_BREAKPONT; i <= 360.0f; i += 90.0f) {
-=======
 	if (rot >= HELPER_ROT_BREAKPOINT) {
 		for (float i = HELPER_ROT_BREAKPOINT; i <= 360.0f; i += 90.0f) {
->>>>>>> 144599fb
 			if (rot < i)
 				break;
 
@@ -2717,12 +2684,9 @@
 	vec3_mulf(&offset, &offset, 0.5f);
 	vec3_maxf(&offset, &offset, 0.0f);
 
-<<<<<<< HEAD
-=======
 	vec3_divf(&target, &target, 2.0f);
 	vec3_add(&offset, &offset, &target);
 
->>>>>>> 144599fb
 	scrollingOffset.x = std::clamp(scrollingOffset.x, -offset.x, offset.x);
 	scrollingOffset.y = std::clamp(scrollingOffset.y, -offset.y, offset.y);
 }