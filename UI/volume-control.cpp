#include "window-basic-main.hpp"
#include "volume-control.hpp"
#include "qt-wrappers.hpp"
#include "obs-app.hpp"
#include "mute-checkbox.hpp"
#include "absolute-slider.hpp"
#include "source-label.hpp"
#include <QFontDatabase>
#include <QHBoxLayout>
#include <QPushButton>
#include <QLabel>
#include <QPainter>

using namespace std;

#define CLAMP(x, min, max) ((x) < (min) ? (min) : ((x) > (max) ? (max) : (x)))
#define FADER_PRECISION 4096.0

// Size of the audio indicator in pixels
#define INDICATOR_THICKNESS 3

// Padding on top and bottom of vertical meters
#define METER_PADDING 1

std::weak_ptr<VolumeMeterTimer> VolumeMeter::updateTimer;

static inline Qt::CheckState GetCheckState(bool muted, bool unassigned)
{
	if (muted)
		return Qt::Checked;
	else if (unassigned)
		return Qt::PartiallyChecked;
	else
		return Qt::Unchecked;
}

static inline bool IsSourceUnassigned(obs_source_t *source)
{
	uint32_t mixes = (obs_source_get_audio_mixers(source) &
			  ((1 << MAX_AUDIO_MIXES) - 1));
	obs_monitoring_type mt = obs_source_get_monitoring_type(source);

	return mixes == 0 && mt != OBS_MONITORING_TYPE_MONITOR_ONLY;
}

static void ShowUnassignedWarning(const char *name)
{
	auto msgBox = [=]() {
		QMessageBox msgbox(App()->GetMainWindow());
		msgbox.setWindowTitle(
			QTStr("VolControl.UnassignedWarning.Title"));
		msgbox.setText(
			QTStr("VolControl.UnassignedWarning.Text").arg(name));
		msgbox.setIcon(QMessageBox::Icon::Information);
		msgbox.addButton(QMessageBox::Ok);

		QCheckBox *cb = new QCheckBox(QTStr("DoNotShowAgain"));
		msgbox.setCheckBox(cb);

		msgbox.exec();

		if (cb->isChecked()) {
			config_set_bool(App()->GlobalConfig(), "General",
					"WarnedAboutUnassignedSources", true);
			config_save_safe(App()->GlobalConfig(), "tmp", nullptr);
		}
	};

	QMetaObject::invokeMethod(App(), "Exec", Qt::QueuedConnection,
				  Q_ARG(VoidFunc, msgBox));
}

static inline Qt::CheckState GetCheckState(bool muted, bool unassigned)
{
	if (muted)
		return Qt::Checked;
	else if (unassigned)
		return Qt::PartiallyChecked;
	else
		return Qt::Unchecked;
}

static inline bool IsSourceUnassigned(obs_source_t *source)
{
	uint32_t mixes = (obs_source_get_audio_mixers(source) &
			  ((1 << MAX_AUDIO_MIXES) - 1));
	obs_monitoring_type mt = obs_source_get_monitoring_type(source);

	return mixes == 0 && mt != OBS_MONITORING_TYPE_MONITOR_ONLY;
}

static void ShowUnassignedWarning(const char *name)
{
	auto msgBox = [=]() {
		QMessageBox msgbox(App()->GetMainWindow());
		msgbox.setWindowTitle(
			QTStr("VolControl.UnassignedWarning.Title"));
		msgbox.setText(
			QTStr("VolControl.UnassignedWarning.Text").arg(name));
		msgbox.setIcon(QMessageBox::Icon::Information);
		msgbox.addButton(QMessageBox::Ok);

		QCheckBox *cb = new QCheckBox(QTStr("DoNotShowAgain"));
		msgbox.setCheckBox(cb);

		msgbox.exec();

		if (cb->isChecked()) {
			config_set_bool(App()->GlobalConfig(), "General",
					"WarnedAboutUnassignedSources", true);
			config_save_safe(App()->GlobalConfig(), "tmp", nullptr);
		}
	};

	QMetaObject::invokeMethod(App(), "Exec", Qt::QueuedConnection,
				  Q_ARG(VoidFunc, msgBox));
}

void VolControl::OBSVolumeChanged(void *data, float db)
{
	Q_UNUSED(db);
	VolControl *volControl = static_cast<VolControl *>(data);

	QMetaObject::invokeMethod(volControl, "VolumeChanged");
}

void VolControl::OBSVolumeLevel(void *data,
				const float magnitude[MAX_AUDIO_CHANNELS],
				const float peak[MAX_AUDIO_CHANNELS],
				const float inputPeak[MAX_AUDIO_CHANNELS])
{
	VolControl *volControl = static_cast<VolControl *>(data);

	volControl->volMeter->setLevels(magnitude, peak, inputPeak);
}

void VolControl::OBSVolumeMuted(void *data, calldata_t *calldata)
{
	VolControl *volControl = static_cast<VolControl *>(data);
	bool muted = calldata_bool(calldata, "muted");

	QMetaObject::invokeMethod(volControl, "VolumeMuted",
				  Q_ARG(bool, muted));
}

void VolControl::VolumeChanged()
{
	slider->blockSignals(true);
	slider->setValue(
		(int)(obs_fader_get_deflection(obs_fader) * FADER_PRECISION));
	slider->blockSignals(false);

	updateText();
}

void VolControl::VolumeMuted(bool muted)
{
	bool unassigned = IsSourceUnassigned(source);
<<<<<<< HEAD

	auto newState = GetCheckState(muted, unassigned);
	if (mute->checkState() != newState)
		mute->setCheckState(newState);

	volMeter->muted = muted || unassigned;
}

void VolControl::OBSMixersOrMonitoringChanged(void *data, calldata_t *)
{

	VolControl *volControl = static_cast<VolControl *>(data);
	QMetaObject::invokeMethod(volControl, "MixersOrMonitoringChanged",
				  Qt::QueuedConnection);
}

void VolControl::MixersOrMonitoringChanged()
{
=======

	auto newState = GetCheckState(muted, unassigned);
	if (mute->checkState() != newState)
		mute->setCheckState(newState);

	volMeter->muted = muted || unassigned;
}

void VolControl::OBSMixersOrMonitoringChanged(void *data, calldata_t *)
{

	VolControl *volControl = static_cast<VolControl *>(data);
	QMetaObject::invokeMethod(volControl, "MixersOrMonitoringChanged",
				  Qt::QueuedConnection);
}

void VolControl::MixersOrMonitoringChanged()
{
>>>>>>> 144599fb
	bool muted = obs_source_muted(source);
	bool unassigned = IsSourceUnassigned(source);

	auto newState = GetCheckState(muted, unassigned);
	if (mute->checkState() != newState)
		mute->setCheckState(newState);

	volMeter->muted = muted || unassigned;
}

void VolControl::SetMuted(bool)
{
	bool checked = mute->checkState() == Qt::Checked;
	bool prev = obs_source_muted(source);
	obs_source_set_muted(source, checked);
	bool unassigned = IsSourceUnassigned(source);

	if (!checked && unassigned) {
		mute->setCheckState(Qt::PartiallyChecked);
		/* Show notice about the source no being assigned to any tracks */
		bool has_shown_warning =
			config_get_bool(App()->GlobalConfig(), "General",
					"WarnedAboutUnassignedSources");
		if (!has_shown_warning)
			ShowUnassignedWarning(obs_source_get_name(source));
	}

	auto undo_redo = [](const std::string &uuid, bool val) {
		OBSSourceAutoRelease source =
			obs_get_source_by_uuid(uuid.c_str());
		obs_source_set_muted(source, val);
	};

	QString text =
		QTStr(checked ? "Undo.Volume.Mute" : "Undo.Volume.Unmute");

	const char *name = obs_source_get_name(source);
	const char *uuid = obs_source_get_uuid(source);
	OBSBasic::Get()->undo_s.add_action(
		text.arg(name),
		std::bind(undo_redo, std::placeholders::_1, prev),
		std::bind(undo_redo, std::placeholders::_1, checked), uuid,
		uuid);
}

void VolControl::SliderChanged(int vol)
{
	float prev = obs_source_get_volume(source);

	obs_fader_set_deflection(obs_fader, float(vol) / FADER_PRECISION);
	updateText();

	auto undo_redo = [](const std::string &uuid, float val) {
		OBSSourceAutoRelease source =
			obs_get_source_by_uuid(uuid.c_str());
		obs_source_set_volume(source, val);
	};

	float val = obs_source_get_volume(source);
	const char *name = obs_source_get_name(source);
	const char *uuid = obs_source_get_uuid(source);
	OBSBasic::Get()->undo_s.add_action(
		QTStr("Undo.Volume.Change").arg(name),
		std::bind(undo_redo, std::placeholders::_1, prev),
		std::bind(undo_redo, std::placeholders::_1, val), uuid, uuid,
		true);
}

void VolControl::updateText()
{
	QString text;
	float db = obs_fader_get_db(obs_fader);

	if (db < -96.0f)
		text = "-inf dB";
	else
		text = QString::number(db, 'f', 1).append(" dB");

	volLabel->setText(text);

	bool muted = obs_source_muted(source);
	const char *accTextLookup = muted ? "VolControl.SliderMuted"
					  : "VolControl.SliderUnmuted";

	QString sourceName = obs_source_get_name(source);
	QString accText = QTStr(accTextLookup).arg(sourceName);

	slider->setAccessibleName(accText);
}

void VolControl::EmitConfigClicked()
{
	emit ConfigClicked();
}

void VolControl::SetMeterDecayRate(qreal q)
{
	volMeter->setPeakDecayRate(q);
}

void VolControl::setPeakMeterType(enum obs_peak_meter_type peakMeterType)
{
	volMeter->setPeakMeterType(peakMeterType);
}

VolControl::VolControl(OBSSource source_, bool showConfig, bool vertical)
	: source(std::move(source_)),
	  levelTotal(0.0f),
	  levelCount(0.0f),
	  obs_fader(obs_fader_create(OBS_FADER_LOG)),
	  obs_volmeter(obs_volmeter_create(OBS_FADER_LOG)),
	  vertical(vertical),
	  contextMenu(nullptr)
{
	nameLabel = new OBSSourceLabel(source);
	volLabel = new QLabel();
	mute = new MuteCheckBox();

	volLabel->setObjectName("volLabel");
	volLabel->setAlignment(Qt::AlignCenter);

#ifdef __APPLE__
	mute->setAttribute(Qt::WA_LayoutUsesWidgetRect);
#endif

	QString sourceName = obs_source_get_name(source);
	setObjectName(sourceName);

	if (showConfig) {
		config = new QPushButton(this);
		config->setProperty("themeID", "menuIconSmall");
		config->setAutoDefault(false);

		config->setSizePolicy(QSizePolicy::Fixed, QSizePolicy::Fixed);

		config->setAccessibleName(
			QTStr("VolControl.Properties").arg(sourceName));

		connect(config, &QAbstractButton::clicked, this,
			&VolControl::EmitConfigClicked);
	}

	QVBoxLayout *mainLayout = new QVBoxLayout;
	mainLayout->setContentsMargins(0, 0, 0, 0);
	mainLayout->setSpacing(0);

	if (vertical) {
		QHBoxLayout *nameLayout = new QHBoxLayout;
		QHBoxLayout *controlLayout = new QHBoxLayout;
		QHBoxLayout *volLayout = new QHBoxLayout;
		QFrame *meterFrame = new QFrame;
		QHBoxLayout *meterLayout = new QHBoxLayout;

		volMeter = new VolumeMeter(nullptr, obs_volmeter, true);
		slider = new VolumeSlider(obs_fader, Qt::Vertical);
		slider->setLayoutDirection(Qt::LeftToRight);
		slider->setDisplayTicks(true);

		nameLayout->setAlignment(Qt::AlignCenter);
		meterLayout->setAlignment(Qt::AlignCenter);
		controlLayout->setAlignment(Qt::AlignCenter);
		volLayout->setAlignment(Qt::AlignCenter);

		meterFrame->setObjectName("volMeterFrame");

		nameLayout->setContentsMargins(0, 0, 0, 0);
		nameLayout->setSpacing(0);
		nameLayout->addWidget(nameLabel);

		controlLayout->setContentsMargins(0, 0, 0, 0);
		controlLayout->setSpacing(0);

		// Add Headphone (audio monitoring) widget here
		controlLayout->addWidget(mute);

		if (showConfig) {
			controlLayout->addWidget(config);
		}

		meterLayout->setContentsMargins(0, 0, 0, 0);
		meterLayout->setSpacing(0);
		meterLayout->addWidget(slider);
		meterLayout->addWidget(volMeter);

		meterFrame->setLayout(meterLayout);

		volLayout->setContentsMargins(0, 0, 0, 0);
		volLayout->setSpacing(0);
		volLayout->addWidget(volLabel);
		volLayout->addItem(
			new QSpacerItem(0, 0, QSizePolicy::MinimumExpanding,
					QSizePolicy::Minimum));

		mainLayout->addItem(nameLayout);
		mainLayout->addItem(volLayout);
		mainLayout->addWidget(meterFrame);
		mainLayout->addItem(controlLayout);

		volMeter->setFocusProxy(slider);

		// Default size can cause clipping of long names in vertical layout.
		QFont font = nameLabel->font();
		QFontInfo info(font);
		nameLabel->setFont(font);

		setMaximumWidth(110);
	} else {
		QHBoxLayout *textLayout = new QHBoxLayout;
		QHBoxLayout *controlLayout = new QHBoxLayout;
		QFrame *meterFrame = new QFrame;
		QVBoxLayout *meterLayout = new QVBoxLayout;
		QVBoxLayout *buttonLayout = new QVBoxLayout;

		volMeter = new VolumeMeter(nullptr, obs_volmeter, false);
		volMeter->setSizePolicy(QSizePolicy::MinimumExpanding,
					QSizePolicy::Preferred);

		slider = new VolumeSlider(obs_fader, Qt::Horizontal);
		slider->setLayoutDirection(Qt::LeftToRight);
		slider->setDisplayTicks(true);

		textLayout->setContentsMargins(0, 0, 0, 0);
		textLayout->addWidget(nameLabel);
		textLayout->addWidget(volLabel);
		textLayout->setAlignment(nameLabel, Qt::AlignLeft);
		textLayout->setAlignment(volLabel, Qt::AlignRight);

		meterFrame->setObjectName("volMeterFrame");
		meterFrame->setLayout(meterLayout);

		meterLayout->setContentsMargins(0, 0, 0, 0);
		meterLayout->setSpacing(0);

		meterLayout->addWidget(volMeter);
		meterLayout->addWidget(slider);

		buttonLayout->setContentsMargins(0, 0, 0, 0);
		buttonLayout->setSpacing(0);

		if (showConfig) {
			buttonLayout->addWidget(config);
		}
		buttonLayout->addItem(
			new QSpacerItem(0, 0, QSizePolicy::Minimum,
					QSizePolicy::MinimumExpanding));
		buttonLayout->addWidget(mute);

		controlLayout->addItem(buttonLayout);
		controlLayout->addWidget(meterFrame);

		mainLayout->addItem(textLayout);
		mainLayout->addItem(controlLayout);

		volMeter->setFocusProxy(slider);
	}

	setLayout(mainLayout);

	nameLabel->setText(sourceName);

	slider->setMinimum(0);
	slider->setMaximum(int(FADER_PRECISION));

	bool muted = obs_source_muted(source);
	bool unassigned = IsSourceUnassigned(source);
	mute->setCheckState(GetCheckState(muted, unassigned));
	volMeter->muted = muted || unassigned;
	mute->setAccessibleName(QTStr("VolControl.Mute").arg(sourceName));
	obs_fader_add_callback(obs_fader, OBSVolumeChanged, this);
	obs_volmeter_add_callback(obs_volmeter, OBSVolumeLevel, this);

<<<<<<< HEAD
	signal_handler_connect(obs_source_get_signal_handler(source), "mute",
			       OBSVolumeMuted, this);
	signal_handler_connect(obs_source_get_signal_handler(source),
			       "audio_mixers", OBSMixersOrMonitoringChanged,
			       this);
	signal_handler_connect(obs_source_get_signal_handler(source),
			       "audio_monitoring", OBSMixersOrMonitoringChanged,
			       this);

	QWidget::connect(slider, SIGNAL(valueChanged(int)), this,
			 SLOT(SliderChanged(int)));
=======
	sigs.emplace_back(obs_source_get_signal_handler(source), "mute",
			  OBSVolumeMuted, this);
	sigs.emplace_back(obs_source_get_signal_handler(source), "audio_mixers",
			  OBSMixersOrMonitoringChanged, this);
	sigs.emplace_back(obs_source_get_signal_handler(source),
			  "audio_monitoring", OBSMixersOrMonitoringChanged,
			  this);

	QWidget::connect(slider, &VolumeSlider::valueChanged, this,
			 &VolControl::SliderChanged);
>>>>>>> 144599fb
	QWidget::connect(mute, &MuteCheckBox::clicked, this,
			 &VolControl::SetMuted);

	obs_fader_attach_source(obs_fader, source);
	obs_volmeter_attach_source(obs_volmeter, source);

	/* Call volume changed once to init the slider position and label */
	VolumeChanged();
}

void VolControl::EnableSlider(bool enable)
{
	slider->setEnabled(enable);
}

VolControl::~VolControl()
{
	obs_fader_remove_callback(obs_fader, OBSVolumeChanged, this);
	obs_volmeter_remove_callback(obs_volmeter, OBSVolumeLevel, this);

<<<<<<< HEAD
	signal_handler_disconnect(obs_source_get_signal_handler(source), "mute",
				  OBSVolumeMuted, this);
	signal_handler_disconnect(obs_source_get_signal_handler(source),
				  "audio_mixers", OBSMixersOrMonitoringChanged,
				  this);
	signal_handler_disconnect(obs_source_get_signal_handler(source),
				  "audio_monitoring",
				  OBSMixersOrMonitoringChanged, this);
=======
	sigs.clear();
>>>>>>> 144599fb

	if (contextMenu)
		contextMenu->close();
}

static inline QColor color_from_int(long long val)
{
	QColor color(val & 0xff, (val >> 8) & 0xff, (val >> 16) & 0xff,
		     (val >> 24) & 0xff);
	color.setAlpha(255);

	return color;
}

QColor VolumeMeter::getBackgroundNominalColor() const
{
	return p_backgroundNominalColor;
}

QColor VolumeMeter::getBackgroundNominalColorDisabled() const
{
	return backgroundNominalColorDisabled;
}

void VolumeMeter::setBackgroundNominalColor(QColor c)
{
	p_backgroundNominalColor = std::move(c);

	if (config_get_bool(GetGlobalConfig(), "Accessibility",
			    "OverrideColors")) {
		backgroundNominalColor = color_from_int(config_get_int(
			GetGlobalConfig(), "Accessibility", "MixerGreen"));
	} else {
		backgroundNominalColor = p_backgroundNominalColor;
	}
}

void VolumeMeter::setBackgroundNominalColorDisabled(QColor c)
{
	backgroundNominalColorDisabled = std::move(c);
}

QColor VolumeMeter::getBackgroundWarningColor() const
{
	return p_backgroundWarningColor;
}

QColor VolumeMeter::getBackgroundWarningColorDisabled() const
{
	return backgroundWarningColorDisabled;
}

void VolumeMeter::setBackgroundWarningColor(QColor c)
{
	p_backgroundWarningColor = std::move(c);

	if (config_get_bool(GetGlobalConfig(), "Accessibility",
			    "OverrideColors")) {
		backgroundWarningColor = color_from_int(config_get_int(
			GetGlobalConfig(), "Accessibility", "MixerYellow"));
	} else {
		backgroundWarningColor = p_backgroundWarningColor;
	}
}

void VolumeMeter::setBackgroundWarningColorDisabled(QColor c)
{
	backgroundWarningColorDisabled = std::move(c);
}

QColor VolumeMeter::getBackgroundErrorColor() const
{
	return p_backgroundErrorColor;
}

QColor VolumeMeter::getBackgroundErrorColorDisabled() const
{
	return backgroundErrorColorDisabled;
}

void VolumeMeter::setBackgroundErrorColor(QColor c)
{
	p_backgroundErrorColor = std::move(c);

	if (config_get_bool(GetGlobalConfig(), "Accessibility",
			    "OverrideColors")) {
		backgroundErrorColor = color_from_int(config_get_int(
			GetGlobalConfig(), "Accessibility", "MixerRed"));
	} else {
		backgroundErrorColor = p_backgroundErrorColor;
	}
}

void VolumeMeter::setBackgroundErrorColorDisabled(QColor c)
{
	backgroundErrorColorDisabled = std::move(c);
}

QColor VolumeMeter::getForegroundNominalColor() const
{
	return p_foregroundNominalColor;
}

QColor VolumeMeter::getForegroundNominalColorDisabled() const
{
	return foregroundNominalColorDisabled;
}

void VolumeMeter::setForegroundNominalColor(QColor c)
{
	p_foregroundNominalColor = std::move(c);

	if (config_get_bool(GetGlobalConfig(), "Accessibility",
			    "OverrideColors")) {
		foregroundNominalColor = color_from_int(
			config_get_int(GetGlobalConfig(), "Accessibility",
				       "MixerGreenActive"));
	} else {
		foregroundNominalColor = p_foregroundNominalColor;
	}
}

void VolumeMeter::setForegroundNominalColorDisabled(QColor c)
{
	foregroundNominalColorDisabled = std::move(c);
}

QColor VolumeMeter::getForegroundWarningColor() const
{
	return p_foregroundWarningColor;
}

QColor VolumeMeter::getForegroundWarningColorDisabled() const
{
	return foregroundWarningColorDisabled;
}

void VolumeMeter::setForegroundWarningColor(QColor c)
{
	p_foregroundWarningColor = std::move(c);

	if (config_get_bool(GetGlobalConfig(), "Accessibility",
			    "OverrideColors")) {
		foregroundWarningColor = color_from_int(
			config_get_int(GetGlobalConfig(), "Accessibility",
				       "MixerYellowActive"));
	} else {
		foregroundWarningColor = p_foregroundWarningColor;
	}
}

void VolumeMeter::setForegroundWarningColorDisabled(QColor c)
{
	foregroundWarningColorDisabled = std::move(c);
}

QColor VolumeMeter::getForegroundErrorColor() const
{
	return p_foregroundErrorColor;
}

QColor VolumeMeter::getForegroundErrorColorDisabled() const
{
	return foregroundErrorColorDisabled;
}

void VolumeMeter::setForegroundErrorColor(QColor c)
{
	p_foregroundErrorColor = std::move(c);

	if (config_get_bool(GetGlobalConfig(), "Accessibility",
			    "OverrideColors")) {
		foregroundErrorColor = color_from_int(config_get_int(
			GetGlobalConfig(), "Accessibility", "MixerRedActive"));
	} else {
		foregroundErrorColor = p_foregroundErrorColor;
	}
}

void VolumeMeter::setForegroundErrorColorDisabled(QColor c)
{
	foregroundErrorColorDisabled = std::move(c);
}

QColor VolumeMeter::getClipColor() const
{
	return clipColor;
}

void VolumeMeter::setClipColor(QColor c)
{
	clipColor = std::move(c);
}

QColor VolumeMeter::getMagnitudeColor() const
{
	return magnitudeColor;
}

void VolumeMeter::setMagnitudeColor(QColor c)
{
	magnitudeColor = std::move(c);
}

QColor VolumeMeter::getMajorTickColor() const
{
	return majorTickColor;
}

void VolumeMeter::setMajorTickColor(QColor c)
{
	majorTickColor = std::move(c);
}

QColor VolumeMeter::getMinorTickColor() const
{
	return minorTickColor;
}

void VolumeMeter::setMinorTickColor(QColor c)
{
	minorTickColor = std::move(c);
}

int VolumeMeter::getMeterThickness() const
{
	return meterThickness;
}

void VolumeMeter::setMeterThickness(int v)
{
	meterThickness = v;
	recalculateLayout = true;
}

qreal VolumeMeter::getMeterFontScaling() const
{
	return meterFontScaling;
}

void VolumeMeter::setMeterFontScaling(qreal v)
{
	meterFontScaling = v;
	recalculateLayout = true;
}

void VolControl::refreshColors()
{
	volMeter->setBackgroundNominalColor(
		volMeter->getBackgroundNominalColor());
	volMeter->setBackgroundWarningColor(
		volMeter->getBackgroundWarningColor());
	volMeter->setBackgroundErrorColor(volMeter->getBackgroundErrorColor());
	volMeter->setForegroundNominalColor(
		volMeter->getForegroundNominalColor());
	volMeter->setForegroundWarningColor(
		volMeter->getForegroundWarningColor());
	volMeter->setForegroundErrorColor(volMeter->getForegroundErrorColor());
}

qreal VolumeMeter::getMinimumLevel() const
{
	return minimumLevel;
}

void VolumeMeter::setMinimumLevel(qreal v)
{
	minimumLevel = v;
}

qreal VolumeMeter::getWarningLevel() const
{
	return warningLevel;
}

void VolumeMeter::setWarningLevel(qreal v)
{
	warningLevel = v;
}

qreal VolumeMeter::getErrorLevel() const
{
	return errorLevel;
}

void VolumeMeter::setErrorLevel(qreal v)
{
	errorLevel = v;
}

qreal VolumeMeter::getClipLevel() const
{
	return clipLevel;
}

void VolumeMeter::setClipLevel(qreal v)
{
	clipLevel = v;
}

qreal VolumeMeter::getMinimumInputLevel() const
{
	return minimumInputLevel;
}

void VolumeMeter::setMinimumInputLevel(qreal v)
{
	minimumInputLevel = v;
}

qreal VolumeMeter::getPeakDecayRate() const
{
	return peakDecayRate;
}

void VolumeMeter::setPeakDecayRate(qreal v)
{
	peakDecayRate = v;
}

qreal VolumeMeter::getMagnitudeIntegrationTime() const
{
	return magnitudeIntegrationTime;
}

void VolumeMeter::setMagnitudeIntegrationTime(qreal v)
{
	magnitudeIntegrationTime = v;
}

qreal VolumeMeter::getPeakHoldDuration() const
{
	return peakHoldDuration;
}

void VolumeMeter::setPeakHoldDuration(qreal v)
{
	peakHoldDuration = v;
}

qreal VolumeMeter::getInputPeakHoldDuration() const
{
	return inputPeakHoldDuration;
}

void VolumeMeter::setInputPeakHoldDuration(qreal v)
{
	inputPeakHoldDuration = v;
}

void VolumeMeter::setPeakMeterType(enum obs_peak_meter_type peakMeterType)
{
	obs_volmeter_set_peak_meter_type(obs_volmeter, peakMeterType);
	switch (peakMeterType) {
	case TRUE_PEAK_METER:
		// For true-peak meters EBU has defined the Permitted Maximum,
		// taking into account the accuracy of the meter and further
		// processing required by lossy audio compression.
		//
		// The alignment level was not specified, but I've adjusted
		// it compared to a sample-peak meter. Incidentally Youtube
		// uses this new Alignment Level as the maximum integrated
		// loudness of a video.
		//
		//  * Permitted Maximum Level (PML) = -2.0 dBTP
		//  * Alignment Level (AL) = -13 dBTP
		setErrorLevel(-2.0);
		setWarningLevel(-13.0);
		break;

	case SAMPLE_PEAK_METER:
	default:
		// For a sample Peak Meter EBU has the following level
		// definitions, taking into account inaccuracies of this meter:
		//
		//  * Permitted Maximum Level (PML) = -9.0 dBFS
		//  * Alignment Level (AL) = -20.0 dBFS
		setErrorLevel(-9.0);
		setWarningLevel(-20.0);
		break;
	}
}

void VolumeMeter::mousePressEvent(QMouseEvent *event)
{
	setFocus(Qt::MouseFocusReason);
	event->accept();
}

void VolumeMeter::wheelEvent(QWheelEvent *event)
{
	QApplication::sendEvent(focusProxy(), event);
}

VolumeMeter::VolumeMeter(QWidget *parent, obs_volmeter_t *obs_volmeter,
			 bool vertical)
	: QWidget(parent),
	  obs_volmeter(obs_volmeter),
	  vertical(vertical)
{
	setAttribute(Qt::WA_OpaquePaintEvent, true);

	// Default meter settings, they only show if
	// there is no stylesheet, do not remove.
	backgroundNominalColor.setRgb(0x26, 0x7f, 0x26); // Dark green
	backgroundWarningColor.setRgb(0x7f, 0x7f, 0x26); // Dark yellow
	backgroundErrorColor.setRgb(0x7f, 0x26, 0x26);   // Dark red
	foregroundNominalColor.setRgb(0x4c, 0xff, 0x4c); // Bright green
	foregroundWarningColor.setRgb(0xff, 0xff, 0x4c); // Bright yellow
	foregroundErrorColor.setRgb(0xff, 0x4c, 0x4c);   // Bright red

	backgroundNominalColorDisabled.setRgb(90, 90, 90);
	backgroundWarningColorDisabled.setRgb(117, 117, 117);
	backgroundErrorColorDisabled.setRgb(65, 65, 65);
	foregroundNominalColorDisabled.setRgb(163, 163, 163);
	foregroundWarningColorDisabled.setRgb(217, 217, 217);
	foregroundErrorColorDisabled.setRgb(113, 113, 113);

	clipColor.setRgb(0xff, 0xff, 0xff);      // Bright white
	magnitudeColor.setRgb(0x00, 0x00, 0x00); // Black
	majorTickColor.setRgb(0x00, 0x00, 0x00); // Black
	minorTickColor.setRgb(0x32, 0x32, 0x32); // Dark gray
	minimumLevel = -60.0;                    // -60 dB
	warningLevel = -20.0;                    // -20 dB
	errorLevel = -9.0;                       //  -9 dB
	clipLevel = -0.5;                        //  -0.5 dB
	minimumInputLevel = -50.0;               // -50 dB
	peakDecayRate = 11.76;                   //  20 dB / 1.7 sec
	magnitudeIntegrationTime = 0.3;          //  99% in 300 ms
	peakHoldDuration = 20.0;                 //  20 seconds
	inputPeakHoldDuration = 1.0;             //  1 second
	meterThickness = 3;                      // Bar thickness in pixels
	meterFontScaling =
		0.7; // Font size for numbers is 70% of Widget's font size
	channels = (int)audio_output_get_channels(obs_get_audio());

	doLayout();
	updateTimerRef = updateTimer.lock();
	if (!updateTimerRef) {
		updateTimerRef = std::make_shared<VolumeMeterTimer>();
		updateTimerRef->setTimerType(Qt::PreciseTimer);
		updateTimerRef->start(16);
		updateTimer = updateTimerRef;
	}

	updateTimerRef->AddVolControl(this);
}

VolumeMeter::~VolumeMeter()
{
	updateTimerRef->RemoveVolControl(this);
}

void VolumeMeter::setLevels(const float magnitude[MAX_AUDIO_CHANNELS],
			    const float peak[MAX_AUDIO_CHANNELS],
			    const float inputPeak[MAX_AUDIO_CHANNELS])
{
	uint64_t ts = os_gettime_ns();
	QMutexLocker locker(&dataMutex);

	currentLastUpdateTime = ts;
	for (int channelNr = 0; channelNr < MAX_AUDIO_CHANNELS; channelNr++) {
		currentMagnitude[channelNr] = magnitude[channelNr];
		currentPeak[channelNr] = peak[channelNr];
		currentInputPeak[channelNr] = inputPeak[channelNr];
	}

	// In case there are more updates then redraws we must make sure
	// that the ballistics of peak and hold are recalculated.
	locker.unlock();
	calculateBallistics(ts);
}

inline void VolumeMeter::resetLevels()
{
	currentLastUpdateTime = 0;
	for (int channelNr = 0; channelNr < MAX_AUDIO_CHANNELS; channelNr++) {
		currentMagnitude[channelNr] = -M_INFINITE;
		currentPeak[channelNr] = -M_INFINITE;
		currentInputPeak[channelNr] = -M_INFINITE;

		displayMagnitude[channelNr] = -M_INFINITE;
		displayPeak[channelNr] = -M_INFINITE;
		displayPeakHold[channelNr] = -M_INFINITE;
		displayPeakHoldLastUpdateTime[channelNr] = 0;
		displayInputPeakHold[channelNr] = -M_INFINITE;
		displayInputPeakHoldLastUpdateTime[channelNr] = 0;
	}
}

bool VolumeMeter::needLayoutChange()
{
	int currentNrAudioChannels = obs_volmeter_get_nr_channels(obs_volmeter);

	if (!currentNrAudioChannels) {
		struct obs_audio_info oai;
		obs_get_audio_info(&oai);
		currentNrAudioChannels = (oai.speakers == SPEAKERS_MONO) ? 1
									 : 2;
	}

	if (displayNrAudioChannels != currentNrAudioChannels) {
		displayNrAudioChannels = currentNrAudioChannels;
		recalculateLayout = true;
	}

	return recalculateLayout;
}

// When this is called from the constructor, obs_volmeter_get_nr_channels has not
// yet been called and Q_PROPERTY settings have not yet been read from the
// stylesheet.
inline void VolumeMeter::doLayout()
{
	QMutexLocker locker(&dataMutex);

	if (displayNrAudioChannels) {
		int meterSize = std::floor(22 / displayNrAudioChannels);
		setMeterThickness(std::clamp(meterSize, 3, 7));
	}
	recalculateLayout = false;

	tickFont = font();
	QFontInfo info(tickFont);
	tickFont.setPointSizeF(info.pointSizeF() * meterFontScaling);
	QFontMetrics metrics(tickFont);
	if (vertical) {
		// Each meter channel is meterThickness pixels wide, plus one pixel
		// between channels, but not after the last.
		// Add 4 pixels for ticks, space to hold our longest label in this font,
		// and a few pixels before the fader.
		QRect scaleBounds = metrics.boundingRect("-88");
		setMinimumSize(displayNrAudioChannels * (meterThickness + 1) -
				       1 + 10 + scaleBounds.width() + 2,
			       100);
	} else {
		// Each meter channel is meterThickness pixels high, plus one pixel
		// between channels, but not after the last.
		// Add 4 pixels for ticks, and space high enough to hold our label in
		// this font, presuming that digits don't have descenders.
		setMinimumSize(100,
			       displayNrAudioChannels * (meterThickness + 1) -
				       1 + 4 + metrics.capHeight());
	}

	resetLevels();
}

inline bool VolumeMeter::detectIdle(uint64_t ts)
{
	double timeSinceLastUpdate = (ts - currentLastUpdateTime) * 0.000000001;
	if (timeSinceLastUpdate > 0.5) {
		resetLevels();
		return true;
	} else {
		return false;
	}
}

inline void
VolumeMeter::calculateBallisticsForChannel(int channelNr, uint64_t ts,
					   qreal timeSinceLastRedraw)
{
	if (currentPeak[channelNr] >= displayPeak[channelNr] ||
	    isnan(displayPeak[channelNr])) {
		// Attack of peak is immediate.
		displayPeak[channelNr] = currentPeak[channelNr];
	} else {
		// Decay of peak is 40 dB / 1.7 seconds for Fast Profile
		// 20 dB / 1.7 seconds for Medium Profile (Type I PPM)
		// 24 dB / 2.8 seconds for Slow Profile (Type II PPM)
		float decay = float(peakDecayRate * timeSinceLastRedraw);
		displayPeak[channelNr] = CLAMP(displayPeak[channelNr] - decay,
					       currentPeak[channelNr], 0);
	}

	if (currentPeak[channelNr] >= displayPeakHold[channelNr] ||
	    !isfinite(displayPeakHold[channelNr])) {
		// Attack of peak-hold is immediate, but keep track
		// when it was last updated.
		displayPeakHold[channelNr] = currentPeak[channelNr];
		displayPeakHoldLastUpdateTime[channelNr] = ts;
	} else {
		// The peak and hold falls back to peak
		// after 20 seconds.
		qreal timeSinceLastPeak =
			(uint64_t)(ts -
				   displayPeakHoldLastUpdateTime[channelNr]) *
			0.000000001;
		if (timeSinceLastPeak > peakHoldDuration) {
			displayPeakHold[channelNr] = currentPeak[channelNr];
			displayPeakHoldLastUpdateTime[channelNr] = ts;
		}
	}

	if (currentInputPeak[channelNr] >= displayInputPeakHold[channelNr] ||
	    !isfinite(displayInputPeakHold[channelNr])) {
		// Attack of peak-hold is immediate, but keep track
		// when it was last updated.
		displayInputPeakHold[channelNr] = currentInputPeak[channelNr];
		displayInputPeakHoldLastUpdateTime[channelNr] = ts;
	} else {
		// The peak and hold falls back to peak after 1 second.
		qreal timeSinceLastPeak =
			(uint64_t)(ts -
				   displayInputPeakHoldLastUpdateTime[channelNr]) *
			0.000000001;
		if (timeSinceLastPeak > inputPeakHoldDuration) {
			displayInputPeakHold[channelNr] =
				currentInputPeak[channelNr];
			displayInputPeakHoldLastUpdateTime[channelNr] = ts;
		}
	}

	if (!isfinite(displayMagnitude[channelNr])) {
		// The statements in the else-leg do not work with
		// NaN and infinite displayMagnitude.
		displayMagnitude[channelNr] = currentMagnitude[channelNr];
	} else {
		// A VU meter will integrate to the new value to 99% in 300 ms.
		// The calculation here is very simplified and is more accurate
		// with higher frame-rate.
		float attack =
			float((currentMagnitude[channelNr] -
			       displayMagnitude[channelNr]) *
			      (timeSinceLastRedraw / magnitudeIntegrationTime) *
			      0.99);
		displayMagnitude[channelNr] =
			CLAMP(displayMagnitude[channelNr] + attack,
			      (float)minimumLevel, 0);
	}
}

inline void VolumeMeter::calculateBallistics(uint64_t ts,
					     qreal timeSinceLastRedraw)
{
	QMutexLocker locker(&dataMutex);

	for (int channelNr = 0; channelNr < MAX_AUDIO_CHANNELS; channelNr++)
		calculateBallisticsForChannel(channelNr, ts,
					      timeSinceLastRedraw);
}

void VolumeMeter::paintInputMeter(QPainter &painter, int x, int y, int width,
				  int height, float peakHold)
{
	QMutexLocker locker(&dataMutex);
	QColor color;

	if (peakHold < minimumInputLevel)
		color = backgroundNominalColor;
	else if (peakHold < warningLevel)
		color = foregroundNominalColor;
	else if (peakHold < errorLevel)
		color = foregroundWarningColor;
	else if (peakHold <= clipLevel)
		color = foregroundErrorColor;
	else
		color = clipColor;

	painter.fillRect(x, y, width, height, color);
}

void VolumeMeter::paintHTicks(QPainter &painter, int x, int y, int width)
{
	qreal scale = width / minimumLevel;

	painter.setFont(tickFont);
	QFontMetrics metrics(tickFont);
	painter.setPen(majorTickColor);

	// Draw major tick lines and numeric indicators.
	for (int i = 0; i >= minimumLevel; i -= 5) {
		int position = int(x + width - (i * scale) - 1);
		QString str = QString::number(i);

		// Center the number on the tick, but don't overflow
		QRect textBounds = metrics.boundingRect(str);
		int pos;
		if (i == 0) {
			pos = position - textBounds.width();
		} else {
			pos = position - (textBounds.width() / 2);
			if (pos < 0)
				pos = 0;
		}
		painter.drawText(pos, y + 4 + metrics.capHeight(), str);

		painter.drawLine(position, y, position, y + 2);
	}
}

void VolumeMeter::paintVTicks(QPainter &painter, int x, int y, int height)
{
	qreal scale = height / minimumLevel;

	painter.setFont(tickFont);
	QFontMetrics metrics(tickFont);
	painter.setPen(majorTickColor);

	// Draw major tick lines and numeric indicators.
	for (int i = 0; i >= minimumLevel; i -= 5) {
		int position = y + int(i * scale) + METER_PADDING;
		QString str = QString::number(i);

		// Center the number on the tick, but don't overflow
		if (i == 0) {
			painter.drawText(x + 10, position + metrics.capHeight(),
					 str);
		} else {
			painter.drawText(x + 8,
					 position + (metrics.capHeight() / 2),
					 str);
		}

		painter.drawLine(x, position, x + 2, position);
	}
}

#define CLIP_FLASH_DURATION_MS 1000

inline int VolumeMeter::convertToInt(float number)
{
	constexpr int min = std::numeric_limits<int>::min();
	constexpr int max = std::numeric_limits<int>::max();

	// NOTE: Conversion from 'const int' to 'float' changes max value from 2147483647 to 2147483648
	if (number >= (float)max)
		return max;
	else if (number < min)
		return min;
	else
		return int(number);
}

void VolumeMeter::paintHMeter(QPainter &painter, int x, int y, int width,
			      int height, float magnitude, float peak,
			      float peakHold)
{
	qreal scale = width / minimumLevel;

	QMutexLocker locker(&dataMutex);
	int minimumPosition = x + 0;
	int maximumPosition = x + width;
	int magnitudePosition = x + width - convertToInt(magnitude * scale);
	int peakPosition = x + width - convertToInt(peak * scale);
	int peakHoldPosition = x + width - convertToInt(peakHold * scale);
	int warningPosition = x + width - convertToInt(warningLevel * scale);
	int errorPosition = x + width - convertToInt(errorLevel * scale);

	int nominalLength = warningPosition - minimumPosition;
	int warningLength = errorPosition - warningPosition;
	int errorLength = maximumPosition - errorPosition;
	locker.unlock();

	if (clipping) {
		peakPosition = maximumPosition;
	}

	if (peakPosition < minimumPosition) {
		painter.fillRect(minimumPosition, y, nominalLength, height,
				 muted ? backgroundNominalColorDisabled
				       : backgroundNominalColor);
		painter.fillRect(warningPosition, y, warningLength, height,
				 muted ? backgroundWarningColorDisabled
				       : backgroundWarningColor);
		painter.fillRect(errorPosition, y, errorLength, height,
				 muted ? backgroundErrorColorDisabled
				       : backgroundErrorColor);
	} else if (peakPosition < warningPosition) {
		painter.fillRect(minimumPosition, y,
				 peakPosition - minimumPosition, height,
				 muted ? foregroundNominalColorDisabled
				       : foregroundNominalColor);
		painter.fillRect(peakPosition, y,
				 warningPosition - peakPosition, height,
				 muted ? backgroundNominalColorDisabled
				       : backgroundNominalColor);
		painter.fillRect(warningPosition, y, warningLength, height,
				 muted ? backgroundWarningColorDisabled
				       : backgroundWarningColor);
		painter.fillRect(errorPosition, y, errorLength, height,
				 muted ? backgroundErrorColorDisabled
				       : backgroundErrorColor);
	} else if (peakPosition < errorPosition) {
		painter.fillRect(minimumPosition, y, nominalLength, height,
				 muted ? foregroundNominalColorDisabled
				       : foregroundNominalColor);
		painter.fillRect(warningPosition, y,
				 peakPosition - warningPosition, height,
				 muted ? foregroundWarningColorDisabled
				       : foregroundWarningColor);
		painter.fillRect(peakPosition, y, errorPosition - peakPosition,
				 height,
				 muted ? backgroundWarningColorDisabled
				       : backgroundWarningColor);
		painter.fillRect(errorPosition, y, errorLength, height,
				 muted ? backgroundErrorColorDisabled
				       : backgroundErrorColor);
	} else if (peakPosition < maximumPosition) {
		painter.fillRect(minimumPosition, y, nominalLength, height,
				 muted ? foregroundNominalColorDisabled
				       : foregroundNominalColor);
		painter.fillRect(warningPosition, y, warningLength, height,
				 muted ? foregroundWarningColorDisabled
				       : foregroundWarningColor);
		painter.fillRect(errorPosition, y, peakPosition - errorPosition,
				 height,
				 muted ? foregroundErrorColorDisabled
				       : foregroundErrorColor);
		painter.fillRect(peakPosition, y,
				 maximumPosition - peakPosition, height,
				 muted ? backgroundErrorColorDisabled
				       : backgroundErrorColor);
	} else if (int(magnitude) != 0) {
		if (!clipping) {
			QTimer::singleShot(CLIP_FLASH_DURATION_MS, this,
					   [&]() { clipping = false; });
			clipping = true;
		}

		int end = errorLength + warningLength + nominalLength;
		painter.fillRect(minimumPosition, y, end, height,
				 QBrush(muted ? foregroundErrorColorDisabled
					      : foregroundErrorColor));
	}

	if (peakHoldPosition - 3 < minimumPosition)
		; // Peak-hold below minimum, no drawing.
	else if (peakHoldPosition < warningPosition)
		painter.fillRect(peakHoldPosition - 3, y, 3, height,
				 muted ? foregroundNominalColorDisabled
				       : foregroundNominalColor);
	else if (peakHoldPosition < errorPosition)
		painter.fillRect(peakHoldPosition - 3, y, 3, height,
				 muted ? foregroundWarningColorDisabled
				       : foregroundWarningColor);
	else
		painter.fillRect(peakHoldPosition - 3, y, 3, height,
				 muted ? foregroundErrorColorDisabled
				       : foregroundErrorColor);

	if (magnitudePosition - 3 >= minimumPosition)
		painter.fillRect(magnitudePosition - 3, y, 3, height,
				 magnitudeColor);
}

void VolumeMeter::paintVMeter(QPainter &painter, int x, int y, int width,
			      int height, float magnitude, float peak,
			      float peakHold)
{
	qreal scale = height / minimumLevel;

	QMutexLocker locker(&dataMutex);
	int minimumPosition = y + 0;
	int maximumPosition = y + height;
	int magnitudePosition = y + height - convertToInt(magnitude * scale);
	int peakPosition = y + height - convertToInt(peak * scale);
	int peakHoldPosition = y + height - convertToInt(peakHold * scale);
	int warningPosition = y + height - convertToInt(warningLevel * scale);
	int errorPosition = y + height - convertToInt(errorLevel * scale);

	int nominalLength = warningPosition - minimumPosition;
	int warningLength = errorPosition - warningPosition;
	int errorLength = maximumPosition - errorPosition;
	locker.unlock();

	if (clipping) {
		peakPosition = maximumPosition;
	}

	if (peakPosition < minimumPosition) {
		painter.fillRect(x, minimumPosition, width, nominalLength,
				 muted ? backgroundNominalColorDisabled
				       : backgroundNominalColor);
		painter.fillRect(x, warningPosition, width, warningLength,
				 muted ? backgroundWarningColorDisabled
				       : backgroundWarningColor);
		painter.fillRect(x, errorPosition, width, errorLength,
				 muted ? backgroundErrorColorDisabled
				       : backgroundErrorColor);
	} else if (peakPosition < warningPosition) {
		painter.fillRect(x, minimumPosition, width,
				 peakPosition - minimumPosition,
				 muted ? foregroundNominalColorDisabled
				       : foregroundNominalColor);
		painter.fillRect(x, peakPosition, width,
				 warningPosition - peakPosition,
				 muted ? backgroundNominalColorDisabled
				       : backgroundNominalColor);
		painter.fillRect(x, warningPosition, width, warningLength,
				 muted ? backgroundWarningColorDisabled
				       : backgroundWarningColor);
		painter.fillRect(x, errorPosition, width, errorLength,
				 muted ? backgroundErrorColorDisabled
				       : backgroundErrorColor);
	} else if (peakPosition < errorPosition) {
		painter.fillRect(x, minimumPosition, width, nominalLength,
				 muted ? foregroundNominalColorDisabled
				       : foregroundNominalColor);
		painter.fillRect(x, warningPosition, width,
				 peakPosition - warningPosition,
				 muted ? foregroundWarningColorDisabled
				       : foregroundWarningColor);
		painter.fillRect(x, peakPosition, width,
				 errorPosition - peakPosition,
				 muted ? backgroundWarningColorDisabled
				       : backgroundWarningColor);
		painter.fillRect(x, errorPosition, width, errorLength,
				 muted ? backgroundErrorColorDisabled
				       : backgroundErrorColor);
	} else if (peakPosition < maximumPosition) {
		painter.fillRect(x, minimumPosition, width, nominalLength,
				 muted ? foregroundNominalColorDisabled
				       : foregroundNominalColor);
		painter.fillRect(x, warningPosition, width, warningLength,
				 muted ? foregroundWarningColorDisabled
				       : foregroundWarningColor);
		painter.fillRect(x, errorPosition, width,
				 peakPosition - errorPosition,
				 muted ? foregroundErrorColorDisabled
				       : foregroundErrorColor);
		painter.fillRect(x, peakPosition, width,
				 maximumPosition - peakPosition,
				 muted ? backgroundErrorColorDisabled
				       : backgroundErrorColor);
	} else {
		if (!clipping) {
			QTimer::singleShot(CLIP_FLASH_DURATION_MS, this,
					   [&]() { clipping = false; });
			clipping = true;
		}

		int end = errorLength + warningLength + nominalLength;
		painter.fillRect(x, minimumPosition, width, end,
				 QBrush(muted ? foregroundErrorColorDisabled
					      : foregroundErrorColor));
	}

	if (peakHoldPosition - 3 < minimumPosition)
		; // Peak-hold below minimum, no drawing.
	else if (peakHoldPosition < warningPosition)
		painter.fillRect(x, peakHoldPosition - 3, width, 3,
				 muted ? foregroundNominalColorDisabled
				       : foregroundNominalColor);
	else if (peakHoldPosition < errorPosition)
		painter.fillRect(x, peakHoldPosition - 3, width, 3,
				 muted ? foregroundWarningColorDisabled
				       : foregroundWarningColor);
	else
		painter.fillRect(x, peakHoldPosition - 3, width, 3,
				 muted ? foregroundErrorColorDisabled
				       : foregroundErrorColor);

	if (magnitudePosition - 3 >= minimumPosition)
		painter.fillRect(x, magnitudePosition - 3, width, 3,
				 magnitudeColor);
}

void VolumeMeter::paintEvent(QPaintEvent *event)
{
	uint64_t ts = os_gettime_ns();
	qreal timeSinceLastRedraw = (ts - lastRedrawTime) * 0.000000001;
	calculateBallistics(ts, timeSinceLastRedraw);
	bool idle = detectIdle(ts);

	QRect widgetRect = rect();
	int width = widgetRect.width();
	int height = widgetRect.height();

	QPainter painter(this);

	// Paint window background color (as widget is opaque)
	QColor background = palette().color(QPalette::ColorRole::Window);
	painter.fillRect(event->region().boundingRect(), background);

	if (vertical)
		height -= METER_PADDING * 2;

	// timerEvent requests update of the bar(s) only, so we can avoid the
	// overhead of repainting the scale and labels.
	if (event->region().boundingRect() != getBarRect()) {
		if (needLayoutChange())
			doLayout();

		if (vertical) {
			paintVTicks(painter,
				    displayNrAudioChannels *
						    (meterThickness + 1) -
					    1,
				    0, height - (INDICATOR_THICKNESS + 3));
		} else {
			paintHTicks(painter, INDICATOR_THICKNESS + 3,
				    displayNrAudioChannels *
						    (meterThickness + 1) -
					    1,
				    width - (INDICATOR_THICKNESS + 3));
		}
	}

	if (vertical) {
		// Invert the Y axis to ease the math
		painter.translate(0, height + METER_PADDING);
		painter.scale(1, -1);
	}

	for (int channelNr = 0; channelNr < displayNrAudioChannels;
	     channelNr++) {

		int channelNrFixed =
			(displayNrAudioChannels == 1 && channels > 2)
				? 2
				: channelNr;

		if (vertical)
			paintVMeter(painter, channelNr * (meterThickness + 1),
				    INDICATOR_THICKNESS + 2, meterThickness,
				    height - (INDICATOR_THICKNESS + 2),
				    displayMagnitude[channelNrFixed],
				    displayPeak[channelNrFixed],
				    displayPeakHold[channelNrFixed]);
		else
			paintHMeter(painter, INDICATOR_THICKNESS + 2,
				    channelNr * (meterThickness + 1),
				    width - (INDICATOR_THICKNESS + 2),
				    meterThickness,
				    displayMagnitude[channelNrFixed],
				    displayPeak[channelNrFixed],
				    displayPeakHold[channelNrFixed]);

		if (idle)
			continue;

		// By not drawing the input meter boxes the user can
		// see that the audio stream has been stopped, without
		// having too much visual impact.
		if (vertical)
			paintInputMeter(painter,
					channelNr * (meterThickness + 1), 0,
					meterThickness, INDICATOR_THICKNESS,
					displayInputPeakHold[channelNrFixed]);
		else
			paintInputMeter(painter, 0,
					channelNr * (meterThickness + 1),
					INDICATOR_THICKNESS, meterThickness,
					displayInputPeakHold[channelNrFixed]);
	}

	lastRedrawTime = ts;
}

QRect VolumeMeter::getBarRect() const
{
	QRect rec = rect();
	if (vertical)
		rec.setWidth(displayNrAudioChannels * (meterThickness + 1) - 1);
	else
		rec.setHeight(displayNrAudioChannels * (meterThickness + 1) -
			      1);

	return rec;
}

void VolumeMeter::changeEvent(QEvent *e)
{
	if (e->type() == QEvent::StyleChange)
		recalculateLayout = true;

	QWidget::changeEvent(e);
}

void VolumeMeterTimer::AddVolControl(VolumeMeter *meter)
{
	volumeMeters.push_back(meter);
}

void VolumeMeterTimer::RemoveVolControl(VolumeMeter *meter)
{
	volumeMeters.removeOne(meter);
}

void VolumeMeterTimer::timerEvent(QTimerEvent *)
{
	for (VolumeMeter *meter : volumeMeters) {
		if (meter->needLayoutChange()) {
			// Tell paintEvent to update layout and paint everything
			meter->update();
		} else {
			// Tell paintEvent to paint only the bars
			meter->update(meter->getBarRect());
		}
	}
}

VolumeSlider::VolumeSlider(obs_fader_t *fader, QWidget *parent)
	: AbsoluteSlider(parent)
{
	fad = fader;
}

VolumeSlider::VolumeSlider(obs_fader_t *fader, Qt::Orientation orientation,
			   QWidget *parent)
	: AbsoluteSlider(orientation, parent)
{
	fad = fader;
}

bool VolumeSlider::getDisplayTicks() const
{
	return displayTicks;
}

void VolumeSlider::setDisplayTicks(bool display)
{
	displayTicks = display;
}

void VolumeSlider::paintEvent(QPaintEvent *event)
{
	if (!getDisplayTicks()) {
		QSlider::paintEvent(event);
		return;
	}

	QPainter painter(this);
	QColor tickColor(91, 98, 115, 255);

	obs_fader_conversion_t fader_db_to_def = obs_fader_db_to_def(fad);

	QStyleOptionSlider opt;
	initStyleOption(&opt);

	QRect groove = style()->subControlRect(QStyle::CC_Slider, &opt,
					       QStyle::SC_SliderGroove, this);
	QRect handle = style()->subControlRect(QStyle::CC_Slider, &opt,
					       QStyle::SC_SliderHandle, this);

	if (orientation() == Qt::Horizontal) {
		const int sliderWidth = groove.width() - handle.width();

		float tickLength = groove.height() * 1.5;
		tickLength = std::max((int)tickLength + groove.height(),
				      8 + groove.height());

		float yPos = groove.center().y() - (tickLength / 2) + 1;

		for (int db = -10; db >= -90; db -= 10) {
			float tickValue = fader_db_to_def(db);

			float xPos = groove.left() + (tickValue * sliderWidth) +
				     (handle.width() / 2);
			painter.fillRect(xPos, yPos, 1, tickLength, tickColor);
		}
	}

	if (orientation() == Qt::Vertical) {
		const int sliderHeight = groove.height() - handle.height();

		float tickLength = groove.width() * 1.5;
		tickLength = std::max((int)tickLength + groove.width(),
				      8 + groove.width());

		float xPos = groove.center().x() - (tickLength / 2) + 1;

		for (int db = -10; db >= -96; db -= 10) {
			float tickValue = fader_db_to_def(db);

			float yPos = groove.height() + groove.top() -
				     (tickValue * sliderHeight) -
				     (handle.height() / 2);
			painter.fillRect(xPos, yPos, tickLength, 1, tickColor);
		}
	}

	QSlider::paintEvent(event);
}

VolumeAccessibleInterface::VolumeAccessibleInterface(QWidget *w)
	: QAccessibleWidget(w)
{
}

VolumeSlider *VolumeAccessibleInterface::slider() const
{
	return qobject_cast<VolumeSlider *>(object());
}

QString VolumeAccessibleInterface::text(QAccessible::Text t) const
{
	if (slider()->isVisible()) {
		switch (t) {
		case QAccessible::Text::Value:
			return currentValue().toString();
		default:
			break;
		}
	}
	return QAccessibleWidget::text(t);
}

QVariant VolumeAccessibleInterface::currentValue() const
{
	QString text;
	float db = obs_fader_get_db(slider()->fad);

	if (db < -96.0f)
		text = "-inf dB";
	else
		text = QString::number(db, 'f', 1).append(" dB");

	return text;
}

void VolumeAccessibleInterface::setCurrentValue(const QVariant &value)
{
	slider()->setValue(value.toInt());
}

QVariant VolumeAccessibleInterface::maximumValue() const
{
	return slider()->maximum();
}

QVariant VolumeAccessibleInterface::minimumValue() const
{
	return slider()->minimum();
}

QVariant VolumeAccessibleInterface::minimumStepSize() const
{
	return slider()->singleStep();
}

QAccessible::Role VolumeAccessibleInterface::role() const
{
	return QAccessible::Role::Slider;
}<|MERGE_RESOLUTION|>--- conflicted
+++ resolved
@@ -70,52 +70,6 @@
 				  Q_ARG(VoidFunc, msgBox));
 }
 
-static inline Qt::CheckState GetCheckState(bool muted, bool unassigned)
-{
-	if (muted)
-		return Qt::Checked;
-	else if (unassigned)
-		return Qt::PartiallyChecked;
-	else
-		return Qt::Unchecked;
-}
-
-static inline bool IsSourceUnassigned(obs_source_t *source)
-{
-	uint32_t mixes = (obs_source_get_audio_mixers(source) &
-			  ((1 << MAX_AUDIO_MIXES) - 1));
-	obs_monitoring_type mt = obs_source_get_monitoring_type(source);
-
-	return mixes == 0 && mt != OBS_MONITORING_TYPE_MONITOR_ONLY;
-}
-
-static void ShowUnassignedWarning(const char *name)
-{
-	auto msgBox = [=]() {
-		QMessageBox msgbox(App()->GetMainWindow());
-		msgbox.setWindowTitle(
-			QTStr("VolControl.UnassignedWarning.Title"));
-		msgbox.setText(
-			QTStr("VolControl.UnassignedWarning.Text").arg(name));
-		msgbox.setIcon(QMessageBox::Icon::Information);
-		msgbox.addButton(QMessageBox::Ok);
-
-		QCheckBox *cb = new QCheckBox(QTStr("DoNotShowAgain"));
-		msgbox.setCheckBox(cb);
-
-		msgbox.exec();
-
-		if (cb->isChecked()) {
-			config_set_bool(App()->GlobalConfig(), "General",
-					"WarnedAboutUnassignedSources", true);
-			config_save_safe(App()->GlobalConfig(), "tmp", nullptr);
-		}
-	};
-
-	QMetaObject::invokeMethod(App(), "Exec", Qt::QueuedConnection,
-				  Q_ARG(VoidFunc, msgBox));
-}
-
 void VolControl::OBSVolumeChanged(void *data, float db)
 {
 	Q_UNUSED(db);
@@ -156,7 +110,6 @@
 void VolControl::VolumeMuted(bool muted)
 {
 	bool unassigned = IsSourceUnassigned(source);
-<<<<<<< HEAD
 
 	auto newState = GetCheckState(muted, unassigned);
 	if (mute->checkState() != newState)
@@ -175,26 +128,6 @@
 
 void VolControl::MixersOrMonitoringChanged()
 {
-=======
-
-	auto newState = GetCheckState(muted, unassigned);
-	if (mute->checkState() != newState)
-		mute->setCheckState(newState);
-
-	volMeter->muted = muted || unassigned;
-}
-
-void VolControl::OBSMixersOrMonitoringChanged(void *data, calldata_t *)
-{
-
-	VolControl *volControl = static_cast<VolControl *>(data);
-	QMetaObject::invokeMethod(volControl, "MixersOrMonitoringChanged",
-				  Qt::QueuedConnection);
-}
-
-void VolControl::MixersOrMonitoringChanged()
-{
->>>>>>> 144599fb
 	bool muted = obs_source_muted(source);
 	bool unassigned = IsSourceUnassigned(source);
 
@@ -466,19 +399,6 @@
 	obs_fader_add_callback(obs_fader, OBSVolumeChanged, this);
 	obs_volmeter_add_callback(obs_volmeter, OBSVolumeLevel, this);
 
-<<<<<<< HEAD
-	signal_handler_connect(obs_source_get_signal_handler(source), "mute",
-			       OBSVolumeMuted, this);
-	signal_handler_connect(obs_source_get_signal_handler(source),
-			       "audio_mixers", OBSMixersOrMonitoringChanged,
-			       this);
-	signal_handler_connect(obs_source_get_signal_handler(source),
-			       "audio_monitoring", OBSMixersOrMonitoringChanged,
-			       this);
-
-	QWidget::connect(slider, SIGNAL(valueChanged(int)), this,
-			 SLOT(SliderChanged(int)));
-=======
 	sigs.emplace_back(obs_source_get_signal_handler(source), "mute",
 			  OBSVolumeMuted, this);
 	sigs.emplace_back(obs_source_get_signal_handler(source), "audio_mixers",
@@ -489,7 +409,6 @@
 
 	QWidget::connect(slider, &VolumeSlider::valueChanged, this,
 			 &VolControl::SliderChanged);
->>>>>>> 144599fb
 	QWidget::connect(mute, &MuteCheckBox::clicked, this,
 			 &VolControl::SetMuted);
 
@@ -510,18 +429,7 @@
 	obs_fader_remove_callback(obs_fader, OBSVolumeChanged, this);
 	obs_volmeter_remove_callback(obs_volmeter, OBSVolumeLevel, this);
 
-<<<<<<< HEAD
-	signal_handler_disconnect(obs_source_get_signal_handler(source), "mute",
-				  OBSVolumeMuted, this);
-	signal_handler_disconnect(obs_source_get_signal_handler(source),
-				  "audio_mixers", OBSMixersOrMonitoringChanged,
-				  this);
-	signal_handler_disconnect(obs_source_get_signal_handler(source),
-				  "audio_monitoring",
-				  OBSMixersOrMonitoringChanged, this);
-=======
 	sigs.clear();
->>>>>>> 144599fb
 
 	if (contextMenu)
 		contextMenu->close();
