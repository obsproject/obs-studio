#include <QFormLayout>
#include <QScrollBar>
#include <QLabel>
#include <QCheckBox>
#include <QFont>
#include <QFontDialog>
#include <QLineEdit>
#include <QSpinBox>
#include <QSlider>
#include <QDoubleSpinBox>
#include <QComboBox>
#include <QListWidget>
#include <QPushButton>
#include <QRadioButton>
#include <QButtonGroup>
#include <QStandardItem>
#include <QFileDialog>
#include <QColorDialog>
#include <QDialogButtonBox>
#include <QMenu>
#include <QMessageBox>
#include <QStackedWidget>
#include <QDir>
#include <QGroupBox>
#include <QObject>
#include <QDesktopServices>
#include "double-slider.hpp"
#include "slider-ignorewheel.hpp"
#include "spinbox-ignorewheel.hpp"
#include "qt-wrappers.hpp"
#include "properties-view.hpp"
#include "properties-view.moc.hpp"
#include "plain-text-edit.hpp"
#include "obs-app.hpp"

#include <cstdlib>
#include <initializer_list>
#include <obs-data.h>
#include <obs.h>
#include <qtimer.h>
#include <string>

using namespace std;

static inline QColor color_from_int(long long val)
{
	return QColor(val & 0xff, (val >> 8) & 0xff, (val >> 16) & 0xff,
		      (val >> 24) & 0xff);
}

static inline long long color_to_int(QColor color)
{
	auto shift = [&](unsigned val, int shift) {
		return ((val & 0xff) << shift);
	};

	return shift(color.red(), 0) | shift(color.green(), 8) |
	       shift(color.blue(), 16) | shift(color.alpha(), 24);
}

namespace {

struct frame_rate_tag {
	enum tag_type {
		SIMPLE,
		RATIONAL,
		USER,
	} type = SIMPLE;
	const char *val = nullptr;

	frame_rate_tag() = default;

	explicit frame_rate_tag(tag_type type) : type(type) {}

	explicit frame_rate_tag(const char *val) : type(USER), val(val) {}

	static frame_rate_tag simple() { return frame_rate_tag{SIMPLE}; }
	static frame_rate_tag rational() { return frame_rate_tag{RATIONAL}; }
};

struct common_frame_rate {
	const char *fps_name;
	media_frames_per_second fps;
};

} // namespace

Q_DECLARE_METATYPE(frame_rate_tag);
Q_DECLARE_METATYPE(media_frames_per_second);

void OBSPropertiesView::ReloadProperties()
{
	deferUpdate = false;
	if (weakObj || rawObj) {
		OBSObject strongObj = GetObject();
		void *obj = strongObj ? strongObj.Get() : rawObj;
		if (obj) {
			properties.reset(reloadCallback(obj));

			if (obs_obj_get_type(obj) == OBS_OBJ_TYPE_SOURCE) {
				enum obs_source_type type = obs_source_get_type(
					(obs_source_t *)obj);
				if (type == OBS_SOURCE_TYPE_INPUT ||
				    type == OBS_SOURCE_TYPE_TRANSITION) {
					uint32_t flags =
						obs_properties_get_flags(
							properties.get());
					deferUpdate =
						(flags &
						 OBS_PROPERTIES_DEFER_UPDATE) !=
						0;
				}
			}
		}
	} else {
		properties.reset(reloadCallback((void *)type.c_str()));
		obs_properties_apply_settings(properties.get(), settings);
	}

<<<<<<< HEAD
=======
	uint32_t flags = obs_properties_get_flags(properties.get());
	deferUpdate = enableDefer && (flags & OBS_PROPERTIES_DEFER_UPDATE) != 0;

>>>>>>> 144599fb
	RefreshProperties();
}

#define NO_PROPERTIES_STRING QTStr("Basic.PropertiesWindow.NoProperties")

void OBSPropertiesView::RefreshProperties()
{
	int h, v, hend, vend;
	GetScrollPos(h, v, hend, vend);

	children.clear();
	if (widget)
		widget->deleteLater();

	widget = new QWidget();
	widget->setObjectName("PropertiesContainer");

	QFormLayout *layout = new QFormLayout;
	layout->setFieldGrowthPolicy(QFormLayout::AllNonFixedFieldsGrow);
	widget->setLayout(layout);

	QSizePolicy mainPolicy(QSizePolicy::MinimumExpanding,
			       QSizePolicy::MinimumExpanding);

	layout->setLabelAlignment(Qt::AlignRight);

	obs_property_t *property = obs_properties_first(properties.get());
	bool hasNoProperties = !property;

	while (property) {
		AddProperty(property, layout);
		obs_property_next(&property);
	}

	setWidgetResizable(true);
	setWidget(widget);
	setSizePolicy(mainPolicy);
	adjustSize();
	SetScrollPos(h, v, hend, vend);
<<<<<<< HEAD
=======

	if (disableScrolling)
		setMinimumHeight(widget->minimumSizeHint().height());
>>>>>>> 144599fb

	lastFocused.clear();
	if (lastWidget) {
		lastWidget->setFocus(Qt::OtherFocusReason);
		lastWidget = nullptr;
	}

	if (hasNoProperties) {
		QLabel *noPropertiesLabel = new QLabel(NO_PROPERTIES_STRING);
		layout->addWidget(noPropertiesLabel);
	}

	emit PropertiesRefreshed();
}

void OBSPropertiesView::SetScrollPos(int h, int v, int old_hend, int old_vend)
{
	QScrollBar *scroll = horizontalScrollBar();
	if (scroll) {
		int hend = scroll->maximum() + scroll->pageStep();
		scroll->setValue(h * hend / old_hend);
	}

	scroll = verticalScrollBar();
	if (scroll) {
		int vend = scroll->maximum() + scroll->pageStep();
		scroll->setValue(v * vend / old_vend);
	}
}

void OBSPropertiesView::GetScrollPos(int &h, int &v, int &hend, int &vend)
{
	h = v = 0;

	QScrollBar *scroll = horizontalScrollBar();
	if (scroll) {
		h = scroll->value();
		hend = scroll->maximum() + scroll->pageStep();
	}

	scroll = verticalScrollBar();
	if (scroll) {
		v = scroll->value();
		vend = scroll->maximum() + scroll->pageStep();
	}
}

OBSPropertiesView::OBSPropertiesView(OBSData settings_, obs_object_t *obj,
				     PropertiesReloadCallback reloadCallback,
				     PropertiesUpdateCallback callback_,
				     PropertiesVisualUpdateCb visUpdateCb_,
				     int minSize_)
	: VScrollArea(nullptr),
	  properties(nullptr, obs_properties_destroy),
	  settings(settings_),
	  weakObj(obs_object_get_weak_object(obj)),
	  reloadCallback(reloadCallback),
	  callback(callback_),
	  visUpdateCb(visUpdateCb_),
	  minSize(minSize_)
{
	setFrameShape(QFrame::NoFrame);
	QMetaObject::invokeMethod(this, "ReloadProperties",
				  Qt::QueuedConnection);
}

OBSPropertiesView::OBSPropertiesView(OBSData settings_, void *obj,
				     PropertiesReloadCallback reloadCallback,
				     PropertiesUpdateCallback callback_,
				     PropertiesVisualUpdateCb visUpdateCb_,
				     int minSize_)
	: VScrollArea(nullptr),
	  properties(nullptr, obs_properties_destroy),
	  settings(settings_),
	  rawObj(obj),
	  reloadCallback(reloadCallback),
	  callback(callback_),
	  visUpdateCb(visUpdateCb_),
	  minSize(minSize_)
{
	setFrameShape(QFrame::NoFrame);
	QMetaObject::invokeMethod(this, "ReloadProperties",
				  Qt::QueuedConnection);
}

OBSPropertiesView::OBSPropertiesView(OBSData settings_, const char *type_,
				     PropertiesReloadCallback reloadCallback_,
				     int minSize_)
	: VScrollArea(nullptr),
	  properties(nullptr, obs_properties_destroy),
	  settings(settings_),
	  type(type_),
	  reloadCallback(reloadCallback_),
	  minSize(minSize_)
{
	setFrameShape(QFrame::NoFrame);
	QMetaObject::invokeMethod(this, "ReloadProperties",
				  Qt::QueuedConnection);
}

void OBSPropertiesView::SetDisabled(bool disabled)
{
	for (auto child : findChildren<QWidget *>()) {
		child->setDisabled(disabled);
	}
}

void OBSPropertiesView::resizeEvent(QResizeEvent *event)
{
	emit PropertiesResized();
	VScrollArea::resizeEvent(event);
}

template<typename Sender, typename SenderParent, typename... Args>
QWidget *OBSPropertiesView::NewWidget(obs_property_t *prop, Sender *widget,
				      void (SenderParent::*signal)(Args...))
{
	const char *long_desc = obs_property_long_description(prop);

	WidgetInfo *info = new WidgetInfo(this, prop, widget);
	QObject::connect(widget, signal, info, &WidgetInfo::ControlChanged);
	children.emplace_back(info);

	widget->setToolTip(QT_UTF8(long_desc));
	return widget;
}

QWidget *OBSPropertiesView::AddCheckbox(obs_property_t *prop)
{
	const char *name = obs_property_name(prop);
	const char *desc = obs_property_description(prop);
	bool val = obs_data_get_bool(settings, name);

	QCheckBox *checkbox = new QCheckBox(QT_UTF8(desc));
	checkbox->setCheckState(val ? Qt::Checked : Qt::Unchecked);
#if QT_VERSION >= QT_VERSION_CHECK(6, 7, 0)
	return NewWidget(prop, checkbox, &QCheckBox::checkStateChanged);
#else
	return NewWidget(prop, checkbox, &QCheckBox::stateChanged);
#endif
}

QWidget *OBSPropertiesView::AddText(obs_property_t *prop, QFormLayout *layout,
				    QLabel *&label)
{
	const char *name = obs_property_name(prop);
	const char *val = obs_data_get_string(settings, name);
	bool monospace = obs_property_text_monospace(prop);
	obs_text_type type = obs_property_text_type(prop);

	if (type == OBS_TEXT_MULTILINE) {
		OBSPlainTextEdit *edit = new OBSPlainTextEdit(this, monospace);
		edit->setPlainText(QT_UTF8(val));
		edit->setTabStopDistance(40);
		return NewWidget(prop, edit, &OBSPlainTextEdit::textChanged);

	} else if (type == OBS_TEXT_PASSWORD) {
		QLayout *subLayout = new QHBoxLayout();
		QLineEdit *edit = new QLineEdit();
		QPushButton *show = new QPushButton();

		show->setText(QTStr("Show"));
		show->setCheckable(true);
		edit->setText(QT_UTF8(val));
		edit->setEchoMode(QLineEdit::Password);

		subLayout->addWidget(edit);
		subLayout->addWidget(show);

		WidgetInfo *info = new WidgetInfo(this, prop, edit);
		connect(show, &QAbstractButton::toggled, info,
			&WidgetInfo::TogglePasswordText);
		connect(show, &QAbstractButton::toggled, [=](bool hide) {
			show->setText(hide ? QTStr("Hide") : QTStr("Show"));
		});
		children.emplace_back(info);

		label = new QLabel(QT_UTF8(obs_property_description(prop)));
		layout->addRow(label, subLayout);

		edit->setToolTip(QT_UTF8(obs_property_long_description(prop)));

		connect(edit, &QLineEdit::textEdited, info,
			&WidgetInfo::ControlChanged);
		return nullptr;
	} else if (type == OBS_TEXT_INFO) {
		QString desc = QT_UTF8(obs_property_description(prop));
		const char *long_desc = obs_property_long_description(prop);
		obs_text_info_type info_type =
			obs_property_text_info_type(prop);

		QLabel *info_label = new QLabel(QT_UTF8(val));

		if (info_label->text().isEmpty() && long_desc == NULL) {
			label = nullptr;
			info_label->setText(desc);
		} else
			label = new QLabel(desc);

		if (long_desc != NULL && !info_label->text().isEmpty()) {
			QString file = !App()->IsThemeDark()
					       ? ":/res/images/help.svg"
					       : ":/res/images/help_light.svg";
			QString lStr = "<html>%1 <img src='%2' style=' \
				vertical-align: bottom; ' /></html>";

			info_label->setText(lStr.arg(info_label->text(), file));
			info_label->setToolTip(QT_UTF8(long_desc));
		} else if (long_desc != NULL) {
			info_label->setText(QT_UTF8(long_desc));
		}

		info_label->setOpenExternalLinks(true);
		info_label->setWordWrap(obs_property_text_info_word_wrap(prop));

		if (info_type == OBS_TEXT_INFO_WARNING)
			info_label->setObjectName("warningLabel");
		else if (info_type == OBS_TEXT_INFO_ERROR)
			info_label->setObjectName("errorLabel");

		if (label)
			label->setObjectName(info_label->objectName());

		WidgetInfo *info = new WidgetInfo(this, prop, info_label);
		children.emplace_back(info);

		layout->addRow(label, info_label);

		return nullptr;
	}

	QLineEdit *edit = new QLineEdit();

	edit->setText(QT_UTF8(val));
	edit->setToolTip(QT_UTF8(obs_property_long_description(prop)));

	return NewWidget(prop, edit, &QLineEdit::textEdited);
}

void OBSPropertiesView::AddPath(obs_property_t *prop, QFormLayout *layout,
				QLabel **label)
{
	const char *name = obs_property_name(prop);
	const char *val = obs_data_get_string(settings, name);
	QLayout *subLayout = new QHBoxLayout();
	QLineEdit *edit = new QLineEdit();
	QPushButton *button = new QPushButton(QTStr("Browse"));

	if (!obs_property_enabled(prop)) {
		edit->setEnabled(false);
		button->setEnabled(false);
	}

	button->setProperty("themeID", "settingsButtons");
	edit->setText(QT_UTF8(val));
	edit->setReadOnly(true);
	edit->setToolTip(QT_UTF8(obs_property_long_description(prop)));

	subLayout->addWidget(edit);
	subLayout->addWidget(button);

	WidgetInfo *info = new WidgetInfo(this, prop, edit);
	connect(button, &QPushButton::clicked, info,
		&WidgetInfo::ControlChanged);
	children.emplace_back(info);

	*label = new QLabel(QT_UTF8(obs_property_description(prop)));
	layout->addRow(*label, subLayout);
}

void OBSPropertiesView::AddInt(obs_property_t *prop, QFormLayout *layout,
			       QLabel **label)
{
	obs_number_type type = obs_property_int_type(prop);
	QLayout *subLayout = new QHBoxLayout();

	const char *name = obs_property_name(prop);
	int val = (int)obs_data_get_int(settings, name);
	QSpinBox *spin = new SpinBoxIgnoreScroll();

	spin->setEnabled(obs_property_enabled(prop));

	int minVal = obs_property_int_min(prop);
	int maxVal = obs_property_int_max(prop);
	int stepVal = obs_property_int_step(prop);
	const char *suffix = obs_property_int_suffix(prop);

	spin->setMinimum(minVal);
	spin->setMaximum(maxVal);
	spin->setSingleStep(stepVal);
	spin->setValue(val);
	spin->setToolTip(QT_UTF8(obs_property_long_description(prop)));
	spin->setSuffix(QT_UTF8(suffix));

	WidgetInfo *info = new WidgetInfo(this, prop, spin);
	children.emplace_back(info);

	if (type == OBS_NUMBER_SLIDER) {
		QSlider *slider = new SliderIgnoreScroll();
		slider->setMinimum(minVal);
		slider->setMaximum(maxVal);
		slider->setPageStep(stepVal);
		slider->setValue(val);
		slider->setOrientation(Qt::Horizontal);
		slider->setEnabled(obs_property_enabled(prop));
		subLayout->addWidget(slider);

		connect(slider, &QSlider::valueChanged, spin,
			&QSpinBox::setValue);
		connect(spin, &QSpinBox::valueChanged, slider,
			&QSlider::setValue);
	}

	connect(spin, &QSpinBox::valueChanged, info,
		&WidgetInfo::ControlChanged);

	subLayout->addWidget(spin);

	*label = new QLabel(QT_UTF8(obs_property_description(prop)));
	layout->addRow(*label, subLayout);
}

void OBSPropertiesView::AddFloat(obs_property_t *prop, QFormLayout *layout,
				 QLabel **label)
{
	obs_number_type type = obs_property_float_type(prop);
	QLayout *subLayout = new QHBoxLayout();

	const char *name = obs_property_name(prop);
	double val = obs_data_get_double(settings, name);
	QDoubleSpinBox *spin = new QDoubleSpinBox();

	if (!obs_property_enabled(prop))
		spin->setEnabled(false);

	double minVal = obs_property_float_min(prop);
	double maxVal = obs_property_float_max(prop);
	double stepVal = obs_property_float_step(prop);
	const char *suffix = obs_property_float_suffix(prop);

	if (stepVal < 1.0) {
		constexpr int sane_limit = 8;
		const int decimals =
			std::min<int>(log10(1.0 / stepVal) + 0.99, sane_limit);
		if (decimals > spin->decimals())
			spin->setDecimals(decimals);
	}

	spin->setMinimum(minVal);
	spin->setMaximum(maxVal);
	spin->setSingleStep(stepVal);
	spin->setValue(val);
	spin->setToolTip(QT_UTF8(obs_property_long_description(prop)));
	spin->setSuffix(QT_UTF8(suffix));

	WidgetInfo *info = new WidgetInfo(this, prop, spin);
	children.emplace_back(info);

	if (type == OBS_NUMBER_SLIDER) {
		DoubleSlider *slider = new DoubleSlider();
		slider->setDoubleConstraints(minVal, maxVal, stepVal, val);
		slider->setOrientation(Qt::Horizontal);
		subLayout->addWidget(slider);

		connect(slider, &DoubleSlider::doubleValChanged, spin,
			&QDoubleSpinBox::setValue);
		connect(spin, &QDoubleSpinBox::valueChanged, slider,
			&DoubleSlider::setDoubleVal);
	}

	connect(spin, &QDoubleSpinBox::valueChanged, info,
		&WidgetInfo::ControlChanged);

	subLayout->addWidget(spin);

	*label = new QLabel(QT_UTF8(obs_property_description(prop)));
	layout->addRow(*label, subLayout);
}

static QVariant propertyListToQVariant(obs_property_t *prop, size_t idx)
{
	obs_combo_format format = obs_property_list_format(prop);

	QVariant var;
	if (format == OBS_COMBO_FORMAT_INT) {
		long long val = obs_property_list_item_int(prop, idx);
		var = QVariant::fromValue<long long>(val);
	} else if (format == OBS_COMBO_FORMAT_FLOAT) {
		double val = obs_property_list_item_float(prop, idx);
		var = QVariant::fromValue<double>(val);
	} else if (format == OBS_COMBO_FORMAT_STRING) {
		var = QByteArray(obs_property_list_item_string(prop, idx));
	} else if (format == OBS_COMBO_FORMAT_BOOL) {
		bool val = obs_property_list_item_bool(prop, idx);
		var = QVariant::fromValue<bool>(val);
	}
	return var;
}

static void AddComboItem(QComboBox *combo, obs_property_t *prop, size_t idx)
{
	const char *name = obs_property_list_item_name(prop, idx);
	QVariant var = propertyListToQVariant(prop, idx);

	combo->addItem(QT_UTF8(name), var);

	if (!obs_property_list_item_disabled(prop, idx))
		return;

	int index = combo->findText(QT_UTF8(name));
	if (index < 0)
		return;

	QStandardItemModel *model =
		dynamic_cast<QStandardItemModel *>(combo->model());
	if (!model)
		return;

	QStandardItem *item = model->item(index);
	item->setFlags(Qt::NoItemFlags);
}

static void AddRadioItem(QButtonGroup *buttonGroup, QFormLayout *layout,
			 obs_property_t *prop, QVariant value, size_t idx)
{
	const char *name = obs_property_list_item_name(prop, idx);

	QVariant var = propertyListToQVariant(prop, idx);
	QRadioButton *button = new QRadioButton(name);
	button->setChecked(value == var);
	button->setProperty("value", var);
	buttonGroup->addButton(button);
	layout->addRow(button);
}

template<long long get_int(obs_data_t *, const char *),
	 double get_double(obs_data_t *, const char *),
	 const char *get_string(obs_data_t *, const char *),
	 bool get_bool(obs_data_t *, const char *)>
static QVariant from_obs_data(obs_data_t *data, const char *name,
			      obs_combo_format format)
{
	switch (format) {
	case OBS_COMBO_FORMAT_INT:
		return QVariant::fromValue(get_int(data, name));
	case OBS_COMBO_FORMAT_FLOAT:
		return QVariant::fromValue(get_double(data, name));
	case OBS_COMBO_FORMAT_STRING:
		return QByteArray(get_string(data, name));
	case OBS_COMBO_FORMAT_BOOL:
		return QVariant::fromValue(get_bool(data, name));
	default:
		return QVariant();
	}
}

static QVariant from_obs_data(obs_data_t *data, const char *name,
			      obs_combo_format format)
{
	return from_obs_data<obs_data_get_int, obs_data_get_double,
			     obs_data_get_string, obs_data_get_bool>(data, name,
								     format);
}

static QVariant from_obs_data_autoselect(obs_data_t *data, const char *name,
					 obs_combo_format format)
{
	return from_obs_data<
		obs_data_get_autoselect_int, obs_data_get_autoselect_double,
		obs_data_get_autoselect_string, obs_data_get_autoselect_bool>(
		data, name, format);
}

QWidget *OBSPropertiesView::AddList(obs_property_t *prop, bool &warning)
{
	const char *name = obs_property_name(prop);
	obs_combo_type type = obs_property_list_type(prop);
	obs_combo_format format = obs_property_list_format(prop);
	size_t count = obs_property_list_item_count(prop);

	QVariant value = from_obs_data(settings, name, format);

	if (type == OBS_COMBO_TYPE_RADIO) {
		QButtonGroup *buttonGroup = new QButtonGroup();
		QFormLayout *subLayout = new QFormLayout();
		subLayout->setContentsMargins(0, 0, 0, 0);

		for (size_t idx = 0; idx < count; idx++)
			AddRadioItem(buttonGroup, subLayout, prop, value, idx);

		if (count > 0) {
			buttonGroup->setExclusive(true);
			WidgetInfo *info = new WidgetInfo(
				this, prop, buttonGroup->buttons()[0]);
			children.emplace_back(info);
			connect(buttonGroup, &QButtonGroup::buttonClicked, info,
				&WidgetInfo::ControlChanged);
		}

		QWidget *widget = new QWidget();
		widget->setLayout(subLayout);
		return widget;
	}

	int idx = -1;

	QComboBox *combo = new QComboBox();
	for (size_t i = 0; i < count; i++)
		AddComboItem(combo, prop, i);

	if (type == OBS_COMBO_TYPE_EDITABLE)
		combo->setEditable(true);

	combo->setMaxVisibleItems(40);
	combo->setToolTip(QT_UTF8(obs_property_long_description(prop)));

	if (format == OBS_COMBO_FORMAT_STRING &&
	    type == OBS_COMBO_TYPE_EDITABLE) {
		combo->lineEdit()->setText(value.toString());
	} else {
		idx = combo->findData(value);
	}

	if (type == OBS_COMBO_TYPE_EDITABLE)
		return NewWidget(prop, combo, &QComboBox::editTextChanged);

	if (idx != -1)
		combo->setCurrentIndex(idx);

	if (obs_data_has_autoselect_value(settings, name)) {
		QVariant autoselect =
			from_obs_data_autoselect(settings, name, format);
		int id = combo->findData(autoselect);

		if (id != -1 && id != idx) {
			QString actual = combo->itemText(id);
			QString selected = combo->itemText(idx);
			QString combined = QTStr(
				"Basic.PropertiesWindow.AutoSelectFormat");
			combo->setItemText(idx,
					   combined.arg(selected).arg(actual));
		}
	}

	QAbstractItemModel *model = combo->model();
	warning = idx != -1 &&
		  model->flags(model->index(idx, 0)) == Qt::NoItemFlags;

	WidgetInfo *info = new WidgetInfo(this, prop, combo);
	connect(combo, &QComboBox::currentIndexChanged, info,
		&WidgetInfo::ControlChanged);
	children.emplace_back(info);

	/* trigger a settings update if the index was not found */
	if (count && idx == -1)
		info->ControlChanged();

	return combo;
}

static void NewButton(QLayout *layout, WidgetInfo *info, const char *themeIcon,
		      void (WidgetInfo::*method)())
{
	QPushButton *button = new QPushButton();
	button->setProperty("themeID", themeIcon);
	button->setFlat(true);
	button->setProperty("toolButton", true);

	QObject::connect(button, &QPushButton::clicked, info, method);

	layout->addWidget(button);
}

void OBSPropertiesView::AddEditableList(obs_property_t *prop,
					QFormLayout *layout, QLabel *&label)
{
	const char *name = obs_property_name(prop);
	OBSDataArrayAutoRelease array = obs_data_get_array(settings, name);
	QListWidget *list = new QListWidget();
	size_t count = obs_data_array_count(array);

	if (!obs_property_enabled(prop))
		list->setEnabled(false);

	list->setSortingEnabled(false);
	list->setSelectionMode(QAbstractItemView::ExtendedSelection);
	list->setToolTip(QT_UTF8(obs_property_long_description(prop)));
	list->setSpacing(1);

	for (size_t i = 0; i < count; i++) {
		OBSDataAutoRelease item = obs_data_array_item(array, i);
		list->addItem(QT_UTF8(obs_data_get_string(item, "value")));
		QListWidgetItem *const list_item = list->item((int)i);
		list_item->setSelected(obs_data_get_bool(item, "selected"));
		list_item->setHidden(obs_data_get_bool(item, "hidden"));
	}

	WidgetInfo *info = new WidgetInfo(this, prop, list);

	list->setDragDropMode(QAbstractItemView::InternalMove);
<<<<<<< HEAD
	connect(list->model(), SIGNAL(rowsMoved()), info,
		SLOT(EditListReordered()));
=======
	connect(list->model(), &QAbstractItemModel::rowsMoved,
		[info]() { info->EditableListChanged(); });
>>>>>>> 144599fb

	QVBoxLayout *sideLayout = new QVBoxLayout();
	NewButton(sideLayout, info, "addIconSmall", &WidgetInfo::EditListAdd);
	NewButton(sideLayout, info, "removeIconSmall",
		  &WidgetInfo::EditListRemove);
	NewButton(sideLayout, info, "configIconSmall",
		  &WidgetInfo::EditListEdit);
	NewButton(sideLayout, info, "upArrowIconSmall",
		  &WidgetInfo::EditListUp);
	NewButton(sideLayout, info, "downArrowIconSmall",
		  &WidgetInfo::EditListDown);
	sideLayout->addStretch(0);

	QHBoxLayout *subLayout = new QHBoxLayout();
	subLayout->addWidget(list);
	subLayout->addLayout(sideLayout);

	children.emplace_back(info);

	label = new QLabel(QT_UTF8(obs_property_description(prop)));
	layout->addRow(label, subLayout);
}

QWidget *OBSPropertiesView::AddButton(obs_property_t *prop)
{
	const char *desc = obs_property_description(prop);

	QPushButton *button = new QPushButton(QT_UTF8(desc));
	button->setProperty("themeID", "settingsButtons");
	button->setSizePolicy(QSizePolicy::Maximum, QSizePolicy::Maximum);
	return NewWidget(prop, button, &QPushButton::clicked);
}

void OBSPropertiesView::AddColorInternal(obs_property_t *prop,
					 QFormLayout *layout, QLabel *&label,
					 bool supportAlpha)
{
	QPushButton *button = new QPushButton;
	QLabel *colorLabel = new QLabel;
	const char *name = obs_property_name(prop);
	long long val = obs_data_get_int(settings, name);
	QColor color = color_from_int(val);
	QColor::NameFormat format;

	if (!obs_property_enabled(prop)) {
		button->setEnabled(false);
		colorLabel->setEnabled(false);
	}

	button->setProperty("themeID", "settingsButtons");
	button->setText(QTStr("Basic.PropertiesWindow.SelectColor"));
	button->setToolTip(QT_UTF8(obs_property_long_description(prop)));

	if (supportAlpha) {
		format = QColor::HexArgb;
	} else {
		format = QColor::HexRgb;
		color.setAlpha(255);
	}

	QPalette palette = QPalette(color);
	colorLabel->setFrameStyle(QFrame::Sunken | QFrame::Panel);
	colorLabel->setText(color.name(format));
	colorLabel->setPalette(palette);
	colorLabel->setStyleSheet(
		QString("background-color :%1; color: %2;")
			.arg(palette.color(QPalette::Window).name(format))
			.arg(palette.color(QPalette::WindowText).name(format)));
	colorLabel->setAutoFillBackground(true);
	colorLabel->setAlignment(Qt::AlignCenter);
	colorLabel->setToolTip(QT_UTF8(obs_property_long_description(prop)));

	QHBoxLayout *subLayout = new QHBoxLayout;
	subLayout->setContentsMargins(0, 0, 0, 0);

	subLayout->addWidget(colorLabel);
	subLayout->addWidget(button);

	WidgetInfo *info = new WidgetInfo(this, prop, colorLabel);
	connect(button, &QPushButton::clicked, info,
		&WidgetInfo::ControlChanged);
	children.emplace_back(info);

	label = new QLabel(QT_UTF8(obs_property_description(prop)));
	layout->addRow(label, subLayout);
}

void OBSPropertiesView::AddColor(obs_property_t *prop, QFormLayout *layout,
				 QLabel *&label)
{
	AddColorInternal(prop, layout, label, false);
}

void OBSPropertiesView::AddColorAlpha(obs_property_t *prop, QFormLayout *layout,
				      QLabel *&label)
{
	AddColorInternal(prop, layout, label, true);
}

void MakeQFont(obs_data_t *font_obj, QFont &font, bool limit = false)
{
	const char *face = obs_data_get_string(font_obj, "face");
	const char *style = obs_data_get_string(font_obj, "style");
	int size = (int)obs_data_get_int(font_obj, "size");
	uint32_t flags = (uint32_t)obs_data_get_int(font_obj, "flags");

	if (face) {
		font.setFamily(face);
		font.setStyleName(style);
	}

	if (size) {
		if (limit) {
			int max_size = font.pointSize();
			if (max_size < 28)
				max_size = 28;
			if (size > max_size)
				size = max_size;
		}
		font.setPointSize(size);
	}

	if (flags & OBS_FONT_BOLD)
		font.setBold(true);
	if (flags & OBS_FONT_ITALIC)
		font.setItalic(true);
	if (flags & OBS_FONT_UNDERLINE)
		font.setUnderline(true);
	if (flags & OBS_FONT_STRIKEOUT)
		font.setStrikeOut(true);
}

void OBSPropertiesView::AddFont(obs_property_t *prop, QFormLayout *layout,
				QLabel *&label)
{
	const char *name = obs_property_name(prop);
	OBSDataAutoRelease font_obj = obs_data_get_obj(settings, name);
	const char *face = obs_data_get_string(font_obj, "face");
	const char *style = obs_data_get_string(font_obj, "style");
	QPushButton *button = new QPushButton;
	QLabel *fontLabel = new QLabel;
	QFont font;

	if (!obs_property_enabled(prop)) {
		button->setEnabled(false);
		fontLabel->setEnabled(false);
	}

	font = fontLabel->font();
	MakeQFont(font_obj, font, true);

	button->setProperty("themeID", "settingsButtons");
	button->setText(QTStr("Basic.PropertiesWindow.SelectFont"));
	button->setToolTip(QT_UTF8(obs_property_long_description(prop)));

	fontLabel->setFrameStyle(QFrame::Sunken | QFrame::Panel);
	fontLabel->setFont(font);
	fontLabel->setText(QString("%1 %2").arg(face, style));
	fontLabel->setAlignment(Qt::AlignCenter);
	fontLabel->setToolTip(QT_UTF8(obs_property_long_description(prop)));

	QHBoxLayout *subLayout = new QHBoxLayout;
	subLayout->setContentsMargins(0, 0, 0, 0);

	subLayout->addWidget(fontLabel);
	subLayout->addWidget(button);

	WidgetInfo *info = new WidgetInfo(this, prop, fontLabel);
	connect(button, &QPushButton::clicked, info,
		&WidgetInfo::ControlChanged);
	children.emplace_back(info);

	label = new QLabel(QT_UTF8(obs_property_description(prop)));
	layout->addRow(label, subLayout);
}

namespace std {

template<> struct default_delete<obs_data_t> {
	void operator()(obs_data_t *data) { obs_data_release(data); }
};

template<> struct default_delete<obs_data_item_t> {
	void operator()(obs_data_item_t *item) { obs_data_item_release(&item); }
};

} // namespace std

template<typename T> static double make_epsilon(T val)
{
	return val * 0.00001;
}

static bool matches_range(media_frames_per_second &match,
			  media_frames_per_second fps,
			  const frame_rate_range_t &pair)
{
	auto val = media_frames_per_second_to_frame_interval(fps);
	auto max_ = media_frames_per_second_to_frame_interval(pair.first);
	auto min_ = media_frames_per_second_to_frame_interval(pair.second);

	if (min_ <= val && val <= max_) {
		match = fps;
		return true;
	}

	return false;
}

static bool matches_ranges(media_frames_per_second &best_match,
			   media_frames_per_second fps,
			   const frame_rate_ranges_t &fps_ranges,
			   bool exact = false)
{
	auto convert_fn = media_frames_per_second_to_frame_interval;
	auto val = convert_fn(fps);
	auto epsilon = make_epsilon(val);

	bool match = false;
	auto best_dist = numeric_limits<double>::max();
	for (auto &pair : fps_ranges) {
		auto max_ = convert_fn(pair.first);
		auto min_ = convert_fn(pair.second);
		/*blog(LOG_INFO, "%lg <= %lg <= %lg? %s %s %s",
				min_, val, max_,
				fabsl(min_ - val) < epsilon ? "true" : "false",
				min_ <= val && val <= max_  ? "true" : "false",
				fabsl(min_ - val) < epsilon ? "true" :
				"false");*/

		if (matches_range(best_match, fps, pair))
			return true;

		if (exact)
			continue;

		auto min_dist = fabsl(min_ - val);
		auto max_dist = fabsl(max_ - val);
		if (min_dist < epsilon && min_dist < best_dist) {
			best_match = pair.first;
			match = true;
			continue;
		}

		if (max_dist < epsilon && max_dist < best_dist) {
			best_match = pair.second;
			match = true;
			continue;
		}
	}

	return match;
}

static media_frames_per_second make_fps(uint32_t num, uint32_t den)
{
	media_frames_per_second fps{};
	fps.numerator = num;
	fps.denominator = den;
	return fps;
}

static const common_frame_rate common_fps[] = {
	{"240", {240, 1}},         {"144", {144, 1}},
	{"120", {120, 1}},         {"119.88", {120000, 1001}},
	{"60", {60, 1}},           {"59.94", {60000, 1001}},
	{"50", {50, 1}},           {"48", {48, 1}},
	{"30", {30, 1}},           {"29.97", {30000, 1001}},
	{"25", {25, 1}},           {"24", {24, 1}},
	{"23.976", {24000, 1001}},
};

static void UpdateSimpleFPSSelection(OBSFrameRatePropertyWidget *fpsProps,
				     const media_frames_per_second *current_fps)
{
	if (!current_fps || !media_frames_per_second_is_valid(*current_fps)) {
		fpsProps->simpleFPS->setCurrentIndex(0);
		return;
	}

	auto combo = fpsProps->simpleFPS;
	auto num = combo->count();
	for (int i = 0; i < num; i++) {
		auto variant = combo->itemData(i);
		if (!variant.canConvert<media_frames_per_second>())
			continue;

		auto fps = variant.value<media_frames_per_second>();
		if (fps != *current_fps)
			continue;

		combo->setCurrentIndex(i);
		return;
	}

	combo->setCurrentIndex(0);
}

static void AddFPSRanges(vector<common_frame_rate> &items,
			 const frame_rate_ranges_t &ranges)
{
	auto InsertFPS = [&](media_frames_per_second fps) {
		auto fps_val = media_frames_per_second_to_fps(fps);

		auto end_ = end(items);
		auto i = begin(items);
		for (; i != end_; i++) {
			auto i_fps_val = media_frames_per_second_to_fps(i->fps);
			if (fabsl(i_fps_val - fps_val) < 0.01)
				return;

			if (i_fps_val > fps_val)
				continue;

			break;
		}

		items.insert(i, {nullptr, fps});
	};

	for (auto &range : ranges) {
		InsertFPS(range.first);
		InsertFPS(range.second);
	}
}

static QWidget *
CreateSimpleFPSValues(OBSFrameRatePropertyWidget *fpsProps, bool &selected,
		      const media_frames_per_second *current_fps)
{
	auto widget = new QWidget{};
	widget->setSizePolicy(QSizePolicy::Expanding, QSizePolicy::Expanding);

	auto layout = new QVBoxLayout{};
	layout->setContentsMargins(0, 0, 0, 0);

	auto items = vector<common_frame_rate>{};
	items.reserve(sizeof(common_fps) / sizeof(common_frame_rate));

	auto combo = fpsProps->simpleFPS = new QComboBox();

	combo->addItem("", QVariant::fromValue(make_fps(0, 0)));
	for (const auto &fps : common_fps) {
		media_frames_per_second best_match{};
		if (!matches_ranges(best_match, fps.fps, fpsProps->fps_ranges))
			continue;

		items.push_back({fps.fps_name, best_match});
	}

	AddFPSRanges(items, fpsProps->fps_ranges);

	for (const auto &item : items) {
		auto var = QVariant::fromValue(item.fps);
		auto name = item.fps_name
				    ? QString(item.fps_name)
				    : QString("%1").arg(
					      media_frames_per_second_to_fps(
						      item.fps));
		combo->addItem(name, var);

		bool select = current_fps && *current_fps == item.fps;
		if (select) {
			combo->setCurrentIndex(combo->count() - 1);
			selected = true;
		}
	}

	layout->addWidget(combo, 0, Qt::AlignTop);
	widget->setLayout(layout);

	return widget;
}

static void UpdateRationalFPSWidgets(OBSFrameRatePropertyWidget *fpsProps,
				     const media_frames_per_second *current_fps)
{
	if (!current_fps || !media_frames_per_second_is_valid(*current_fps)) {
		fpsProps->numEdit->setValue(0);
		fpsProps->denEdit->setValue(0);
		return;
	}

	auto combo = fpsProps->fpsRange;
	auto num = combo->count();
	for (int i = 0; i < num; i++) {
		auto variant = combo->itemData(i);
		if (!variant.canConvert<size_t>())
			continue;

		auto idx = variant.value<size_t>();
		if (fpsProps->fps_ranges.size() < idx)
			continue;

		media_frames_per_second match{};
		if (!matches_range(match, *current_fps,
				   fpsProps->fps_ranges[idx]))
			continue;

		combo->setCurrentIndex(i);
		break;
	}

	fpsProps->numEdit->setValue(current_fps->numerator);
	fpsProps->denEdit->setValue(current_fps->denominator);
}

static QWidget *CreateRationalFPS(OBSFrameRatePropertyWidget *fpsProps,
				  bool &selected,
				  const media_frames_per_second *current_fps)
{
	auto widget = new QWidget{};
	widget->setSizePolicy(QSizePolicy::Expanding, QSizePolicy::Expanding);

	auto layout = new QFormLayout{};
	layout->setContentsMargins(0, 0, 0, 0);
	layout->setSpacing(4);

	auto str = QTStr("Basic.PropertiesView.FPS.ValidFPSRanges");
	auto rlabel = new QLabel{str};

	auto combo = fpsProps->fpsRange = new QComboBox();
	auto convert_fps = media_frames_per_second_to_fps;
	//auto convert_fi  = media_frames_per_second_to_frame_interval;

	for (size_t i = 0; i < fpsProps->fps_ranges.size(); i++) {
		auto &pair = fpsProps->fps_ranges[i];
		combo->addItem(QString{"%1 - %2"}
				       .arg(convert_fps(pair.first))
				       .arg(convert_fps(pair.second)),
			       QVariant::fromValue(i));

		media_frames_per_second match;
		if (!current_fps || !matches_range(match, *current_fps, pair))
			continue;

		combo->setCurrentIndex(combo->count() - 1);
		selected = true;
	}

	layout->addRow(rlabel, combo);

	auto num_edit = fpsProps->numEdit = new SpinBoxIgnoreScroll{};
	auto den_edit = fpsProps->denEdit = new SpinBoxIgnoreScroll{};

	num_edit->setRange(0, INT_MAX);
	den_edit->setRange(0, INT_MAX);

	if (current_fps) {
		num_edit->setValue(current_fps->numerator);
		den_edit->setValue(current_fps->denominator);
	}

	layout->addRow(QTStr("Basic.Settings.Video.Numerator"), num_edit);
	layout->addRow(QTStr("Basic.Settings.Video.Denominator"), den_edit);

	widget->setLayout(layout);

	return widget;
}

static OBSFrameRatePropertyWidget *
CreateFrameRateWidget(obs_property_t *prop, bool &warning, const char *option,
		      media_frames_per_second *current_fps,
		      frame_rate_ranges_t &fps_ranges)
{
	auto widget = new OBSFrameRatePropertyWidget{};
	auto hlayout = new QHBoxLayout{};
	hlayout->setContentsMargins(0, 0, 0, 0);

	swap(widget->fps_ranges, fps_ranges);

	auto combo = widget->modeSelect = new QComboBox();
	combo->addItem(QTStr("Basic.PropertiesView.FPS.Simple"),
		       QVariant::fromValue(frame_rate_tag::simple()));
	combo->addItem(QTStr("Basic.PropertiesView.FPS.Rational"),
		       QVariant::fromValue(frame_rate_tag::rational()));

	combo->setToolTip(QT_UTF8(obs_property_long_description(prop)));

	auto num = obs_property_frame_rate_options_count(prop);
	if (num)
		combo->insertSeparator(combo->count());

	bool option_found = false;
	for (size_t i = 0; i < num; i++) {
		auto name = obs_property_frame_rate_option_name(prop, i);
		auto desc = obs_property_frame_rate_option_description(prop, i);
		combo->addItem(desc, QVariant::fromValue(frame_rate_tag{name}));

		if (!name || !option || string(name) != option)
			continue;

		option_found = true;
		combo->setCurrentIndex(combo->count() - 1);
	}

	hlayout->addWidget(combo, 0, Qt::AlignTop);

	auto stack = widget->modeDisplay = new QStackedWidget{};

	bool match_found = option_found;
	auto AddWidget = [&](decltype(CreateRationalFPS) func) {
		bool selected = false;
		stack->addWidget(func(widget, selected, current_fps));

		if (match_found || !selected)
			return;

		match_found = true;

		stack->setCurrentIndex(stack->count() - 1);
		combo->setCurrentIndex(stack->count() - 1);
	};

	AddWidget(CreateSimpleFPSValues);
	AddWidget(CreateRationalFPS);
	stack->addWidget(new QWidget{});

	if (option_found)
		stack->setCurrentIndex(stack->count() - 1);
	else if (!match_found) {
		int idx = current_fps ? 1 : 0; // Rational for "unsupported"
					       // Simple as default
		stack->setCurrentIndex(idx);
		combo->setCurrentIndex(idx);
		warning = true;
	}

	hlayout->addWidget(stack, 0, Qt::AlignTop);

	auto label_area = widget->labels = new QWidget{};
	label_area->setSizePolicy(QSizePolicy::Expanding,
				  QSizePolicy::Expanding);

	auto vlayout = new QVBoxLayout{};
	vlayout->setContentsMargins(0, 0, 0, 0);

	auto fps_label = widget->currentFPS = new QLabel{"FPS: 22"};
	auto time_label = widget->timePerFrame =
		new QLabel{"Frame Interval: 0.123 ms"};
	auto min_label = widget->minLabel = new QLabel{"Min FPS: 1/1"};
	auto max_label = widget->maxLabel = new QLabel{"Max FPS: 2/1"};

	min_label->setHidden(true);
	max_label->setHidden(true);

	auto flags = Qt::TextSelectableByMouse | Qt::TextSelectableByKeyboard;
	min_label->setTextInteractionFlags(flags);
	max_label->setTextInteractionFlags(flags);

	vlayout->addWidget(fps_label);
	vlayout->addWidget(time_label);
	vlayout->addWidget(min_label);
	vlayout->addWidget(max_label);
	label_area->setLayout(vlayout);

	hlayout->addWidget(label_area, 0, Qt::AlignTop);

	widget->setLayout(hlayout);

	return widget;
}

static void UpdateMinMaxLabels(OBSFrameRatePropertyWidget *w)
{
	auto Hide = [&](bool hide) {
		w->minLabel->setHidden(hide);
		w->maxLabel->setHidden(hide);
	};

	auto variant = w->modeSelect->currentData();
	if (!variant.canConvert<frame_rate_tag>() ||
	    variant.value<frame_rate_tag>().type != frame_rate_tag::RATIONAL) {
		Hide(true);
		return;
	}

	variant = w->fpsRange->currentData();
	if (!variant.canConvert<size_t>()) {
		Hide(true);
		return;
	}

	auto idx = variant.value<size_t>();
	if (idx >= w->fps_ranges.size()) {
		Hide(true);
		return;
	}

	Hide(false);

	auto min = w->fps_ranges[idx].first;
	auto max = w->fps_ranges[idx].second;

	w->minLabel->setText(QString("Min FPS: %1/%2")
				     .arg(min.numerator)
				     .arg(min.denominator));
	w->maxLabel->setText(QString("Max FPS: %1/%2")
				     .arg(max.numerator)
				     .arg(max.denominator));
}

static void UpdateFPSLabels(OBSFrameRatePropertyWidget *w)
{
	UpdateMinMaxLabels(w);

	unique_ptr<obs_data_item_t> obj{
		obs_data_item_byname(w->settings, w->name)};

	media_frames_per_second fps{};
	media_frames_per_second *valid_fps = nullptr;
	if (obs_data_item_get_autoselect_frames_per_second(obj.get(), &fps,
							   nullptr) ||
	    obs_data_item_get_frames_per_second(obj.get(), &fps, nullptr))
		valid_fps = &fps;

	const char *option = nullptr;
	obs_data_item_get_frames_per_second(obj.get(), nullptr, &option);

	if (!valid_fps) {
		w->currentFPS->setHidden(true);
		w->timePerFrame->setHidden(true);
		if (!option)
			w->warningLabel->setObjectName("errorLabel");

		return;
	}

	w->currentFPS->setHidden(false);
	w->timePerFrame->setHidden(false);

	media_frames_per_second match{};
	if (!option && !matches_ranges(match, *valid_fps, w->fps_ranges, true))
		w->warningLabel->setObjectName("errorLabel");
	else
		w->warningLabel->setObjectName("");

	auto convert_to_fps = media_frames_per_second_to_fps;
	auto convert_to_frame_interval =
		media_frames_per_second_to_frame_interval;

	w->currentFPS->setText(
		QString("FPS: %1").arg(convert_to_fps(*valid_fps)));
	w->timePerFrame->setText(
		QString("Frame Interval: %1 ms")
			.arg(convert_to_frame_interval(*valid_fps) * 1000));
}

void OBSPropertiesView::AddFrameRate(obs_property_t *prop, bool &warning,
				     QFormLayout *layout, QLabel *&label)
{
	const char *name = obs_property_name(prop);
	bool enabled = obs_property_enabled(prop);
	unique_ptr<obs_data_item_t> obj{obs_data_item_byname(settings, name)};

	const char *option = nullptr;
	obs_data_item_get_frames_per_second(obj.get(), nullptr, &option);

	media_frames_per_second fps{};
	media_frames_per_second *valid_fps = nullptr;
	if (obs_data_item_get_frames_per_second(obj.get(), &fps, nullptr))
		valid_fps = &fps;

	frame_rate_ranges_t fps_ranges;
	size_t num = obs_property_frame_rate_fps_ranges_count(prop);
	fps_ranges.reserve(num);
	for (size_t i = 0; i < num; i++)
		fps_ranges.emplace_back(
			obs_property_frame_rate_fps_range_min(prop, i),
			obs_property_frame_rate_fps_range_max(prop, i));

	auto widget = CreateFrameRateWidget(prop, warning, option, valid_fps,
					    fps_ranges);
	auto info = new WidgetInfo(this, prop, widget);

	widget->setToolTip(QT_UTF8(obs_property_long_description(prop)));

	widget->name = name;
	widget->settings = settings;

	widget->modeSelect->setEnabled(enabled);
	widget->simpleFPS->setEnabled(enabled);
	widget->fpsRange->setEnabled(enabled);
	widget->numEdit->setEnabled(enabled);
	widget->denEdit->setEnabled(enabled);

	label = widget->warningLabel =
		new QLabel{obs_property_description(prop)};

	layout->addRow(label, widget);

	children.emplace_back(info);

	UpdateFPSLabels(widget);

	auto stack = widget->modeDisplay;
	auto combo = widget->modeSelect;

	stack->setToolTip(QT_UTF8(obs_property_long_description(prop)));
	combo->setToolTip(QT_UTF8(obs_property_long_description(prop)));

	auto comboIndexChanged = static_cast<void (QComboBox::*)(int)>(
		&QComboBox::currentIndexChanged);
	connect(combo, comboIndexChanged, stack, [=](int index) {
		bool out_of_bounds = index >= stack->count();
		auto idx = out_of_bounds ? stack->count() - 1 : index;
		stack->setCurrentIndex(idx);

		if (widget->updating)
			return;

		UpdateFPSLabels(widget);
		emit info->ControlChanged();
	});

	connect(widget->simpleFPS, comboIndexChanged, [=](int) {
		if (widget->updating)
			return;

		emit info->ControlChanged();
	});

	connect(widget->fpsRange, comboIndexChanged, [=](int) {
		if (widget->updating)
			return;

		UpdateFPSLabels(widget);
	});

	auto sbValueChanged =
		static_cast<void (QSpinBox::*)(int)>(&QSpinBox::valueChanged);
	connect(widget->numEdit, sbValueChanged, [=](int) {
		if (widget->updating)
			return;

		emit info->ControlChanged();
	});

	connect(widget->denEdit, sbValueChanged, [=](int) {
		if (widget->updating)
			return;

		emit info->ControlChanged();
	});
}

void OBSPropertiesView::AddGroup(obs_property_t *prop, QFormLayout *layout)
{
	const char *name = obs_property_name(prop);
	bool val = obs_data_get_bool(settings, name);
	const char *desc = obs_property_description(prop);
	enum obs_group_type type = obs_property_group_type(prop);

	// Create GroupBox
	QGroupBox *groupBox = new QGroupBox(QT_UTF8(desc));
	groupBox->setCheckable(type == OBS_GROUP_CHECKABLE);
	groupBox->setChecked(groupBox->isCheckable() ? val : true);
	groupBox->setAccessibleName("group");
	groupBox->setEnabled(obs_property_enabled(prop));

	// Create Layout and build content
	QFormLayout *subLayout = new QFormLayout();
	subLayout->setFieldGrowthPolicy(QFormLayout::AllNonFixedFieldsGrow);
	groupBox->setLayout(subLayout);

	obs_properties_t *content = obs_property_group_content(prop);
	obs_property_t *el = obs_properties_first(content);
	while (el != nullptr) {
		AddProperty(el, subLayout);
		obs_property_next(&el);
	}

	// Insert into UI
	layout->setWidget(layout->rowCount(),
			  QFormLayout::ItemRole::SpanningRole, groupBox);

	// Register Group Widget
	WidgetInfo *info = new WidgetInfo(this, prop, groupBox);
	children.emplace_back(info);

	// Signals
	connect(groupBox, &QGroupBox::toggled, info,
		&WidgetInfo::ControlChanged);
}

void OBSPropertiesView::AddProperty(obs_property_t *property,
				    QFormLayout *layout)
{
	const char *name = obs_property_name(property);
	obs_property_type type = obs_property_get_type(property);

	if (!obs_property_visible(property))
		return;

	QLabel *label = nullptr;
	QWidget *widget = nullptr;
	bool warning = false;

	switch (type) {
	case OBS_PROPERTY_INVALID:
		return;
	case OBS_PROPERTY_BOOL:
		widget = AddCheckbox(property);
		break;
	case OBS_PROPERTY_INT:
		AddInt(property, layout, &label);
		break;
	case OBS_PROPERTY_FLOAT:
		AddFloat(property, layout, &label);
		break;
	case OBS_PROPERTY_TEXT:
		widget = AddText(property, layout, label);
		break;
	case OBS_PROPERTY_PATH:
		AddPath(property, layout, &label);
		break;
	case OBS_PROPERTY_LIST:
		widget = AddList(property, warning);
		break;
	case OBS_PROPERTY_COLOR:
		AddColor(property, layout, label);
		break;
	case OBS_PROPERTY_FONT:
		AddFont(property, layout, label);
		break;
	case OBS_PROPERTY_BUTTON:
		widget = AddButton(property);
		break;
	case OBS_PROPERTY_EDITABLE_LIST:
		AddEditableList(property, layout, label);
		break;
	case OBS_PROPERTY_FRAME_RATE:
		AddFrameRate(property, warning, layout, label);
		break;
	case OBS_PROPERTY_GROUP:
		AddGroup(property, layout);
		break;
	case OBS_PROPERTY_COLOR_ALPHA:
		AddColorAlpha(property, layout, label);
		break;
	default:
		break;
	}

	if (!widget && !label)
		return;

	if (!label && type != OBS_PROPERTY_BOOL &&
	    type != OBS_PROPERTY_BUTTON && type != OBS_PROPERTY_GROUP)
		label = new QLabel(QT_UTF8(obs_property_description(property)));

	if (label) {
		if (warning)
			label->setObjectName("errorLabel");

		if (minSize) {
			label->setMinimumWidth(minSize);
			label->setAlignment(Qt::AlignRight | Qt::AlignVCenter);
		}

		if (!obs_property_enabled(property))
			label->setEnabled(false);
	}

	if (!widget)
		return;

	if (!obs_property_enabled(property))
		widget->setEnabled(false);

	if (obs_property_long_description(property)) {
		QString file = !App()->IsThemeDark()
				       ? ":/res/images/help.svg"
				       : ":/res/images/help_light.svg";
		if (label) {
			QString lStr = "<html>%1 <img src='%2' style=' \
				vertical-align: bottom;  \
				' /></html>";

			label->setText(lStr.arg(label->text(), file));
			label->setToolTip(
				obs_property_long_description(property));
		} else if (type == OBS_PROPERTY_BOOL) {

			QString bStr = "<html> <img src='%1' style=' \
				vertical-align: bottom;  \
				' /></html>";

			const char *desc = obs_property_description(property);

			QWidget *newWidget = new QWidget();

			QHBoxLayout *boxLayout = new QHBoxLayout(newWidget);
			boxLayout->setContentsMargins(0, 0, 0, 0);
			boxLayout->setAlignment(Qt::AlignLeft);
			boxLayout->setSpacing(0);

			QCheckBox *check = qobject_cast<QCheckBox *>(widget);
			check->setText(desc);
			check->setToolTip(
				obs_property_long_description(property));
#ifdef __APPLE__
			check->setAttribute(Qt::WA_LayoutUsesWidgetRect);
#endif

			QLabel *help = new QLabel(check);
			help->setText(bStr.arg(file));
			help->setToolTip(
				obs_property_long_description(property));

			boxLayout->addWidget(check);
			boxLayout->addWidget(help);
			widget = newWidget;
		}
	}

	layout->addRow(label, widget);

	if (!lastFocused.empty())
		if (lastFocused.compare(name) == 0)
			lastWidget = widget;
}

void OBSPropertiesView::SignalChanged()
{
	emit Changed();
}

static bool FrameRateChangedVariant(const QVariant &variant,
				    media_frames_per_second &fps,
				    obs_data_item_t *&obj,
				    const media_frames_per_second *valid_fps)
{
	if (!variant.canConvert<media_frames_per_second>())
		return false;

	fps = variant.value<media_frames_per_second>();
	if (valid_fps && fps == *valid_fps)
		return false;

	obs_data_item_set_frames_per_second(&obj, fps, nullptr);
	return true;
}

static bool FrameRateChangedCommon(OBSFrameRatePropertyWidget *w,
				   obs_data_item_t *&obj,
				   const media_frames_per_second *valid_fps)
{
	media_frames_per_second fps{};
	if (!FrameRateChangedVariant(w->simpleFPS->currentData(), fps, obj,
				     valid_fps))
		return false;

	UpdateRationalFPSWidgets(w, &fps);
	return true;
}

static bool FrameRateChangedRational(OBSFrameRatePropertyWidget *w,
				     obs_data_item_t *&obj,
				     const media_frames_per_second *valid_fps)
{
	auto num = w->numEdit->value();
	auto den = w->denEdit->value();

	auto fps = make_fps(num, den);
	if (valid_fps && media_frames_per_second_is_valid(fps) &&
	    fps == *valid_fps)
		return false;

	obs_data_item_set_frames_per_second(&obj, fps, nullptr);
	UpdateSimpleFPSSelection(w, &fps);
	return true;
}

static bool FrameRateChanged(QWidget *widget, const char *name,
			     OBSData &settings)
{
	auto w = qobject_cast<OBSFrameRatePropertyWidget *>(widget);
	if (!w)
		return false;

	auto variant = w->modeSelect->currentData();
	if (!variant.canConvert<frame_rate_tag>())
		return false;

	auto StopUpdating = [&](void *) {
		w->updating = false;
	};
	unique_ptr<void, decltype(StopUpdating)> signalGuard(
		static_cast<void *>(w), StopUpdating);
	w->updating = true;

	if (!obs_data_has_user_value(settings, name))
		obs_data_set_obj(settings, name, nullptr);

	unique_ptr<obs_data_item_t> obj{obs_data_item_byname(settings, name)};
	auto obj_ptr = obj.get();
	auto CheckObj = [&]() {
		if (!obj_ptr)
			obj.release();
	};

	const char *option = nullptr;
	obs_data_item_get_frames_per_second(obj.get(), nullptr, &option);

	media_frames_per_second fps{};
	media_frames_per_second *valid_fps = nullptr;
	if (obs_data_item_get_frames_per_second(obj.get(), &fps, nullptr))
		valid_fps = &fps;

	auto tag = variant.value<frame_rate_tag>();
	switch (tag.type) {
	case frame_rate_tag::SIMPLE:
		if (!FrameRateChangedCommon(w, obj_ptr, valid_fps))
			return false;
		break;

	case frame_rate_tag::RATIONAL:
		if (!FrameRateChangedRational(w, obj_ptr, valid_fps))
			return false;
		break;

	case frame_rate_tag::USER:
		if (tag.val && option && strcmp(tag.val, option) == 0)
			return false;

		obs_data_item_set_frames_per_second(&obj_ptr, {}, tag.val);
		break;
	}

	UpdateFPSLabels(w);
	CheckObj();
	return true;
}

void WidgetInfo::BoolChanged(const char *setting)
{
	QCheckBox *checkbox = static_cast<QCheckBox *>(widget);
	obs_data_set_bool(view->settings, setting,
			  checkbox->checkState() == Qt::Checked);
}

void WidgetInfo::IntChanged(const char *setting)
{
	QSpinBox *spin = static_cast<QSpinBox *>(widget);
	obs_data_set_int(view->settings, setting, spin->value());
}

void WidgetInfo::FloatChanged(const char *setting)
{
	QDoubleSpinBox *spin = static_cast<QDoubleSpinBox *>(widget);
	obs_data_set_double(view->settings, setting, spin->value());
}

void WidgetInfo::TextChanged(const char *setting)
{
	obs_text_type type = obs_property_text_type(property);

	if (type == OBS_TEXT_MULTILINE) {
		OBSPlainTextEdit *edit =
			static_cast<OBSPlainTextEdit *>(widget);
		obs_data_set_string(view->settings, setting,
				    QT_TO_UTF8(edit->toPlainText()));
		return;
	}

	QLineEdit *edit = static_cast<QLineEdit *>(widget);
	obs_data_set_string(view->settings, setting, QT_TO_UTF8(edit->text()));
}

bool WidgetInfo::PathChanged(const char *setting)
{
	const char *desc = obs_property_description(property);
	obs_path_type type = obs_property_path_type(property);
	const char *filter = obs_property_path_filter(property);
	const char *default_path = obs_property_path_default_path(property);

	QLineEdit *edit = static_cast<QLineEdit *>(widget);

	QString startDir = edit->text();
	if (startDir.isEmpty())
		startDir = default_path;

	QString path;

	if (type == OBS_PATH_DIRECTORY)
		path = SelectDirectory(view, QT_UTF8(desc), startDir);
	else if (type == OBS_PATH_FILE)
		path = OpenFile(view, QT_UTF8(desc), startDir, QT_UTF8(filter));
	else if (type == OBS_PATH_FILE_SAVE)
		path = SaveFile(view, QT_UTF8(desc), startDir, QT_UTF8(filter));

#ifdef __APPLE__
	// TODO: Revisit when QTBUG-42661 is fixed
	widget->window()->raise();
#endif

#ifdef __APPLE__
	// TODO: Revisit when QTBUG-42661 is fixed
	widget->window()->raise();
#endif

	if (path.isEmpty())
		return false;

	edit->setText(path);
	obs_data_set_string(view->settings, setting, QT_TO_UTF8(path));
	return true;
}

void WidgetInfo::ListChanged(const char *setting)
{
	obs_combo_format format = obs_property_list_format(property);
	obs_combo_type type = obs_property_list_type(property);
	QVariant data;

	if (type == OBS_COMBO_TYPE_RADIO) {
		QButtonGroup *group =
			static_cast<QAbstractButton *>(widget)->group();
		QAbstractButton *button = group->checkedButton();
		data = button->property("value");
	} else if (type == OBS_COMBO_TYPE_EDITABLE) {
		data = static_cast<QComboBox *>(widget)->currentText().toUtf8();
	} else {
		QComboBox *combo = static_cast<QComboBox *>(widget);
		int index = combo->currentIndex();
		if (index != -1)
			data = combo->itemData(index);
		else
			return;
	}

	switch (format) {
	case OBS_COMBO_FORMAT_INVALID:
		return;
	case OBS_COMBO_FORMAT_INT:
		obs_data_set_int(view->settings, setting,
				 data.value<long long>());
		break;
	case OBS_COMBO_FORMAT_FLOAT:
		obs_data_set_double(view->settings, setting,
				    data.value<double>());
		break;
	case OBS_COMBO_FORMAT_STRING:
		obs_data_set_string(view->settings, setting,
				    data.toByteArray().constData());
		break;
	case OBS_COMBO_FORMAT_BOOL:
		obs_data_set_bool(view->settings, setting,
				  data.value<double>());
		break;
	}
}

bool WidgetInfo::ColorChangedInternal(const char *setting, bool supportAlpha)
{
	const char *desc = obs_property_description(property);
	long long val = obs_data_get_int(view->settings, setting);
	QColor color = color_from_int(val);
	QColor::NameFormat format;

	QColorDialog::ColorDialogOptions options;

	if (supportAlpha) {
		options |= QColorDialog::ShowAlphaChannel;
	}

#ifdef __linux__
	// TODO: Revisit hang on Ubuntu with native dialog
	options |= QColorDialog::DontUseNativeDialog;
#endif

	color = QColorDialog::getColor(color, view, QT_UTF8(desc), options);

#ifdef __APPLE__
	// TODO: Revisit when QTBUG-42661 is fixed
	widget->window()->raise();
#endif

	if (!color.isValid())
		return false;

	if (supportAlpha) {
		format = QColor::HexArgb;
	} else {
		color.setAlpha(255);
		format = QColor::HexRgb;
	}

	QLabel *label = static_cast<QLabel *>(widget);
	label->setText(color.name(format));
	QPalette palette = QPalette(color);
	label->setPalette(palette);
	label->setStyleSheet(
		QString("background-color :%1; color: %2;")
			.arg(palette.color(QPalette::Window).name(format))
			.arg(palette.color(QPalette::WindowText).name(format)));

	obs_data_set_int(view->settings, setting, color_to_int(color));

	return true;
}

bool WidgetInfo::ColorChanged(const char *setting)
{
	return ColorChangedInternal(setting, false);
}

bool WidgetInfo::ColorAlphaChanged(const char *setting)
{
	return ColorChangedInternal(setting, true);
}

bool WidgetInfo::FontChanged(const char *setting)
{
	OBSDataAutoRelease font_obj = obs_data_get_obj(view->settings, setting);
	bool success;
	uint32_t flags;
	QFont font;

	QFontDialog::FontDialogOptions options;

#ifndef _WIN32
	options = QFontDialog::DontUseNativeDialog;
#endif

	if (!font_obj) {
		QFont initial;
		font = QFontDialog::getFont(
			&success, initial, view,
			QTStr("Basic.PropertiesWindow.SelectFont.WindowTitle"),
			options);
	} else {
		MakeQFont(font_obj, font);
		font = QFontDialog::getFont(
			&success, font, view,
			QTStr("Basic.PropertiesWindow.SelectFont.WindowTitle"),
			options);
	}

	if (!success)
		return false;

	font_obj = obs_data_create();

	obs_data_set_string(font_obj, "face", QT_TO_UTF8(font.family()));
	obs_data_set_string(font_obj, "style", QT_TO_UTF8(font.styleName()));
	obs_data_set_int(font_obj, "size", font.pointSize());
	flags = font.bold() ? OBS_FONT_BOLD : 0;
	flags |= font.italic() ? OBS_FONT_ITALIC : 0;
	flags |= font.underline() ? OBS_FONT_UNDERLINE : 0;
	flags |= font.strikeOut() ? OBS_FONT_STRIKEOUT : 0;
	obs_data_set_int(font_obj, "flags", flags);

	QLabel *label = static_cast<QLabel *>(widget);
	QFont labelFont;
	MakeQFont(font_obj, labelFont, true);
	label->setFont(labelFont);
	label->setText(QString("%1 %2").arg(font.family(), font.styleName()));

	obs_data_set_obj(view->settings, setting, font_obj);
	return true;
}

void WidgetInfo::GroupChanged(const char *setting)
{
	QGroupBox *groupbox = static_cast<QGroupBox *>(widget);
	obs_data_set_bool(view->settings, setting,
			  groupbox->isCheckable() ? groupbox->isChecked()
						  : true);
}

<<<<<<< HEAD
void WidgetInfo::EditListReordered()
{
	EditableListChanged();
}

=======
>>>>>>> 144599fb
void WidgetInfo::EditableListChanged()
{
	const char *setting = obs_property_name(property);
	QListWidget *list = reinterpret_cast<QListWidget *>(widget);
	OBSDataArrayAutoRelease array = obs_data_array_create();

	for (int i = 0; i < list->count(); i++) {
		QListWidgetItem *item = list->item(i);
		OBSDataAutoRelease arrayItem = obs_data_create();
		obs_data_set_string(arrayItem, "value",
				    QT_TO_UTF8(item->text()));
		obs_data_set_bool(arrayItem, "selected", item->isSelected());
		obs_data_set_bool(arrayItem, "hidden", item->isHidden());
		obs_data_array_push_back(array, arrayItem);
	}

	obs_data_set_array(view->settings, setting, array);

	ControlChanged();
}

void WidgetInfo::ButtonClicked()
{
	obs_button_type type = obs_property_button_type(property);
	const char *savedUrl = obs_property_button_url(property);

	if (type == OBS_BUTTON_URL && strcmp(savedUrl, "") != 0) {
		QUrl url(savedUrl, QUrl::StrictMode);
		if (url.isValid() && (url.scheme().compare("http") == 0 ||
				      url.scheme().compare("https") == 0)) {
			QString msg(
				QTStr("Basic.PropertiesView.UrlButton.Text"));
			msg += "\n\n";
			msg += QString(QTStr("Basic.PropertiesView.UrlButton.Text.Url"))
				       .arg(savedUrl);

			QMessageBox::StandardButton button = OBSMessageBox::question(
				view->window(),
				QTStr("Basic.PropertiesView.UrlButton.OpenUrl"),
				msg, QMessageBox::Yes | QMessageBox::No,
				QMessageBox::No);

			if (button == QMessageBox::Yes)
				QDesktopServices::openUrl(url);
		}
		return;
	}

	OBSObject strongObj = view->GetObject();
	void *obj = strongObj ? strongObj.Get() : view->rawObj;
	if (obs_property_button_clicked(property, obj)) {
		QMetaObject::invokeMethod(view, "RefreshProperties",
					  Qt::QueuedConnection);
	}
}

void WidgetInfo::TogglePasswordText(bool show)
{
	reinterpret_cast<QLineEdit *>(widget)->setEchoMode(
		show ? QLineEdit::Normal : QLineEdit::Password);
}

void WidgetInfo::ControlChanged()
{
	const char *setting = obs_property_name(property);
	obs_property_type type = obs_property_get_type(property);

	if (!recently_updated) {
		old_settings_cache = obs_data_create();
		obs_data_apply(old_settings_cache, view->settings);
		obs_data_release(old_settings_cache);
	}

	switch (type) {
	case OBS_PROPERTY_INVALID:
		return;
	case OBS_PROPERTY_BOOL:
		BoolChanged(setting);
		break;
	case OBS_PROPERTY_INT:
		IntChanged(setting);
		break;
	case OBS_PROPERTY_FLOAT:
		FloatChanged(setting);
		break;
	case OBS_PROPERTY_TEXT:
		TextChanged(setting);
		break;
	case OBS_PROPERTY_LIST:
		ListChanged(setting);
		break;
	case OBS_PROPERTY_BUTTON:
		ButtonClicked();
		return;
	case OBS_PROPERTY_COLOR:
		if (!ColorChanged(setting))
			return;
		break;
	case OBS_PROPERTY_FONT:
		if (!FontChanged(setting))
			return;
		break;
	case OBS_PROPERTY_PATH:
		if (!PathChanged(setting))
			return;
		break;
	case OBS_PROPERTY_EDITABLE_LIST:
		break;
	case OBS_PROPERTY_FRAME_RATE:
		if (!FrameRateChanged(widget, setting, view->settings))
			return;
		break;
	case OBS_PROPERTY_GROUP:
		GroupChanged(setting);
		break;
	case OBS_PROPERTY_COLOR_ALPHA:
		if (!ColorAlphaChanged(setting))
			return;
		break;
	default:
		break;
	}

	if (!recently_updated) {
		recently_updated = true;
		update_timer = new QTimer;
		connect(update_timer, &QTimer::timeout,
			[this, &ru = recently_updated]() {
				OBSObject strongObj = view->GetObject();
				void *obj = strongObj ? strongObj.Get()
						      : view->rawObj;
				if (obj && view->callback &&
				    !view->deferUpdate) {
					view->callback(obj, old_settings_cache,
						       view->settings);
				}

				ru = false;
			});
		connect(update_timer, &QTimer::timeout, &QTimer::deleteLater);
		update_timer->setSingleShot(true);
	}

	if (update_timer) {
		update_timer->stop();
		update_timer->start(500);
	} else {
		blog(LOG_DEBUG, "No update timer or no callback!");
	}

	if (view->visUpdateCb && !view->deferUpdate) {
		OBSObject strongObj = view->GetObject();
		void *obj = strongObj ? strongObj.Get() : view->rawObj;
		if (obj)
			view->visUpdateCb(obj, view->settings);
	}

	view->SignalChanged();

	if (obs_property_modified(property, view->settings)) {
		view->lastFocused = setting;
		QMetaObject::invokeMethod(view, "RefreshProperties",
					  Qt::QueuedConnection);
	}
}

class EditableItemDialog : public QDialog {
	QLineEdit *edit;
	QString filter;
	QString default_path;

	void BrowseClicked()
	{
		QString curPath = QFileInfo(edit->text()).absoluteDir().path();

		if (curPath.isEmpty())
			curPath = default_path;

		QString path = OpenFile(App()->GetMainWindow(), QTStr("Browse"),
					curPath, filter);
		if (path.isEmpty())
			return;

		edit->setText(path);
	}

public:
	EditableItemDialog(QWidget *parent, const QString &text, bool browse,
			   const char *filter_ = nullptr,
			   const char *default_path_ = nullptr)
		: QDialog(parent),
		  filter(QT_UTF8(filter_)),
		  default_path(QT_UTF8(default_path_))
	{
		QHBoxLayout *topLayout = new QHBoxLayout();
		QVBoxLayout *mainLayout = new QVBoxLayout();

		edit = new QLineEdit();
		edit->setText(text);
		topLayout->addWidget(edit);
		topLayout->setAlignment(edit, Qt::AlignVCenter);

		if (browse) {
			QPushButton *browseButton =
				new QPushButton(QTStr("Browse"));
			browseButton->setProperty("themeID", "settingsButtons");
			topLayout->addWidget(browseButton);
			topLayout->setAlignment(browseButton, Qt::AlignVCenter);

			connect(browseButton, &QPushButton::clicked, this,
				&EditableItemDialog::BrowseClicked);
		}

		QDialogButtonBox::StandardButtons buttons =
			QDialogButtonBox::Ok | QDialogButtonBox::Cancel;

		QDialogButtonBox *buttonBox = new QDialogButtonBox(buttons);
		buttonBox->setCenterButtons(true);

		mainLayout->addLayout(topLayout);
		mainLayout->addWidget(buttonBox);

		setLayout(mainLayout);
		resize(QSize(400, 80));

		connect(buttonBox, &QDialogButtonBox::accepted, this,
			&EditableItemDialog::accept);
		connect(buttonBox, &QDialogButtonBox::rejected, this,
			&EditableItemDialog::reject);
	}

	inline QString GetText() const { return edit->text(); }
};

void WidgetInfo::EditListAdd()
{
	enum obs_editable_list_type type =
		obs_property_editable_list_type(property);

	if (type == OBS_EDITABLE_LIST_TYPE_STRINGS) {
		EditListAddText();
		return;
	}

	/* Files and URLs */
	QMenu popup(view->window());

	QAction *action;

	action = new QAction(QTStr("Basic.PropertiesWindow.AddFiles"), this);
	connect(action, &QAction::triggered, this,
		&WidgetInfo::EditListAddFiles);
	popup.addAction(action);

	action = new QAction(QTStr("Basic.PropertiesWindow.AddDir"), this);
	connect(action, &QAction::triggered, this, &WidgetInfo::EditListAddDir);
	popup.addAction(action);

	if (type == OBS_EDITABLE_LIST_TYPE_FILES_AND_URLS) {
		action = new QAction(QTStr("Basic.PropertiesWindow.AddURL"),
				     this);
		connect(action, &QAction::triggered, this,
			&WidgetInfo::EditListAddText);
		popup.addAction(action);
	}

	popup.exec(QCursor::pos());
}

void WidgetInfo::EditListAddText()
{
	QListWidget *list = reinterpret_cast<QListWidget *>(widget);
	const char *desc = obs_property_description(property);

	EditableItemDialog dialog(widget->window(), QString(), false);
	auto title = QTStr("Basic.PropertiesWindow.AddEditableListEntry")
			     .arg(QT_UTF8(desc));
	dialog.setWindowTitle(title);
	if (dialog.exec() == QDialog::Rejected)
		return;

	QString text = dialog.GetText();
	if (text.isEmpty())
		return;

	list->addItem(text);
	EditableListChanged();
}

void WidgetInfo::EditListAddFiles()
{
	QListWidget *list = reinterpret_cast<QListWidget *>(widget);
	const char *desc = obs_property_description(property);
	const char *filter = obs_property_editable_list_filter(property);
	const char *default_path =
		obs_property_editable_list_default_path(property);

	QString title = QTStr("Basic.PropertiesWindow.AddEditableListFiles")
				.arg(QT_UTF8(desc));

	QStringList files = OpenFiles(App()->GetMainWindow(), title,
				      QT_UTF8(default_path), QT_UTF8(filter));
#ifdef __APPLE__
	// TODO: Revisit when QTBUG-42661 is fixed
	widget->window()->raise();
#endif

	if (files.count() == 0)
		return;

	list->addItems(files);
	EditableListChanged();
}

void WidgetInfo::EditListAddDir()
{
	QListWidget *list = reinterpret_cast<QListWidget *>(widget);
	const char *desc = obs_property_description(property);
	const char *default_path =
		obs_property_editable_list_default_path(property);

	QString title = QTStr("Basic.PropertiesWindow.AddEditableListDir")
				.arg(QT_UTF8(desc));

	QString dir = SelectDirectory(App()->GetMainWindow(), title,
				      QT_UTF8(default_path));
#ifdef __APPLE__
	// TODO: Revisit when QTBUG-42661 is fixed
	widget->window()->raise();
#endif

	if (dir.isEmpty())
		return;

	list->addItem(dir);
	EditableListChanged();
}

void WidgetInfo::EditListRemove()
{
	QListWidget *list = reinterpret_cast<QListWidget *>(widget);
	QList<QListWidgetItem *> items = list->selectedItems();

	for (QListWidgetItem *item : items)
		delete item;
	EditableListChanged();
}

void WidgetInfo::EditListEdit()
{
	QListWidget *list = reinterpret_cast<QListWidget *>(widget);
	enum obs_editable_list_type type =
		obs_property_editable_list_type(property);
	const char *desc = obs_property_description(property);
	const char *filter = obs_property_editable_list_filter(property);
	QList<QListWidgetItem *> selectedItems = list->selectedItems();

	if (!selectedItems.count())
		return;

	QListWidgetItem *item = selectedItems[0];

	if (type == OBS_EDITABLE_LIST_TYPE_FILES) {
		QDir pathDir(item->text());
		QString path;

		if (pathDir.exists())
			path = SelectDirectory(App()->GetMainWindow(),
					       QTStr("Browse"), item->text());
		else
			path = OpenFile(App()->GetMainWindow(), QTStr("Browse"),
					item->text(), QT_UTF8(filter));

		if (path.isEmpty())
			return;

		item->setText(path);
		EditableListChanged();
		return;
	}

	EditableItemDialog dialog(widget->window(), item->text(),
				  type != OBS_EDITABLE_LIST_TYPE_STRINGS,
				  filter);
	auto title = QTStr("Basic.PropertiesWindow.EditEditableListEntry")
			     .arg(QT_UTF8(desc));
	dialog.setWindowTitle(title);
	if (dialog.exec() == QDialog::Rejected)
		return;

	QString text = dialog.GetText();
	if (text.isEmpty())
		return;

	item->setText(text);
	EditableListChanged();
}

void WidgetInfo::EditListUp()
{
	QListWidget *list = reinterpret_cast<QListWidget *>(widget);
	int lastItemRow = -1;

	for (int i = 0; i < list->count(); i++) {
		QListWidgetItem *item = list->item(i);
		if (!item->isSelected())
			continue;

		int row = list->row(item);

		if ((row - 1) != lastItemRow) {
			lastItemRow = row - 1;
			list->takeItem(row);
			list->insertItem(lastItemRow, item);
			item->setSelected(true);
		} else {
			lastItemRow = row;
		}
	}

	EditableListChanged();
}

void WidgetInfo::EditListDown()
{
	QListWidget *list = reinterpret_cast<QListWidget *>(widget);
	int lastItemRow = list->count();

	for (int i = list->count() - 1; i >= 0; i--) {
		QListWidgetItem *item = list->item(i);
		if (!item->isSelected())
			continue;

		int row = list->row(item);

		if ((row + 1) != lastItemRow) {
			lastItemRow = row + 1;
			list->takeItem(row);
			list->insertItem(lastItemRow, item);
			item->setSelected(true);
		} else {
			lastItemRow = row;
		}
	}

	EditableListChanged();
}<|MERGE_RESOLUTION|>--- conflicted
+++ resolved
@@ -90,39 +90,19 @@
 
 void OBSPropertiesView::ReloadProperties()
 {
-	deferUpdate = false;
 	if (weakObj || rawObj) {
 		OBSObject strongObj = GetObject();
 		void *obj = strongObj ? strongObj.Get() : rawObj;
-		if (obj) {
+		if (obj)
 			properties.reset(reloadCallback(obj));
-
-			if (obs_obj_get_type(obj) == OBS_OBJ_TYPE_SOURCE) {
-				enum obs_source_type type = obs_source_get_type(
-					(obs_source_t *)obj);
-				if (type == OBS_SOURCE_TYPE_INPUT ||
-				    type == OBS_SOURCE_TYPE_TRANSITION) {
-					uint32_t flags =
-						obs_properties_get_flags(
-							properties.get());
-					deferUpdate =
-						(flags &
-						 OBS_PROPERTIES_DEFER_UPDATE) !=
-						0;
-				}
-			}
-		}
 	} else {
 		properties.reset(reloadCallback((void *)type.c_str()));
 		obs_properties_apply_settings(properties.get(), settings);
 	}
 
-<<<<<<< HEAD
-=======
 	uint32_t flags = obs_properties_get_flags(properties.get());
 	deferUpdate = enableDefer && (flags & OBS_PROPERTIES_DEFER_UPDATE) != 0;
 
->>>>>>> 144599fb
 	RefreshProperties();
 }
 
@@ -162,12 +142,9 @@
 	setSizePolicy(mainPolicy);
 	adjustSize();
 	SetScrollPos(h, v, hend, vend);
-<<<<<<< HEAD
-=======
 
 	if (disableScrolling)
 		setMinimumHeight(widget->minimumSizeHint().height());
->>>>>>> 144599fb
 
 	lastFocused.clear();
 	if (lastWidget) {
@@ -768,13 +745,8 @@
 	WidgetInfo *info = new WidgetInfo(this, prop, list);
 
 	list->setDragDropMode(QAbstractItemView::InternalMove);
-<<<<<<< HEAD
-	connect(list->model(), SIGNAL(rowsMoved()), info,
-		SLOT(EditListReordered()));
-=======
 	connect(list->model(), &QAbstractItemModel::rowsMoved,
 		[info]() { info->EditableListChanged(); });
->>>>>>> 144599fb
 
 	QVBoxLayout *sideLayout = new QVBoxLayout();
 	NewButton(sideLayout, info, "addIconSmall", &WidgetInfo::EditListAdd);
@@ -1615,9 +1587,6 @@
 		break;
 	case OBS_PROPERTY_COLOR_ALPHA:
 		AddColorAlpha(property, layout, label);
-		break;
-	default:
-		break;
 	}
 
 	if (!widget && !label)
@@ -1867,11 +1836,6 @@
 		path = OpenFile(view, QT_UTF8(desc), startDir, QT_UTF8(filter));
 	else if (type == OBS_PATH_FILE_SAVE)
 		path = SaveFile(view, QT_UTF8(desc), startDir, QT_UTF8(filter));
-
-#ifdef __APPLE__
-	// TODO: Revisit when QTBUG-42661 is fixed
-	widget->window()->raise();
-#endif
 
 #ifdef __APPLE__
 	// TODO: Revisit when QTBUG-42661 is fixed
@@ -2048,14 +2012,6 @@
 						  : true);
 }
 
-<<<<<<< HEAD
-void WidgetInfo::EditListReordered()
-{
-	EditableListChanged();
-}
-
-=======
->>>>>>> 144599fb
 void WidgetInfo::EditableListChanged()
 {
 	const char *setting = obs_property_name(property);
@@ -2174,8 +2130,6 @@
 	case OBS_PROPERTY_COLOR_ALPHA:
 		if (!ColorAlphaChanged(setting))
 			return;
-		break;
-	default:
 		break;
 	}
 
