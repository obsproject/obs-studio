#include "auth-twitch.hpp"

#include <QRegularExpression>
#include <QPushButton>
#include <QHBoxLayout>
#include <QVBoxLayout>
#include <QUuid>

#include <qt-wrappers.hpp>
#include <obs-app.hpp>

#include "window-dock-browser.hpp"
#include "window-basic-main.hpp"
#include "remote-text.hpp"

#include <json11.hpp>

#include "ui-config.h"
#include "obf.h"

using namespace json11;

/* ------------------------------------------------------------------------- */

#define TWITCH_AUTH_URL OAUTH_BASE_URL "v1/twitch/redirect"
#define TWITCH_TOKEN_URL OAUTH_BASE_URL "v1/twitch/token"

#define TWITCH_SCOPE_VERSION 1

#define TWITCH_CHAT_DOCK_NAME "twitchChat"
#define TWITCH_INFO_DOCK_NAME "twitchInfo"
#define TWITCH_STATS_DOCK_NAME "twitchStats"
#define TWITCH_FEED_DOCK_NAME "twitchFeed"

static Auth::Def twitchDef = {"Twitch", Auth::Type::OAuth_StreamKey};

/* ------------------------------------------------------------------------- */

TwitchAuth::TwitchAuth(const Def &d) : OAuthStreamKey(d)
{
	if (!cef)
		return;

	cef->add_popup_whitelist_url(
		"https://twitch.tv/popout/frankerfacez/chat?ffz-settings",
		this);

	/* enables javascript-based popups.  basically bttv popups */
	cef->add_popup_whitelist_url("about:blank#blocked", this);

	uiLoadTimer.setSingleShot(true);
	uiLoadTimer.setInterval(500);
	connect(&uiLoadTimer, &QTimer::timeout, this,
		&TwitchAuth::TryLoadSecondaryUIPanes);
}

TwitchAuth::~TwitchAuth()
{
	if (!uiLoaded)
		return;

	OBSBasic *main = OBSBasic::Get();

	main->RemoveDockWidget(TWITCH_CHAT_DOCK_NAME);
	main->RemoveDockWidget(TWITCH_INFO_DOCK_NAME);
	main->RemoveDockWidget(TWITCH_STATS_DOCK_NAME);
	main->RemoveDockWidget(TWITCH_FEED_DOCK_NAME);
}

bool TwitchAuth::MakeApiRequest(const char *path, Json &json_out)
{
	std::string client_id = TWITCH_CLIENTID;
	deobfuscate_str(&client_id[0], TWITCH_HASH);

	std::string url = "https://api.twitch.tv/helix/";
	url += std::string(path);

	std::vector<std::string> headers;
	headers.push_back(std::string("Client-ID: ") + client_id);
	headers.push_back(std::string("Authorization: Bearer ") + token);

	std::string output;
	std::string error;
	long error_code = 0;

	bool success = false;

	auto func = [&]() {
		success = GetRemoteFile(url.c_str(), output, error, &error_code,
					"application/json", "", nullptr,
					headers, nullptr, 5);
	};

	ExecThreadedWithoutBlocking(
		func, QTStr("Auth.LoadingChannel.Title"),
		QTStr("Auth.LoadingChannel.Text").arg(service()));
	if (error_code == 403) {
		OBSMessageBox::warning(OBSBasic::Get(),
				       Str("TwitchAuth.TwoFactorFail.Title"),
				       Str("TwitchAuth.TwoFactorFail.Text"),
				       true);
		blog(LOG_WARNING, "%s: %s", __FUNCTION__,
		     "Got 403 from Twitch, user probably does not "
		     "have two-factor authentication enabled on "
		     "their account");
		return false;
	}

	if (!success || output.empty())
		throw ErrorInfo("Failed to get text from remote", error);

	json_out = Json::parse(output, error);
	if (!error.empty())
		throw ErrorInfo("Failed to parse json", error);

	error = json_out["error"].string_value();
	if (!error.empty())
		throw ErrorInfo(error, json_out["message"].string_value());

	return true;
}

bool TwitchAuth::GetChannelInfo()
try {
	std::string client_id = TWITCH_CLIENTID;
	deobfuscate_str(&client_id[0], TWITCH_HASH);

	if (!GetToken(TWITCH_TOKEN_URL, client_id, TWITCH_SCOPE_VERSION))
		return false;
	if (token.empty())
		return false;
	if (!key_.empty())
		return true;

	Json json;
	bool success = MakeApiRequest("users", json);

	if (!success)
		return false;

	name = json["data"][0]["login"].string_value();

	std::string path = "streams/key?broadcaster_id=" +
			   json["data"][0]["id"].string_value();
	success = MakeApiRequest(path.c_str(), json);
	if (!success)
		return false;

	key_ = json["data"][0]["stream_key"].string_value();

	return true;
} catch (ErrorInfo info) {
	QString title = QTStr("Auth.ChannelFailure.Title");
	QString text = QTStr("Auth.ChannelFailure.Text")
			       .arg(service(), info.message.c_str(),
				    info.error.c_str());

	QMessageBox::warning(OBSBasic::Get(), title, text);

	blog(LOG_WARNING, "%s: %s: %s", __FUNCTION__, info.message.c_str(),
	     info.error.c_str());
	return false;
}

void TwitchAuth::SaveInternal()
{
	OBSBasic *main = OBSBasic::Get();
	config_set_string(main->Config(), service(), "Name", name.c_str());
	config_set_string(main->Config(), service(), "UUID", uuid.c_str());

	if (uiLoaded) {
		config_set_string(main->Config(), service(), "DockState",
				  main->saveState().toBase64().constData());
	}
	OAuthStreamKey::SaveInternal();
}

static inline std::string get_config_str(OBSBasic *main, const char *section,
					 const char *name)
{
	const char *val = config_get_string(main->Config(), section, name);
	return val ? val : "";
}

bool TwitchAuth::LoadInternal()
{
	if (!cef)
		return false;

	OBSBasic *main = OBSBasic::Get();
	name = get_config_str(main, service(), "Name");
	uuid = get_config_str(main, service(), "UUID");

	firstLoad = false;
	return OAuthStreamKey::LoadInternal();
}

static const char *ffz_script = "\
var ffz = document.createElement('script');\
ffz.setAttribute('src','https://cdn.frankerfacez.com/script/script.min.js');\
document.head.appendChild(ffz);";

static const char *bttv_script = "\
localStorage.setItem('bttv_clickTwitchEmotes', true);\
localStorage.setItem('bttv_darkenedMode', true);\
localStorage.setItem('bttv_bttvGIFEmotes', true);\
var bttv = document.createElement('script');\
bttv.setAttribute('src','https://cdn.betterttv.net/betterttv.js');\
document.head.appendChild(bttv);";

static const char *referrer_script1 = "\
Object.defineProperty(document, 'referrer', {get : function() { return '";
static const char *referrer_script2 = "'; }});";

void TwitchAuth::LoadUI()
{
	if (!cef)
		return;
	if (uiLoaded)
		return;
	if (!GetChannelInfo())
		return;

	OBSBasic::InitBrowserPanelSafeBlock();
	OBSBasic *main = OBSBasic::Get();

	QCefWidget *browser;
	std::string url;
	std::string script;

	/* Twitch panels require a UUID, it does not actually need to be unique,
	 * and is generated client-side.
	 * It is only for preferences stored in the browser's local store. */
	if (uuid.empty()) {
		QString qtUuid = QUuid::createUuid().toString();
		qtUuid.replace(QRegularExpression("[{}-]"), "");
		uuid = qtUuid.toStdString();
	}

	std::string moderation_tools_url;
	moderation_tools_url = "https://www.twitch.tv/";
	moderation_tools_url += name;
	moderation_tools_url += "/dashboard/settings/moderation?no-reload=true";

	/* ----------------------------------- */

	url = "https://www.twitch.tv/popout/";
	url += name;
	url += "/chat";

	QSize size = main->frameSize();
	QPoint pos = main->pos();

<<<<<<< HEAD
	BrowserDock *chat = new BrowserDock();
=======
	BrowserDock *chat = new BrowserDock(QTStr("Auth.Chat"));
>>>>>>> 144599fb
	chat->setObjectName(TWITCH_CHAT_DOCK_NAME);
	chat->resize(300, 600);
	chat->setMinimumSize(200, 300);
	chat->setWindowTitle(QTStr("Auth.Chat"));
	chat->setAllowedAreas(Qt::AllDockWidgetAreas);

	browser = cef->create_widget(chat, url, panel_cookies);
	chat->SetWidget(browser);
	cef->add_force_popup_url(moderation_tools_url, chat);

	if (App()->IsThemeDark()) {
		script = "localStorage.setItem('twilight.theme', 1);";
	} else {
		script = "localStorage.setItem('twilight.theme', 0);";
	}

	const int twAddonChoice =
		config_get_int(main->Config(), service(), "AddonChoice");
	if (twAddonChoice) {
		if (twAddonChoice & 0x1)
			script += bttv_script;
		if (twAddonChoice & 0x2)
			script += ffz_script;
	}

	browser->setStartupScript(script);

	main->AddDockWidget(chat, Qt::RightDockWidgetArea);

	/* ----------------------------------- */

	chat->setFloating(true);
	chat->move(pos.x() + size.width() - chat->width() - 50, pos.y() + 50);

	if (firstLoad) {
		chat->setVisible(true);
	} else {
		const char *dockStateStr = config_get_string(
			main->Config(), service(), "DockState");
		QByteArray dockState =
			QByteArray::fromBase64(QByteArray(dockStateStr));

		if (main->isVisible() || !main->isMaximized())
			main->restoreState(dockState);
	}

	TryLoadSecondaryUIPanes();

	uiLoaded = true;
}

void TwitchAuth::LoadSecondaryUIPanes()
{
	OBSBasic *main = OBSBasic::Get();

	QCefWidget *browser;
	std::string url;
	std::string script;

	QSize size = main->frameSize();
	QPoint pos = main->pos();

	if (App()->IsThemeDark()) {
		script = "localStorage.setItem('twilight.theme', 1);";
	} else {
		script = "localStorage.setItem('twilight.theme', 0);";
	}
	script += referrer_script1;
	script += "https://www.twitch.tv/";
	script += name;
	script += "/dashboard/live";
	script += referrer_script2;

	const int twAddonChoice =
		config_get_int(main->Config(), service(), "AddonChoice");
	if (twAddonChoice) {
		if (twAddonChoice & 0x1)
			script += bttv_script;
		if (twAddonChoice & 0x2)
			script += ffz_script;
	}

	/* ----------------------------------- */

	url = "https://dashboard.twitch.tv/popout/u/";
	url += name;
	url += "/stream-manager/edit-stream-info";

<<<<<<< HEAD
	BrowserDock *info = new BrowserDock();
=======
	BrowserDock *info = new BrowserDock(QTStr("Auth.StreamInfo"));
>>>>>>> 144599fb
	info->setObjectName(TWITCH_INFO_DOCK_NAME);
	info->resize(300, 650);
	info->setMinimumSize(200, 300);
	info->setWindowTitle(QTStr("Auth.StreamInfo"));
	info->setAllowedAreas(Qt::AllDockWidgetAreas);

	browser = cef->create_widget(info, url, panel_cookies);
	info->SetWidget(browser);
	browser->setStartupScript(script);

	main->AddDockWidget(info, Qt::RightDockWidgetArea);

	/* ----------------------------------- */

	url = "https://www.twitch.tv/popout/";
	url += name;
	url += "/dashboard/live/stats";

<<<<<<< HEAD
	BrowserDock *stats = new BrowserDock();
=======
	BrowserDock *stats = new BrowserDock(QTStr("TwitchAuth.Stats"));
>>>>>>> 144599fb
	stats->setObjectName(TWITCH_STATS_DOCK_NAME);
	stats->resize(200, 250);
	stats->setMinimumSize(200, 150);
	stats->setWindowTitle(QTStr("TwitchAuth.Stats"));
	stats->setAllowedAreas(Qt::AllDockWidgetAreas);

	browser = cef->create_widget(stats, url, panel_cookies);
	stats->SetWidget(browser);
	browser->setStartupScript(script);

	main->AddDockWidget(stats, Qt::RightDockWidgetArea);

	/* ----------------------------------- */

	url = "https://dashboard.twitch.tv/popout/u/";
	url += name;
	url += "/stream-manager/activity-feed";
	url += "?uuid=" + uuid;

<<<<<<< HEAD
	BrowserDock *feed = new BrowserDock();
=======
	BrowserDock *feed = new BrowserDock(QTStr("TwitchAuth.Feed"));
>>>>>>> 144599fb
	feed->setObjectName(TWITCH_FEED_DOCK_NAME);
	feed->resize(300, 650);
	feed->setMinimumSize(200, 300);
	feed->setWindowTitle(QTStr("TwitchAuth.Feed"));
	feed->setAllowedAreas(Qt::AllDockWidgetAreas);

	browser = cef->create_widget(feed, url, panel_cookies);
	feed->SetWidget(browser);
	browser->setStartupScript(script);

	main->AddDockWidget(feed, Qt::RightDockWidgetArea);

	/* ----------------------------------- */

	info->setFloating(true);
	stats->setFloating(true);
	feed->setFloating(true);

	QSize statSize = stats->frameSize();

	info->move(pos.x() + 50, pos.y() + 50);
	stats->move(pos.x() + size.width() / 2 - statSize.width() / 2,
		    pos.y() + size.height() / 2 - statSize.height() / 2);
	feed->move(pos.x() + 100, pos.y() + 100);

	if (firstLoad) {
		info->setVisible(true);
		stats->setVisible(false);
		feed->setVisible(false);
	} else {
		uint32_t lastVersion = config_get_int(App()->GlobalConfig(),
						      "General", "LastVersion");

		if (lastVersion <= MAKE_SEMANTIC_VERSION(23, 0, 2)) {
			feed->setVisible(false);
		}

		const char *dockStateStr = config_get_string(
			main->Config(), service(), "DockState");
		QByteArray dockState =
			QByteArray::fromBase64(QByteArray(dockStateStr));

		if (main->isVisible() || !main->isMaximized())
			main->restoreState(dockState);
	}
}

/* Twitch.tv has an OAuth for itself.  If we try to load multiple panel pages
 * at once before it's OAuth'ed itself, they will all try to perform the auth
 * process at the same time, get their own request codes, and only the last
 * code will be valid -- so one or more panels are guaranteed to fail.
 *
 * To solve this, we want to load just one panel first (the chat), and then all
 * subsequent panels should only be loaded once we know that Twitch has auth'ed
 * itself (if the cookie "auth-token" exists for twitch.tv).
 *
 * This is annoying to deal with. */
void TwitchAuth::TryLoadSecondaryUIPanes()
{
	QPointer<TwitchAuth> this_ = this;

	auto cb = [this_](bool found) {
		if (!this_) {
			return;
		}

		if (!found) {
			QMetaObject::invokeMethod(&this_->uiLoadTimer, "start");
		} else {
			QMetaObject::invokeMethod(this_,
						  "LoadSecondaryUIPanes");
		}
	};

	panel_cookies->CheckForCookie("https://www.twitch.tv", "auth-token",
				      cb);
}

bool TwitchAuth::RetryLogin()
{
	OAuthLogin login(OBSBasic::Get(), TWITCH_AUTH_URL, false);
	if (login.exec() == QDialog::Rejected) {
		return false;
	}

	std::shared_ptr<TwitchAuth> auth =
		std::make_shared<TwitchAuth>(twitchDef);
	std::string client_id = TWITCH_CLIENTID;
	deobfuscate_str(&client_id[0], TWITCH_HASH);

	return GetToken(TWITCH_TOKEN_URL, client_id, TWITCH_SCOPE_VERSION,
			QT_TO_UTF8(login.GetCode()), true);
}

std::shared_ptr<Auth> TwitchAuth::Login(QWidget *parent, const std::string &)
{
	OAuthLogin login(parent, TWITCH_AUTH_URL, false);
	if (login.exec() == QDialog::Rejected) {
		return nullptr;
	}

	std::shared_ptr<TwitchAuth> auth =
		std::make_shared<TwitchAuth>(twitchDef);

	std::string client_id = TWITCH_CLIENTID;
	deobfuscate_str(&client_id[0], TWITCH_HASH);

	if (!auth->GetToken(TWITCH_TOKEN_URL, client_id, TWITCH_SCOPE_VERSION,
			    QT_TO_UTF8(login.GetCode()))) {
		return nullptr;
	}

	if (auth->GetChannelInfo()) {
		return auth;
	}

	return nullptr;
}

static std::shared_ptr<Auth> CreateTwitchAuth()
{
	return std::make_shared<TwitchAuth>(twitchDef);
}

static void DeleteCookies()
{
	if (panel_cookies)
		panel_cookies->DeleteCookies("twitch.tv", std::string());
}

void RegisterTwitchAuth()
{
#if !defined(__APPLE__) && !defined(_WIN32)
	if (QApplication::platformName().contains("wayland"))
		return;
#endif

	OAuth::RegisterOAuth(twitchDef, CreateTwitchAuth, TwitchAuth::Login,
			     DeleteCookies);
}<|MERGE_RESOLUTION|>--- conflicted
+++ resolved
@@ -251,11 +251,7 @@
 	QSize size = main->frameSize();
 	QPoint pos = main->pos();
 
-<<<<<<< HEAD
-	BrowserDock *chat = new BrowserDock();
-=======
 	BrowserDock *chat = new BrowserDock(QTStr("Auth.Chat"));
->>>>>>> 144599fb
 	chat->setObjectName(TWITCH_CHAT_DOCK_NAME);
 	chat->resize(300, 600);
 	chat->setMinimumSize(200, 300);
@@ -344,11 +340,7 @@
 	url += name;
 	url += "/stream-manager/edit-stream-info";
 
-<<<<<<< HEAD
-	BrowserDock *info = new BrowserDock();
-=======
 	BrowserDock *info = new BrowserDock(QTStr("Auth.StreamInfo"));
->>>>>>> 144599fb
 	info->setObjectName(TWITCH_INFO_DOCK_NAME);
 	info->resize(300, 650);
 	info->setMinimumSize(200, 300);
@@ -367,11 +359,7 @@
 	url += name;
 	url += "/dashboard/live/stats";
 
-<<<<<<< HEAD
-	BrowserDock *stats = new BrowserDock();
-=======
 	BrowserDock *stats = new BrowserDock(QTStr("TwitchAuth.Stats"));
->>>>>>> 144599fb
 	stats->setObjectName(TWITCH_STATS_DOCK_NAME);
 	stats->resize(200, 250);
 	stats->setMinimumSize(200, 150);
@@ -391,11 +379,7 @@
 	url += "/stream-manager/activity-feed";
 	url += "?uuid=" + uuid;
 
-<<<<<<< HEAD
-	BrowserDock *feed = new BrowserDock();
-=======
 	BrowserDock *feed = new BrowserDock(QTStr("TwitchAuth.Feed"));
->>>>>>> 144599fb
 	feed->setObjectName(TWITCH_FEED_DOCK_NAME);
 	feed->resize(300, 650);
 	feed->setMinimumSize(200, 300);
