#include "window-basic-main.hpp"
#include "media-controls.hpp"
#include "obs-app.hpp"
#include <QToolTip>
#include <QStyle>
#include <QMenu>

#include "ui_media-controls.h"

void MediaControls::OBSMediaStopped(void *data, calldata_t *)
{
	MediaControls *media = static_cast<MediaControls *>(data);
	QMetaObject::invokeMethod(media, "SetRestartState");
}

void MediaControls::OBSMediaPlay(void *data, calldata_t *)
{
	MediaControls *media = static_cast<MediaControls *>(data);
	QMetaObject::invokeMethod(media, "SetPlayingState");
}

void MediaControls::OBSMediaPause(void *data, calldata_t *)
{
	MediaControls *media = static_cast<MediaControls *>(data);
	QMetaObject::invokeMethod(media, "SetPausedState");
}

void MediaControls::OBSMediaStarted(void *data, calldata_t *)
{
	MediaControls *media = static_cast<MediaControls *>(data);
	QMetaObject::invokeMethod(media, "SetPlayingState");
}

void MediaControls::OBSMediaNext(void *data, calldata_t *)
{
	MediaControls *media = static_cast<MediaControls *>(data);
	QMetaObject::invokeMethod(media, "UpdateSlideCounter");
}

void MediaControls::OBSMediaPrevious(void *data, calldata_t *)
{
	MediaControls *media = static_cast<MediaControls *>(data);
	QMetaObject::invokeMethod(media, "UpdateSlideCounter");
}

MediaControls::MediaControls(QWidget *parent)
	: QWidget(parent),
	  ui(new Ui::MediaControls)
{
	ui->setupUi(this);
	ui->playPauseButton->setProperty("themeID", "playIcon");
	ui->previousButton->setProperty("themeID", "previousIcon");
	ui->nextButton->setProperty("themeID", "nextIcon");
	ui->stopButton->setProperty("themeID", "stopIcon");
	setFocusPolicy(Qt::StrongFocus);

	connect(&mediaTimer, &QTimer::timeout, this,
		&MediaControls::SetSliderPosition);
	connect(&seekTimer, &QTimer::timeout, this,
		&MediaControls::SeekTimerCallback);
	connect(ui->slider, &AbsoluteSlider::sliderPressed, this,
		&MediaControls::AbsoluteSliderClicked);
	connect(ui->slider, &AbsoluteSlider::absoluteSliderHovered, this,
		&MediaControls::AbsoluteSliderHovered);
	connect(ui->slider, &AbsoluteSlider::sliderReleased, this,
		&MediaControls::AbsoluteSliderReleased);
	connect(ui->slider, &AbsoluteSlider::sliderMoved, this,
		&MediaControls::AbsoluteSliderMoved);

	countDownTimer = config_get_bool(App()->GlobalConfig(), "BasicWindow",
					 "MediaControlsCountdownTimer");

	QAction *restartAction = new QAction(this);
	restartAction->setShortcutContext(Qt::WidgetWithChildrenShortcut);
	restartAction->setShortcut({Qt::Key_R});
	connect(restartAction, &QAction::triggered, this,
		&MediaControls::RestartMedia);
	addAction(restartAction);

	QAction *sliderFoward = new QAction(this);
	sliderFoward->setShortcutContext(Qt::WidgetWithChildrenShortcut);
	connect(sliderFoward, &QAction::triggered, this,
		&MediaControls::MoveSliderFoward);
	sliderFoward->setShortcut({Qt::Key_Right});
	addAction(sliderFoward);

	QAction *sliderBack = new QAction(this);
	sliderBack->setShortcutContext(Qt::WidgetWithChildrenShortcut);
	connect(sliderBack, &QAction::triggered, this,
		&MediaControls::MoveSliderBackwards);
	sliderBack->setShortcut({Qt::Key_Left});
	addAction(sliderBack);

	QAction *playPause = new QAction(this);
	playPause->setShortcutContext(Qt::WidgetWithChildrenShortcut);
<<<<<<< HEAD
	connect(playPause, SIGNAL(triggered()), this,
		SLOT(on_playPauseButton_clicked()));
=======
	connect(playPause, &QAction::triggered, this,
		&MediaControls::on_playPauseButton_clicked);
>>>>>>> 144599fb
	playPause->setShortcut({Qt::Key_Space});
	addAction(playPause);
}

MediaControls::~MediaControls() {}

bool MediaControls::MediaPaused()
{
	OBSSource source = OBSGetStrongRef(weakSource);
	if (!source) {
		return false;
	}

	obs_media_state state = obs_source_media_get_state(source);
	return state == OBS_MEDIA_STATE_PAUSED;
}

int64_t MediaControls::GetSliderTime(int val)
{
	OBSSource source = OBSGetStrongRef(weakSource);
	if (!source) {
		return 0;
	}

	float percent = (float)val / (float)ui->slider->maximum();
	float duration = (float)obs_source_media_get_duration(source);
	int64_t seekTo = (int64_t)(percent * duration);

	return seekTo;
}

void MediaControls::AbsoluteSliderClicked()
{
	OBSSource source = OBSGetStrongRef(weakSource);
	if (!source) {
		return;
	}

	obs_media_state state = obs_source_media_get_state(source);

	if (state == OBS_MEDIA_STATE_PAUSED) {
		prevPaused = true;
	} else if (state == OBS_MEDIA_STATE_PLAYING) {
		prevPaused = false;
		PauseMedia();
		StopMediaTimer();
	}

	seek = ui->slider->value();
	seekTimer.start(100);
}

void MediaControls::AbsoluteSliderReleased()
{
	OBSSource source = OBSGetStrongRef(weakSource);
	if (!source) {
		return;
	}

	if (seekTimer.isActive()) {
		seekTimer.stop();
		if (lastSeek != seek) {
			obs_source_media_set_time(source, GetSliderTime(seek));
		}

		UpdateLabels(seek);
		seek = lastSeek = -1;
	}

	if (!prevPaused) {
		PlayMedia();
		StartMediaTimer();
	}
}

void MediaControls::AbsoluteSliderHovered(int val)
{
	float seconds = ((float)GetSliderTime(val) / 1000.0f);
	QToolTip::showText(QCursor::pos(), FormatSeconds((int)seconds), this);
}

void MediaControls::AbsoluteSliderMoved(int val)
{
	if (seekTimer.isActive()) {
		seek = val;
		UpdateLabels(seek);
	}
}

void MediaControls::SeekTimerCallback()
{
	if (lastSeek != seek) {
		OBSSource source = OBSGetStrongRef(weakSource);
		if (source) {
			obs_source_media_set_time(source, GetSliderTime(seek));
		}
		lastSeek = seek;
	}
}

void MediaControls::StartMediaTimer()
{
	if (isSlideshow)
		return;

	if (!mediaTimer.isActive())
		mediaTimer.start(1000);
}

void MediaControls::StopMediaTimer()
{
	if (mediaTimer.isActive())
		mediaTimer.stop();
}

void MediaControls::SetPlayingState()
{
	ui->slider->setEnabled(true);
	ui->playPauseButton->setProperty("themeID", "pauseIcon");
	ui->playPauseButton->style()->unpolish(ui->playPauseButton);
	ui->playPauseButton->style()->polish(ui->playPauseButton);
	ui->playPauseButton->setToolTip(
		QTStr("ContextBar.MediaControls.PauseMedia"));

	prevPaused = false;

	UpdateSlideCounter();
	StartMediaTimer();
}

void MediaControls::SetPausedState()
{
	ui->playPauseButton->setProperty("themeID", "playIcon");
	ui->playPauseButton->style()->unpolish(ui->playPauseButton);
	ui->playPauseButton->style()->polish(ui->playPauseButton);
	ui->playPauseButton->setToolTip(
		QTStr("ContextBar.MediaControls.PlayMedia"));

	StopMediaTimer();
}

void MediaControls::SetRestartState()
{
	ui->playPauseButton->setProperty("themeID", "restartIcon");
	ui->playPauseButton->style()->unpolish(ui->playPauseButton);
	ui->playPauseButton->style()->polish(ui->playPauseButton);
	ui->playPauseButton->setToolTip(
		QTStr("ContextBar.MediaControls.RestartMedia"));

	ui->slider->setValue(0);

	if (!isSlideshow) {
		ui->timerLabel->setText("--:--:--");
		ui->durationLabel->setText("--:--:--");
	} else {
		ui->timerLabel->setText("-");
		ui->durationLabel->setText("-");
	}

	ui->slider->setEnabled(false);

	StopMediaTimer();
}

void MediaControls::RefreshControls()
{
	OBSSource source;
	source = OBSGetStrongRef(weakSource);

	uint32_t flags = 0;
	const char *id = nullptr;

	if (source) {
		flags = obs_source_get_output_flags(source);
		id = obs_source_get_unversioned_id(source);
	}

	if (!source || !(flags & OBS_SOURCE_CONTROLLABLE_MEDIA)) {
		SetRestartState();
		setEnabled(false);
		hide();
		return;
	} else {
		setEnabled(true);
		show();
	}

	bool has_playlist = strcmp(id, "ffmpeg_source") != 0;
	ui->previousButton->setVisible(has_playlist);
	ui->nextButton->setVisible(has_playlist);

	isSlideshow = strcmp(id, "slideshow") == 0;
	ui->slider->setVisible(!isSlideshow);
	ui->emptySpaceAgain->setVisible(isSlideshow);

	obs_media_state state = obs_source_media_get_state(source);

	switch (state) {
	case OBS_MEDIA_STATE_STOPPED:
	case OBS_MEDIA_STATE_ENDED:
	case OBS_MEDIA_STATE_NONE:
		SetRestartState();
		break;
	case OBS_MEDIA_STATE_PLAYING:
		SetPlayingState();
		break;
	case OBS_MEDIA_STATE_PAUSED:
		SetPausedState();
		break;
	default:
		break;
	}

	if (isSlideshow)
		UpdateSlideCounter();
	else
		SetSliderPosition();
}

OBSSource MediaControls::GetSource()
{
	return OBSGetStrongRef(weakSource);
}

void MediaControls::SetSource(OBSSource source)
{
	sigs.clear();

	if (source) {
		weakSource = OBSGetWeakRef(source);
		signal_handler_t *sh = obs_source_get_signal_handler(source);
		sigs.emplace_back(sh, "media_play", OBSMediaPlay, this);
		sigs.emplace_back(sh, "media_pause", OBSMediaPause, this);
		sigs.emplace_back(sh, "media_restart", OBSMediaPlay, this);
		sigs.emplace_back(sh, "media_stopped", OBSMediaStopped, this);
		sigs.emplace_back(sh, "media_started", OBSMediaStarted, this);
		sigs.emplace_back(sh, "media_ended", OBSMediaStopped, this);
		sigs.emplace_back(sh, "media_next", OBSMediaNext, this);
		sigs.emplace_back(sh, "media_previous", OBSMediaPrevious, this);
	} else {
		weakSource = nullptr;
	}

	RefreshControls();
}

void MediaControls::SetSliderPosition()
{
	OBSSource source = OBSGetStrongRef(weakSource);
	if (!source) {
		return;
	}

	float time = (float)obs_source_media_get_time(source);
	float duration = (float)obs_source_media_get_duration(source);

	float sliderPosition;
<<<<<<< HEAD

	if (duration)
		sliderPosition =
			(time / duration) * (float)ui->slider->maximum();
	else
		sliderPosition = 0.0f;

	ui->slider->setValue((int)sliderPosition);

	ui->timerLabel->setText(FormatSeconds((int)(time / 1000.0f)));
=======
>>>>>>> 144599fb

	if (duration)
		sliderPosition =
			(time / duration) * (float)ui->slider->maximum();
	else
		sliderPosition = 0.0f;

	ui->slider->setValue((int)sliderPosition);
	UpdateLabels((int)sliderPosition);
}

QString MediaControls::FormatSeconds(int totalSeconds)
{
	int seconds = totalSeconds % 60;
	int totalMinutes = totalSeconds / 60;
	int minutes = totalMinutes % 60;
	int hours = totalMinutes / 60;

	return QString::asprintf("%02d:%02d:%02d", hours, minutes, seconds);
}

void MediaControls::on_playPauseButton_clicked()
{
	OBSSource source = OBSGetStrongRef(weakSource);
	if (!source) {
		return;
	}

	obs_media_state state = obs_source_media_get_state(source);

	switch (state) {
	case OBS_MEDIA_STATE_STOPPED:
	case OBS_MEDIA_STATE_ENDED:
		RestartMedia();
		break;
	case OBS_MEDIA_STATE_PLAYING:
		PauseMedia();
		break;
	case OBS_MEDIA_STATE_PAUSED:
		PlayMedia();
		break;
	default:
		break;
	}
}

void MediaControls::RestartMedia()
{
	OBSSource source = OBSGetStrongRef(weakSource);
	if (source) {
		obs_source_media_restart(source);
	}
}

void MediaControls::PlayMedia()
{
	OBSSource source = OBSGetStrongRef(weakSource);
	if (source) {
		obs_source_media_play_pause(source, false);
	}
}

void MediaControls::PauseMedia()
{
	OBSSource source = OBSGetStrongRef(weakSource);
	if (source) {
		obs_source_media_play_pause(source, true);
	}
}

void MediaControls::StopMedia()
{
	OBSSource source = OBSGetStrongRef(weakSource);
	if (source) {
		obs_source_media_stop(source);
	}
}

void MediaControls::PlaylistNext()
{
	OBSSource source = OBSGetStrongRef(weakSource);
	if (source) {
		obs_source_media_next(source);
	}
}

void MediaControls::PlaylistPrevious()
{
	OBSSource source = OBSGetStrongRef(weakSource);
	if (source) {
		obs_source_media_previous(source);
	}
}

void MediaControls::on_stopButton_clicked()
{
	StopMedia();
}

void MediaControls::on_nextButton_clicked()
{
	PlaylistNext();
}

void MediaControls::on_previousButton_clicked()
{
	PlaylistPrevious();
}

void MediaControls::on_durationLabel_clicked()
{
	countDownTimer = !countDownTimer;

	config_set_bool(App()->GlobalConfig(), "BasicWindow",
			"MediaControlsCountdownTimer", countDownTimer);

	if (MediaPaused())
		SetSliderPosition();
}

void MediaControls::MoveSliderFoward(int seconds)
{
	OBSSource source = OBSGetStrongRef(weakSource);

	if (!source)
		return;

	int ms = obs_source_media_get_time(source);
	ms += seconds * 1000;

	obs_source_media_set_time(source, ms);
	SetSliderPosition();
}

void MediaControls::MoveSliderBackwards(int seconds)
{
	OBSSource source = OBSGetStrongRef(weakSource);

	if (!source)
		return;

	int ms = obs_source_media_get_time(source);
	ms -= seconds * 1000;

	obs_source_media_set_time(source, ms);
	SetSliderPosition();
}

void MediaControls::UpdateSlideCounter()
{
	if (!isSlideshow)
		return;

	OBSSource source = OBSGetStrongRef(weakSource);

	if (!source)
		return;

	proc_handler_t *ph = obs_source_get_proc_handler(source);
	calldata_t cd = {};

	proc_handler_call(ph, "current_index", &cd);
	int slide = calldata_int(&cd, "current_index");

	proc_handler_call(ph, "total_files", &cd);
	int total = calldata_int(&cd, "total_files");
	calldata_free(&cd);

	if (total > 0) {
		ui->timerLabel->setText(QString::number(slide + 1));
		ui->durationLabel->setText(QString::number(total));
	} else {
		ui->timerLabel->setText("-");
		ui->durationLabel->setText("-");
	}
}

void MediaControls::UpdateLabels(int val)
{
	OBSSource source = OBSGetStrongRef(weakSource);
	if (!source) {
		return;
	}

	float duration = (float)obs_source_media_get_duration(source);
	float percent = (float)val / (float)ui->slider->maximum();

	float time = percent * duration;

	ui->timerLabel->setText(FormatSeconds((int)(time / 1000.0f)));

	if (!countDownTimer)
		ui->durationLabel->setText(
			FormatSeconds((int)(duration / 1000.0f)));
	else
		ui->durationLabel->setText(
			QString("-") +
			FormatSeconds((int)((duration - time) / 1000.0f)));
}<|MERGE_RESOLUTION|>--- conflicted
+++ resolved
@@ -93,13 +93,8 @@
 
 	QAction *playPause = new QAction(this);
 	playPause->setShortcutContext(Qt::WidgetWithChildrenShortcut);
-<<<<<<< HEAD
-	connect(playPause, SIGNAL(triggered()), this,
-		SLOT(on_playPauseButton_clicked()));
-=======
 	connect(playPause, &QAction::triggered, this,
 		&MediaControls::on_playPauseButton_clicked);
->>>>>>> 144599fb
 	playPause->setShortcut({Qt::Key_Space});
 	addAction(playPause);
 }
@@ -357,19 +352,6 @@
 	float duration = (float)obs_source_media_get_duration(source);
 
 	float sliderPosition;
-<<<<<<< HEAD
-
-	if (duration)
-		sliderPosition =
-			(time / duration) * (float)ui->slider->maximum();
-	else
-		sliderPosition = 0.0f;
-
-	ui->slider->setValue((int)sliderPosition);
-
-	ui->timerLabel->setText(FormatSeconds((int)(time / 1000.0f)));
-=======
->>>>>>> 144599fb
 
 	if (duration)
 		sliderPosition =
