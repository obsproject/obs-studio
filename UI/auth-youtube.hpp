--- conflicted
+++ resolved
@@ -44,11 +44,7 @@
 	std::string section;
 
 #ifdef BROWSER_AVAILABLE
-<<<<<<< HEAD
-	YoutubeChatDock *chat;
-=======
 	YoutubeChatDock *chat = nullptr;
->>>>>>> 144599fb
 #endif
 
 	virtual bool RetryLogin() override;
