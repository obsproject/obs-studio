--- conflicted
+++ resolved
@@ -233,43 +233,8 @@
 }
 #undef INVALID_BITRATE
 
-<<<<<<< HEAD
-#define INVALID_BITRATE 10000
-static int FindClosestAvailableAudioBitrate(QComboBox *box, int bitrate)
-{
-	QList<int> bitrates;
-	int prev = 0;
-	int next = INVALID_BITRATE;
-
-	for (int i = 0; i < box->count(); i++)
-		bitrates << box->itemText(i).toInt();
-
-	for (int val : bitrates) {
-		if (next > val) {
-			if (val == bitrate)
-				return bitrate;
-
-			if (val < next && val > bitrate)
-				next = val;
-			if (val > prev && val < bitrate)
-				prev = val;
-		}
-	}
-
-	if (next != INVALID_BITRATE)
-		return next;
-	if (prev != 0)
-		return prev;
-	return 192;
-}
-#undef INVALID_BITRATE
-
 static void PopulateSimpleBitrates(QComboBox *box, bool opus)
 {
-=======
-static void PopulateSimpleBitrates(QComboBox *box, bool opus)
-{
->>>>>>> 144599fb
 	auto &bitrateMap = opus ? GetSimpleOpusEncoderBitrateMap()
 				: GetSimpleAACEncoderBitrateMap();
 	if (bitrateMap.empty())
@@ -365,25 +330,6 @@
 void RestrictResetBitrates(initializer_list<QComboBox *> boxes, int maxbitrate);
 
 /* clang-format off */
-<<<<<<< HEAD
-#define COMBO_CHANGED   SIGNAL(currentIndexChanged(int))
-#define EDIT_CHANGED    SIGNAL(textChanged(const QString &))
-#define CBEDIT_CHANGED  SIGNAL(editTextChanged(const QString &))
-#define CHECK_CHANGED   SIGNAL(clicked(bool))
-#define SCROLL_CHANGED  SIGNAL(valueChanged(int))
-#define DSCROLL_CHANGED SIGNAL(valueChanged(double))
-
-#define GENERAL_CHANGED SLOT(GeneralChanged())
-#define STREAM1_CHANGED SLOT(Stream1Changed())
-#define OUTPUTS_CHANGED SLOT(OutputsChanged())
-#define AUDIO_RESTART   SLOT(AudioChangedRestart())
-#define AUDIO_CHANGED   SLOT(AudioChanged())
-#define VIDEO_RES       SLOT(VideoChangedResolution())
-#define VIDEO_CHANGED   SLOT(VideoChanged())
-#define A11Y_CHANGED    SLOT(A11yChanged())
-#define ADV_CHANGED     SLOT(AdvancedChanged())
-#define ADV_RESTART     SLOT(AdvancedChangedRestart())
-=======
 #define COMBO_CHANGED   &QComboBox::currentIndexChanged
 #define EDIT_CHANGED    &QLineEdit::textChanged
 #define CBEDIT_CHANGED  &QComboBox::editTextChanged
@@ -404,7 +350,6 @@
 #define APPEAR_CHANGED  &OBSBasicSettings::AppearanceChanged
 #define ADV_CHANGED     &OBSBasicSettings::AdvancedChanged
 #define ADV_RESTART     &OBSBasicSettings::AdvancedChangedRestart
->>>>>>> 144599fb
 /* clang-format on */
 
 OBSBasicSettings::OBSBasicSettings(QWidget *parent)
@@ -509,10 +454,6 @@
 	HookWidget(ui->simpleRBMegsMax,      SCROLL_CHANGED, OUTPUTS_CHANGED);
 	HookWidget(ui->advOutEncoder,        COMBO_CHANGED,  OUTPUTS_CHANGED);
 	HookWidget(ui->advOutAEncoder,       COMBO_CHANGED,  OUTPUTS_CHANGED);
-<<<<<<< HEAD
-	HookWidget(ui->advOutUseRescale,     CHECK_CHANGED,  OUTPUTS_CHANGED);
-=======
->>>>>>> 144599fb
 	HookWidget(ui->advOutRescale,        CBEDIT_CHANGED, OUTPUTS_CHANGED);
 	HookWidget(ui->advOutRescaleFilter,  COMBO_CHANGED,  OUTPUTS_CHANGED);
 	HookWidget(ui->advOutTrack1,         CHECK_CHANGED,  OUTPUTS_CHANGED);
@@ -533,10 +474,6 @@
 	HookWidget(ui->advOutRecFormat,      COMBO_CHANGED,  OUTPUTS_CHANGED);
 	HookWidget(ui->advOutRecEncoder,     COMBO_CHANGED,  OUTPUTS_CHANGED);
 	HookWidget(ui->advOutRecAEncoder,    COMBO_CHANGED,  OUTPUTS_CHANGED);
-<<<<<<< HEAD
-	HookWidget(ui->advOutRecUseRescale,  CHECK_CHANGED,  OUTPUTS_CHANGED);
-=======
->>>>>>> 144599fb
 	HookWidget(ui->advOutRecRescale,     CBEDIT_CHANGED, OUTPUTS_CHANGED);
 	HookWidget(ui->advOutRecRescaleFilter, COMBO_CHANGED, OUTPUTS_CHANGED);
 	HookWidget(ui->advOutMuxCustom,      EDIT_CHANGED,   OUTPUTS_CHANGED);
@@ -827,80 +764,6 @@
 	if (obs_audio_monitoring_available())
 		FillAudioMonitoringDevices();
 
-<<<<<<< HEAD
-	connect(ui->channelSetup, SIGNAL(currentIndexChanged(int)), this,
-		SLOT(SurroundWarning(int)));
-	connect(ui->channelSetup, SIGNAL(currentIndexChanged(int)), this,
-		SLOT(SpeakerLayoutChanged(int)));
-	connect(ui->lowLatencyBuffering, SIGNAL(clicked(bool)), this,
-		SLOT(LowLatencyBufferingChanged(bool)));
-	connect(ui->simpleOutRecQuality, SIGNAL(currentIndexChanged(int)), this,
-		SLOT(SimpleRecordingQualityChanged()));
-	connect(ui->simpleOutRecQuality, SIGNAL(currentIndexChanged(int)), this,
-		SLOT(SimpleRecordingQualityLosslessWarning(int)));
-	connect(ui->simpleOutRecFormat, SIGNAL(currentIndexChanged(int)), this,
-		SLOT(SimpleRecordingEncoderChanged()));
-	connect(ui->simpleOutStrEncoder, SIGNAL(currentIndexChanged(int)), this,
-		SLOT(SimpleStreamingEncoderChanged()));
-	connect(ui->simpleOutStrEncoder, SIGNAL(currentIndexChanged(int)), this,
-		SLOT(SimpleRecordingEncoderChanged()));
-	connect(ui->simpleOutRecEncoder, SIGNAL(currentIndexChanged(int)), this,
-		SLOT(SimpleRecordingEncoderChanged()));
-	connect(ui->simpleOutRecAEncoder, SIGNAL(currentIndexChanged(int)),
-		this, SLOT(SimpleRecordingEncoderChanged()));
-	connect(ui->simpleOutputVBitrate, SIGNAL(valueChanged(int)), this,
-		SLOT(SimpleRecordingEncoderChanged()));
-	connect(ui->simpleOutputABitrate, SIGNAL(currentIndexChanged(int)),
-		this, SLOT(SimpleRecordingEncoderChanged()));
-	connect(ui->simpleOutAdvanced, SIGNAL(toggled(bool)), this,
-		SLOT(SimpleRecordingEncoderChanged()));
-	connect(ui->ignoreRecommended, SIGNAL(toggled(bool)), this,
-		SLOT(SimpleRecordingEncoderChanged()));
-	connect(ui->simpleReplayBuf, SIGNAL(toggled(bool)), this,
-		SLOT(SimpleReplayBufferChanged()));
-	connect(ui->simpleOutputVBitrate, SIGNAL(valueChanged(int)), this,
-		SLOT(SimpleReplayBufferChanged()));
-	connect(ui->simpleOutputABitrate, SIGNAL(currentIndexChanged(int)),
-		this, SLOT(SimpleReplayBufferChanged()));
-	connect(ui->simpleRBSecMax, SIGNAL(valueChanged(int)), this,
-		SLOT(SimpleReplayBufferChanged()));
-	connect(ui->advOutSplitFile, SIGNAL(stateChanged(int)), this,
-		SLOT(AdvOutSplitFileChanged()));
-	connect(ui->advOutSplitFileType, SIGNAL(currentIndexChanged(int)), this,
-		SLOT(AdvOutSplitFileChanged()));
-	connect(ui->advReplayBuf, SIGNAL(toggled(bool)), this,
-		SLOT(AdvReplayBufferChanged()));
-	connect(ui->advOutRecTrack1, SIGNAL(toggled(bool)), this,
-		SLOT(AdvReplayBufferChanged()));
-	connect(ui->advOutRecTrack2, SIGNAL(toggled(bool)), this,
-		SLOT(AdvReplayBufferChanged()));
-	connect(ui->advOutRecTrack3, SIGNAL(toggled(bool)), this,
-		SLOT(AdvReplayBufferChanged()));
-	connect(ui->advOutRecTrack4, SIGNAL(toggled(bool)), this,
-		SLOT(AdvReplayBufferChanged()));
-	connect(ui->advOutRecTrack5, SIGNAL(toggled(bool)), this,
-		SLOT(AdvReplayBufferChanged()));
-	connect(ui->advOutRecTrack6, SIGNAL(toggled(bool)), this,
-		SLOT(AdvReplayBufferChanged()));
-	connect(ui->advOutTrack1Bitrate, SIGNAL(currentIndexChanged(int)), this,
-		SLOT(AdvReplayBufferChanged()));
-	connect(ui->advOutTrack2Bitrate, SIGNAL(currentIndexChanged(int)), this,
-		SLOT(AdvReplayBufferChanged()));
-	connect(ui->advOutTrack3Bitrate, SIGNAL(currentIndexChanged(int)), this,
-		SLOT(AdvReplayBufferChanged()));
-	connect(ui->advOutTrack4Bitrate, SIGNAL(currentIndexChanged(int)), this,
-		SLOT(AdvReplayBufferChanged()));
-	connect(ui->advOutTrack5Bitrate, SIGNAL(currentIndexChanged(int)), this,
-		SLOT(AdvReplayBufferChanged()));
-	connect(ui->advOutTrack6Bitrate, SIGNAL(currentIndexChanged(int)), this,
-		SLOT(AdvReplayBufferChanged()));
-	connect(ui->advOutRecType, SIGNAL(currentIndexChanged(int)), this,
-		SLOT(AdvReplayBufferChanged()));
-	connect(ui->advOutRecEncoder, SIGNAL(currentIndexChanged(int)), this,
-		SLOT(AdvReplayBufferChanged()));
-	connect(ui->advRBSecMax, SIGNAL(valueChanged(int)), this,
-		SLOT(AdvReplayBufferChanged()));
-=======
 	connect(ui->channelSetup, &QComboBox::currentIndexChanged, this,
 		&OBSBasicSettings::SurroundWarning);
 	connect(ui->channelSetup, &QComboBox::currentIndexChanged, this,
@@ -1007,7 +870,6 @@
 
 	connectScaleFilter(ui->advOutRescaleFilter, ui->advOutRescale);
 	connectScaleFilter(ui->advOutRecRescaleFilter, ui->advOutRecRescale);
->>>>>>> 144599fb
 
 	// Get Bind to IP Addresses
 	obs_properties_t *ppts = obs_get_output_properties("rtmp_output");
@@ -1091,31 +953,6 @@
 		QTStr("Basic.Settings.Output.Reconnect"));
 
 	// Add warning checks to advanced output recording section controls
-<<<<<<< HEAD
-	connect(ui->advOutRecTrack1, SIGNAL(clicked()), this,
-		SLOT(AdvOutRecCheckWarnings()));
-	connect(ui->advOutRecTrack2, SIGNAL(clicked()), this,
-		SLOT(AdvOutRecCheckWarnings()));
-	connect(ui->advOutRecTrack3, SIGNAL(clicked()), this,
-		SLOT(AdvOutRecCheckWarnings()));
-	connect(ui->advOutRecTrack4, SIGNAL(clicked()), this,
-		SLOT(AdvOutRecCheckWarnings()));
-	connect(ui->advOutRecTrack5, SIGNAL(clicked()), this,
-		SLOT(AdvOutRecCheckWarnings()));
-	connect(ui->advOutRecTrack6, SIGNAL(clicked()), this,
-		SLOT(AdvOutRecCheckWarnings()));
-	connect(ui->advOutRecEncoder, SIGNAL(currentIndexChanged(int)), this,
-		SLOT(AdvOutRecCheckWarnings()));
-	connect(ui->advOutRecAEncoder, SIGNAL(currentIndexChanged(int)), this,
-		SLOT(AdvOutRecCheckWarnings()));
-
-	// Check codec compatibility when format (container) changes
-	connect(ui->advOutRecFormat, SIGNAL(currentIndexChanged(int)), this,
-		SLOT(AdvOutRecCheckCodecs()));
-
-#if QT_VERSION >= QT_VERSION_CHECK(5, 15, 0)
-	// Set placeholder used when selection was reset due to incompatibilities
-=======
 	connect(ui->advOutRecTrack1, &QCheckBox::clicked, this,
 		&OBSBasicSettings::AdvOutRecCheckWarnings);
 	connect(ui->advOutRecTrack2, &QCheckBox::clicked, this,
@@ -1140,7 +977,6 @@
 	// Set placeholder used when selection was reset due to incompatibilities
 	ui->advOutAEncoder->setPlaceholderText(
 		QTStr("CodecCompat.CodecPlaceholder"));
->>>>>>> 144599fb
 	ui->advOutRecEncoder->setPlaceholderText(
 		QTStr("CodecCompat.CodecPlaceholder"));
 	ui->advOutRecAEncoder->setPlaceholderText(
@@ -1151,10 +987,6 @@
 		QTStr("CodecCompat.CodecPlaceholder"));
 	ui->simpleOutRecFormat->setPlaceholderText(
 		QTStr("CodecCompat.ContainerPlaceholder"));
-<<<<<<< HEAD
-#endif
-=======
->>>>>>> 144599fb
 
 	SimpleRecordingQualityChanged();
 	AdvOutSplitFileChanged();
@@ -1176,12 +1008,9 @@
 	ui->advOutRescale->lineEdit()->setValidator(validator);
 	ui->advOutRecRescale->lineEdit()->setValidator(validator);
 	ui->advOutFFRescale->lineEdit()->setValidator(validator);
-<<<<<<< HEAD
-=======
 
 	connect(ui->useStreamKeyAdv, &QCheckBox::clicked, this,
 		&OBSBasicSettings::UseStreamKeyAdvClicked);
->>>>>>> 144599fb
 
 	connect(ui->simpleOutStrAEncoder, &QComboBox::currentIndexChanged, this,
 		&OBSBasicSettings::SimpleStreamAudioEncoderChanged);
@@ -1189,13 +1018,6 @@
 		&OBSBasicSettings::AdvAudioEncodersChanged);
 	connect(ui->advOutRecAEncoder, &QComboBox::currentIndexChanged, this,
 		&OBSBasicSettings::AdvAudioEncodersChanged);
-
-	connect(ui->simpleOutStrAEncoder, SIGNAL(currentIndexChanged(int)),
-		this, SLOT(SimpleStreamAudioEncoderChanged()));
-	connect(ui->advOutAEncoder, SIGNAL(currentIndexChanged(int)), this,
-		SLOT(AdvAudioEncodersChanged()));
-	connect(ui->advOutRecAEncoder, SIGNAL(currentIndexChanged(int)), this,
-		SLOT(AdvAudioEncodersChanged()));
 
 	UpdateAudioWarnings();
 	UpdateAdvNetworkGroup();
@@ -1367,36 +1189,6 @@
 	ui->advOutFFFormat->insertItem(0, AV_FORMAT_DEFAULT_STR);
 
 	ui->advOutFFFormat->blockSignals(false);
-<<<<<<< HEAD
-
-	ui->simpleOutRecFormat->addItem(FORMAT_STR("FLV"), "flv");
-	ui->simpleOutRecFormat->addItem(FORMAT_STR("MKV"), "mkv");
-	ui->simpleOutRecFormat->addItem(FORMAT_STR("MP4"), "mp4");
-	ui->simpleOutRecFormat->addItem(FORMAT_STR("MOV"), "mov");
-	ui->simpleOutRecFormat->addItem(FORMAT_STR("fMP4"), "fragmented_mp4");
-	ui->simpleOutRecFormat->addItem(FORMAT_STR("fMOV"), "fragmented_mov");
-	ui->simpleOutRecFormat->addItem(FORMAT_STR("TS"), "mpegts");
-
-	ui->advOutRecFormat->addItem(FORMAT_STR("FLV"), "flv");
-	ui->advOutRecFormat->addItem(FORMAT_STR("MKV"), "mkv");
-	ui->advOutRecFormat->addItem(FORMAT_STR("MP4"), "mp4");
-	ui->advOutRecFormat->addItem(FORMAT_STR("MOV"), "mov");
-	ui->advOutRecFormat->addItem(FORMAT_STR("fMP4"), "fragmented_mp4");
-	ui->advOutRecFormat->addItem(FORMAT_STR("fMOV"), "fragmented_mov");
-	ui->advOutRecFormat->addItem(FORMAT_STR("TS"), "mpegts");
-	ui->advOutRecFormat->addItem(FORMAT_STR("HLS"), "hls");
-
-#undef FORMAT_STR
-}
-
-static void AddCodec(QComboBox *combo, const ff_codec_desc *codec_desc)
-{
-	QString itemText(ff_codec_desc_name(codec_desc));
-	if (ff_codec_desc_is_alias(codec_desc))
-		itemText += QString(" (%1)").arg(
-			ff_codec_desc_base_name(codec_desc));
-=======
->>>>>>> 144599fb
 
 	ui->simpleOutRecFormat->addItem(FORMAT_STR("FLV"), "flv");
 	ui->simpleOutRecFormat->addItem(FORMAT_STR("MKV"), "mkv");
@@ -1521,54 +1313,6 @@
 	ui->language->model()->sort(0);
 }
 
-<<<<<<< HEAD
-void OBSBasicSettings::LoadThemeList()
-{
-	/* Save theme if user presses Cancel */
-	savedTheme = string(App()->GetTheme());
-
-	ui->theme->clear();
-	QSet<QString> uniqueSet;
-	string themeDir;
-	char userThemeDir[512];
-	int ret = GetConfigPath(userThemeDir, sizeof(userThemeDir),
-				"obs-studio/themes/");
-	GetDataFilePath("themes/", themeDir);
-
-	/* Check user dir first. */
-	if (ret > 0) {
-		QDirIterator it(QString(userThemeDir), QStringList() << "*.qss",
-				QDir::Files);
-		while (it.hasNext()) {
-			it.next();
-			QString name = it.fileInfo().completeBaseName();
-			ui->theme->addItem(name, name);
-			uniqueSet.insert(name);
-		}
-	}
-
-	/* Check shipped themes. */
-	QDirIterator uIt(QString(themeDir.c_str()), QStringList() << "*.qss",
-			 QDir::Files);
-	while (uIt.hasNext()) {
-		uIt.next();
-		QString name = uIt.fileInfo().completeBaseName();
-		QString value = name;
-
-		if (name == DEFAULT_THEME)
-			name += " " + QTStr("Default");
-
-		if (!uniqueSet.contains(value) && name != "Default")
-			ui->theme->addItem(name, value);
-	}
-
-	int idx = ui->theme->findData(QT_UTF8(App()->GetTheme()));
-	if (idx != -1)
-		ui->theme->setCurrentIndex(idx);
-}
-
-=======
->>>>>>> 144599fb
 #if defined(_WIN32) || defined(ENABLE_SPARKLE_UPDATER)
 void TranslateBranchInfo(const QString &name, QString &displayName,
 			 QString &description)
@@ -2478,11 +2222,7 @@
 		ui->advOutRecRescaleFilter->setCurrentIndex(idx);
 	ui->advOutMuxCustom->setText(muxCustom);
 
-<<<<<<< HEAD
-	int idx = ui->advOutRecFormat->findData(format);
-=======
 	idx = ui->advOutRecFormat->findData(format);
->>>>>>> 144599fb
 	ui->advOutRecFormat->setCurrentIndex(idx);
 
 	ui->advOutRecTrack1->setChecked(tracks & (1 << 0));
@@ -2758,12 +2498,8 @@
 
 	const char *type =
 		config_get_string(main->Config(), "AdvOut", "AudioEncoder");
-<<<<<<< HEAD
-	SetComboByValue(ui->advOutAEncoder, type);
-=======
 	if (!SetComboByValue(ui->advOutAEncoder, type))
 		ui->advOutAEncoder->setCurrentIndex(-1);
->>>>>>> 144599fb
 
 	LoadAdvOutputRecordingSettings();
 	LoadAdvOutputRecordingEncoderProperties();
@@ -3118,18 +2854,12 @@
 	default:
 		if (format == "NV12") {
 			ui->advancedMsg2->clear();
-<<<<<<< HEAD
-=======
 			ui->advancedMsg2->setVisible(false);
->>>>>>> 144599fb
 		} else if ((format == "I010") || (format == "P010") ||
 			   (format == "P216") || (format == "P416")) {
 			ui->advancedMsg2->setText(QTStr(
 				"Basic.Settings.Advanced.FormatWarningPreciseSdr"));
-<<<<<<< HEAD
-=======
 			ui->advancedMsg2->setVisible(true);
->>>>>>> 144599fb
 		} else {
 			ui->advancedMsg2->setText(
 				QTStr("Basic.Settings.Advanced.FormatWarning"));
@@ -3514,8 +3244,6 @@
 			if (HandleSource(registerer, label, hw))
 				return;
 			break;
-		case OBS_HOTKEY_REGISTERER_NONE:
-			break;
 		}
 
 		hotkeys.emplace_back(
@@ -3629,18 +3357,6 @@
 		config_set_string(GetGlobalConfig(), "General", "Language",
 				  language.c_str());
 
-<<<<<<< HEAD
-	int themeIndex = ui->theme->currentIndex();
-	QString themeData = ui->theme->itemData(themeIndex).toString();
-
-	if (WidgetChanged(ui->theme)) {
-		savedTheme = themeData.toStdString();
-		config_set_string(GetGlobalConfig(), "General", "CurrentTheme3",
-				  QT_TO_UTF8(themeData));
-	}
-
-=======
->>>>>>> 144599fb
 #if defined(_WIN32) || defined(ENABLE_SPARKLE_UPDATER)
 	if (WidgetChanged(ui->enableAutoUpdates))
 		config_set_bool(GetGlobalConfig(), "General",
@@ -4161,10 +3877,6 @@
 
 	SaveComboData(ui->advOutEncoder, "AdvOut", "Encoder");
 	SaveComboData(ui->advOutAEncoder, "AdvOut", "AudioEncoder");
-<<<<<<< HEAD
-	SaveCheckBox(ui->advOutUseRescale, "AdvOut", "Rescale");
-=======
->>>>>>> 144599fb
 	SaveCombo(ui->advOutRescale, "AdvOut", "RescaleRes");
 	SaveComboData(ui->advOutRescaleFilter, "AdvOut", "RescaleFilter");
 	SaveTrackIndex(main->Config(), "AdvOut", "TrackIndex", ui->advOutTrack1,
@@ -4182,10 +3894,6 @@
 	SaveComboData(ui->advOutRecFormat, "AdvOut", "RecFormat2");
 	SaveComboData(ui->advOutRecEncoder, "AdvOut", "RecEncoder");
 	SaveComboData(ui->advOutRecAEncoder, "AdvOut", "RecAudioEncoder");
-<<<<<<< HEAD
-	SaveCheckBox(ui->advOutRecUseRescale, "AdvOut", "RecRescale");
-=======
->>>>>>> 144599fb
 	SaveCombo(ui->advOutRecRescale, "AdvOut", "RecRescaleRes");
 	SaveComboData(ui->advOutRecRescaleFilter, "AdvOut", "RecRescaleFilter");
 	SaveEdit(ui->advOutMuxCustom, "AdvOut", "RecMuxerCustom");
@@ -4548,11 +4256,8 @@
 		QString format = ui->advOutRecFormat->currentData().toString();
 		if (AdvOutGetSelectedAudioTracks() == 0 && format != "flv")
 			invalidTracks = true;
-<<<<<<< HEAD
-=======
 		if (AdvOutGetStreamingSelectedAudioTracks() == 0)
 			invalidTracks = true;
->>>>>>> 144599fb
 	}
 
 	if (invalidEncoder) {
@@ -4609,11 +4314,7 @@
 	if (loading || row == pageIndex)
 		return;
 
-<<<<<<< HEAD
-	if (!hotkeysLoaded && row == 5) {
-=======
 	if (!hotkeysLoaded && row == Pages::HOTKEYS) {
->>>>>>> 144599fb
 		setCursor(Qt::BusyCursor);
 		/* Look, I know this /feels/ wrong, but the specific issue we're dealing with
 		 * here means that the UI locks up immediately even when using "invokeMethod".
@@ -5002,10 +4703,7 @@
 		    currentLLAudioBufVal != llBufferingEnabled) {
 			ui->audioMsg->setText(
 				QTStr("Basic.Settings.ProgramRestart"));
-<<<<<<< HEAD
-=======
 			ui->audioMsg->setVisible(true);
->>>>>>> 144599fb
 		} else {
 			ui->audioMsg->setText("");
 		}
@@ -5264,11 +4962,7 @@
 		return h2;
 	}
 };
-<<<<<<< HEAD
-}
-=======
 } // namespace std
->>>>>>> 144599fb
 
 bool OBSBasicSettings::ScanDuplicateHotkeys(QFormLayout *layout)
 {
@@ -5365,45 +5059,6 @@
 	ui->advOutSplitFileSize->setVisible(splitFileType == 1);
 }
 
-<<<<<<< HEAD
-static const unordered_set<string> builtin_codecs = {
-	"h264", "hevc", "av1",       "prores",    "aac",      "opus",
-	"alac", "flac", "pcm_s16le", "pcm_s24le", "pcm_f32le"};
-
-static const unordered_map<string, unordered_set<string>> codec_compat = {
-	// Technically our muxer supports HEVC and AV1 as well, but nothing else does
-	{"flv", {"h264", "aac"}},
-	{"mpegts", {"h264", "hevc", "aac", "opus"}},
-	{"hls",
-	 {"h264", "hevc", "aac"}}, // Also using MPEG-TS, but no Opus support
-	{"mov",
-	 {"h264", "hevc", "prores", "aac", "alac", "pcm_s16le", "pcm_s24le",
-	  "pcm_f32le"}},
-	{"mp4", {"h264", "hevc", "av1", "aac", "opus", "alac", "flac"}},
-	{"fragmented_mov",
-	 {"h264", "hevc", "prores", "aac", "alac", "pcm_s16le", "pcm_s24le",
-	  "pcm_f32le"}},
-	{"fragmented_mp4",
-	 {"h264", "hevc", "av1", "aac", "opus", "alac", "flac"}},
-	// MKV supports everything
-	{"mkv", {}},
-};
-
-static bool ContainerSupportsCodec(const string &container, const string &codec)
-{
-	auto iter = codec_compat.find(container);
-	if (iter == codec_compat.end())
-		return false;
-
-	auto codecs = iter->second;
-	// Assume everything is supported
-	if (codecs.empty())
-		return true;
-	return codecs.count(codec) > 0;
-}
-
-=======
->>>>>>> 144599fb
 static void DisableIncompatibleCodecs(QComboBox *cbox, const QString &format,
 				      const QString &formatName,
 				      const QString &streamEncoder)
@@ -5423,30 +5078,20 @@
 						 ? strEncLabel
 						 : obs_encoder_get_display_name(
 							   encoderId.c_str());
-<<<<<<< HEAD
-=======
 
 		/* Something has gone horribly wrong and there's no encoder */
 		if (encoderId.empty())
 			continue;
 
->>>>>>> 144599fb
 		const char *codec = obs_get_encoder_codec(encoderId.c_str());
 
 		bool is_compatible =
 			ContainerSupportsCodec(format.toStdString(), codec);
 		/* Fall back to FFmpeg check if codec not one of the built-in ones. */
-<<<<<<< HEAD
-		if (!is_compatible && !builtin_codecs.count(codec)) {
-			string ext = GetFormatExt(QT_TO_UTF8(format));
-			is_compatible =
-				ff_format_codec_compatible(codec, ext.c_str());
-=======
 		if (!is_compatible && !IsBuiltinCodec(codec)) {
 			string ext = GetFormatExt(QT_TO_UTF8(format));
 			is_compatible =
 				FFCodecAndFormatCompatible(codec, ext.c_str());
->>>>>>> 144599fb
 		}
 
 		QStandardItemModel *model =
@@ -6307,20 +5952,12 @@
 
 	if (qual == "Stream") {
 		ui->simpleRecTrackWidget->setCurrentWidget(ui->simpleFlvTracks);
-<<<<<<< HEAD
-		ui->simpleFlvTracks->setEnabled(false);
-=======
->>>>>>> 144599fb
 	} else if (qual == "Lossless") {
 		ui->simpleRecTrackWidget->setCurrentWidget(ui->simpleRecTracks);
 	} else {
 		if (format == "flv") {
 			ui->simpleRecTrackWidget->setCurrentWidget(
 				ui->simpleFlvTracks);
-<<<<<<< HEAD
-			ui->simpleFlvTracks->setEnabled(false);
-=======
->>>>>>> 144599fb
 		} else {
 			ui->simpleRecTrackWidget->setCurrentWidget(
 				ui->simpleRecTracks);
@@ -6603,8 +6240,6 @@
 	return tracks;
 }
 
-<<<<<<< HEAD
-=======
 int OBSBasicSettings::AdvOutGetStreamingSelectedAudioTracks()
 {
 	int tracks = (ui->advOutMultiTrack1->isChecked() ? (1 << 0) : 0) |
@@ -6616,7 +6251,6 @@
 	return tracks;
 }
 
->>>>>>> 144599fb
 /* Using setEditable(true) on a QComboBox when there's a custom style in use
  * does not work properly, so instead completely recreate the widget, which
  * seems to work fine. */
@@ -6665,8 +6299,6 @@
 #endif
 }
 
-<<<<<<< HEAD
-=======
 extern bool MultitrackVideoDeveloperModeEnabled();
 
 void OBSBasicSettings::UpdateMultitrackVideo()
@@ -6912,7 +6544,6 @@
 	}
 }
 
->>>>>>> 144599fb
 void OBSBasicSettings::SimpleStreamAudioEncoderChanged()
 {
 	PopulateSimpleBitrates(
