cmake_minimum_required(VERSION 3.24...3.25)
<<<<<<< HEAD

legacy_check()
=======
>>>>>>> 144599fb

legacy_check()

<<<<<<< HEAD
if(NOT ENABLE_UPDATER)
  target_disable_feature(obs "Windows updater")
  return()
endif()

find_package(zstd)

if(NOT TARGET OBS::json11)
  add_subdirectory("${CMAKE_SOURCE_DIR}/deps/json11" "${CMAKE_BINARY_DIR}/deps/json11")
endif()
=======
find_package(zstd)
find_package(nlohmann_json 3 REQUIRED)
>>>>>>> 144599fb

add_executable(updater WIN32)

target_sources(
  updater
  PRIVATE hash.cpp
          helpers.cpp
          helpers.hpp
          http.cpp
          init-hook-files.c
<<<<<<< HEAD
=======
          manifest.hpp
>>>>>>> 144599fb
          patch.cpp
          resource.h
          updater.cpp
          updater.hpp
          updater.manifest
          updater.rc)

target_compile_options(updater PRIVATE $<IF:$<CONFIG:DEBUG>,/MTd,/MT> "/utf-8")
target_compile_definitions(updater PRIVATE NOMINMAX "PSAPI_VERSION=2")

target_include_directories(updater PRIVATE "${CMAKE_SOURCE_DIR}/libobs" "${CMAKE_SOURCE_DIR}/UI/win-update")
<<<<<<< HEAD

target_link_libraries(updater PRIVATE OBS::blake2 OBS::json11 zstd::libzstd_static comctl32 shell32 winhttp)
target_link_options(updater PRIVATE /IGNORE:4098)

set_target_properties_obs(updater PROPERTIES FOLDER frontend OUTPUT_NAME updater)
=======

target_link_libraries(
  updater
  PRIVATE OBS::blake2_static
          nlohmann_json::nlohmann_json
          zstd::libzstd_static
          comctl32
          shell32
          version
          winhttp
          wintrust)

# zstd is hardcoded with /DEFAULTLIB:LIBCMT
target_link_options(updater PRIVATE $<$<CONFIG:DEBUG>:/NODEFAULTLIB:LIBCMT>)

set_target_properties(
  updater
  PROPERTIES FOLDER frontend
             OUTPUT_NAME updater
             MSVC_RUNTIME_LIBRARY "MultiThreaded$<$<CONFIG:Debug>:Debug>")
>>>>>>> 144599fb
<|MERGE_RESOLUTION|>--- conflicted
+++ resolved
@@ -1,27 +1,9 @@
 cmake_minimum_required(VERSION 3.24...3.25)
-<<<<<<< HEAD
-
-legacy_check()
-=======
->>>>>>> 144599fb
 
 legacy_check()
 
-<<<<<<< HEAD
-if(NOT ENABLE_UPDATER)
-  target_disable_feature(obs "Windows updater")
-  return()
-endif()
-
-find_package(zstd)
-
-if(NOT TARGET OBS::json11)
-  add_subdirectory("${CMAKE_SOURCE_DIR}/deps/json11" "${CMAKE_BINARY_DIR}/deps/json11")
-endif()
-=======
 find_package(zstd)
 find_package(nlohmann_json 3 REQUIRED)
->>>>>>> 144599fb
 
 add_executable(updater WIN32)
 
@@ -32,10 +14,7 @@
           helpers.hpp
           http.cpp
           init-hook-files.c
-<<<<<<< HEAD
-=======
           manifest.hpp
->>>>>>> 144599fb
           patch.cpp
           resource.h
           updater.cpp
@@ -43,17 +22,9 @@
           updater.manifest
           updater.rc)
 
-target_compile_options(updater PRIVATE $<IF:$<CONFIG:DEBUG>,/MTd,/MT> "/utf-8")
 target_compile_definitions(updater PRIVATE NOMINMAX "PSAPI_VERSION=2")
 
 target_include_directories(updater PRIVATE "${CMAKE_SOURCE_DIR}/libobs" "${CMAKE_SOURCE_DIR}/UI/win-update")
-<<<<<<< HEAD
-
-target_link_libraries(updater PRIVATE OBS::blake2 OBS::json11 zstd::libzstd_static comctl32 shell32 winhttp)
-target_link_options(updater PRIVATE /IGNORE:4098)
-
-set_target_properties_obs(updater PROPERTIES FOLDER frontend OUTPUT_NAME updater)
-=======
 
 target_link_libraries(
   updater
@@ -73,5 +44,4 @@
   updater
   PROPERTIES FOLDER frontend
              OUTPUT_NAME updater
-             MSVC_RUNTIME_LIBRARY "MultiThreaded$<$<CONFIG:Debug>:Debug>")
->>>>>>> 144599fb
+             MSVC_RUNTIME_LIBRARY "MultiThreaded$<$<CONFIG:Debug>:Debug>")