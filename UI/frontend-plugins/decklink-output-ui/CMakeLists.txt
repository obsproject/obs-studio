--- conflicted
+++ resolved
@@ -1,8 +1,4 @@
-<<<<<<< HEAD
-cmake_minimum_required(VERSION 3.16...3.25)
-=======
 cmake_minimum_required(VERSION 3.22...3.25)
->>>>>>> 144599fb
 
 legacy_check()
 
@@ -11,12 +7,6 @@
   return()
 endif()
 
-<<<<<<< HEAD
-find_qt(COMPONENTS Widgets COMPONENTS_LINUX Gui)
-
-add_library(decklink-output-ui MODULE)
-add_library(OBS::decklink-output-ui ALIAS decklink-output-ui)
-=======
 find_package(Qt6 REQUIRED Widgets)
 
 if(OS_LINUX
@@ -26,36 +16,10 @@
 
   find_package(X11 REQUIRED)
 endif()
->>>>>>> 144599fb
 
 add_library(decklink-output-ui MODULE)
 add_library(OBS::decklink-output-ui ALIAS decklink-output-ui)
 
-<<<<<<< HEAD
-target_sources(
-  decklink-output-ui
-  PRIVATE DecklinkOutputUI.cpp
-          DecklinkOutputUI.h
-          decklink-ui-main.cpp
-          decklink-ui-main.h
-          "${CMAKE_SOURCE_DIR}/UI/double-slider.cpp"
-          "${CMAKE_SOURCE_DIR}/UI/double-slider.hpp"
-          "${CMAKE_SOURCE_DIR}/UI/plain-text-edit.hpp"
-          "${CMAKE_SOURCE_DIR}/UI/plain-text-edit.cpp"
-          "${CMAKE_SOURCE_DIR}/UI/properties-view.hpp"
-          "${CMAKE_SOURCE_DIR}/UI/properties-view.cpp"
-          "${CMAKE_SOURCE_DIR}/UI/properties-view.moc.hpp"
-          "${CMAKE_SOURCE_DIR}/UI/qt-wrappers.hpp"
-          "${CMAKE_SOURCE_DIR}/UI/qt-wrappers.cpp"
-          "${CMAKE_SOURCE_DIR}/UI/spinbox-ignorewheel.cpp"
-          "${CMAKE_SOURCE_DIR}/UI/spinbox-ignorewheel.hpp"
-          "${CMAKE_SOURCE_DIR}/UI/slider-ignorewheel.cpp"
-          "${CMAKE_SOURCE_DIR}/UI/slider-ignorewheel.hpp"
-          "${CMAKE_SOURCE_DIR}/UI/vertical-scroll-area.hpp"
-          "${CMAKE_SOURCE_DIR}/UI/vertical-scroll-area.cpp")
-
-target_link_libraries(decklink-output-ui PRIVATE OBS::libobs OBS::frontend-api Qt::Widgets)
-=======
 target_sources(decklink-output-ui PRIVATE forms/output.ui)
 
 target_sources(decklink-output-ui PRIVATE DecklinkOutputUI.cpp DecklinkOutputUI.h decklink-ui-main.cpp
@@ -72,30 +36,14 @@
           "$<$<PLATFORM_ID:Darwin>:$<LINK_LIBRARY:FRAMEWORK,Cocoa.framework>>"
           $<$<PLATFORM_ID:Linux,FreeBSD,OpenBSD>:X11::X11>
           $<$<PLATFORM_ID:Linux,FreeBSD,OpenBSD>:Qt::GuiPrivate>)
->>>>>>> 144599fb
 
 if(OS_WINDOWS)
   configure_file(cmake/windows/obs-module.rc.in decklink-output-ui.rc)
   target_sources(decklink-output-ui PRIVATE decklink-output-ui.rc)
 
-<<<<<<< HEAD
-  set_property(
-    TARGET decklink-output-ui
-    APPEND
-    PROPERTY AUTORCC_OPTIONS --format-version 1)
-elseif(OS_MACOS)
-  find_library(COCOA Cocoa)
-  mark_as_advanced(COCOA)
-
-  target_link_libraries(decklink-output-ui PRIVATE ${COCOA})
-elseif(OS_LINUX OR OS_FREEBSD)
-  find_package(X11 REQUIRED)
-  target_link_libraries(decklink-output-ui PRIVATE X11::X11 Qt::GuiPrivate)
-=======
   # cmake-format: off
   set_property(TARGET decklink-output-ui APPEND PROPERTY AUTORCC_OPTIONS --format-version 1)
   # cmake-format: on
->>>>>>> 144599fb
 endif()
 
 set_target_properties_obs(
