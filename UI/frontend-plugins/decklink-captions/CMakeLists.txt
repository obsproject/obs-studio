<<<<<<< HEAD
cmake_minimum_required(VERSION 3.16...3.25)
=======
cmake_minimum_required(VERSION 3.22...3.25)
>>>>>>> 144599fb

legacy_check()

if(NOT ENABLE_DECKLINK)
  target_disable(decklink-captions)
  return()
endif()

<<<<<<< HEAD
find_qt(COMPONENTS Widgets)

add_library(decklink-captions MODULE)
add_library(OBS::decklink-captions ALIAS decklink-captions)

target_sources(decklink-captions PRIVATE decklink-captions.cpp decklink-captions.h forms/captions.ui)
target_link_libraries(decklink-captions PRIVATE OBS::frontend-api OBS::libobs Qt::Widgets)
=======
if(OS_LINUX
   OR OS_FREEBSD
   OR OS_OPENBSD)
  find_package(X11 REQUIRED)
  mark_as_advanced(X11)
endif()

# cmake-format: off
find_package(Qt6 REQUIRED Widgets)
# cmake-format: on

add_library(decklink-captions MODULE)
add_library(OBS::decklink-captions ALIAS decklink-captions)

target_sources(decklink-captions PRIVATE decklink-captions.cpp decklink-captions.h forms/captions.ui)

target_compile_options(decklink-captions PRIVATE $<$<PLATFORM_ID:Darwin>:-Wno-quoted-include-in-framework-header>
                                                 $<$<PLATFORM_ID:Darwin>:-Wno-comma>)

target_link_libraries(
  decklink-captions
  PRIVATE OBS::frontend-api OBS::libobs Qt::Widgets
          "$<$<PLATFORM_ID:Darwin>:$<LINK_LIBRARY:FRAMEWORK,Cocoa.framework>>" $<$<PLATFORM_ID:Linux,FreeBSD>:X11::X11>)
>>>>>>> 144599fb

if(OS_WINDOWS)
  configure_file(cmake/windows/obs-module.rc.in decklink-captions.rc)
  target_sources(decklink-captions PRIVATE decklink-captions.rc)

<<<<<<< HEAD
  set_property(
    TARGET decklink-captions
    APPEND
    PROPERTY AUTORCC_OPTIONS --format-version 1)
elseif(OS_MACOS)
  find_library(COCOA Cocoa)
  mark_as_advanced(COCOA)
  target_link_libraries(decklink-captions PRIVATE ${COCOA})
elseif(OS_LINUX OR OS_FREEBSD)
  find_package(X11 REQUIRED)
  mark_as_advanced(X11)
  target_link_libraries(decklink-captions PRIVATE X11::X11)
endif()

=======
  # cmake-format: off
  set_property(TARGET decklink-captions APPEND PROPERTY AUTORCC_OPTIONS --format-version 1)
  # cmake-format: on
endif()

# cmake-format: off
>>>>>>> 144599fb
set_target_properties_obs(
  decklink-captions
  PROPERTIES FOLDER plugins/decklink
             PREFIX ""
             AUTOMOC ON
             AUTOUIC ON
             AUTORCC ON
<<<<<<< HEAD
             AUTOUIC_SEARCH_PATHS forms)
=======
             AUTOUIC_SEARCH_PATHS forms)
# cmake-format: on
>>>>>>> 144599fb
<|MERGE_RESOLUTION|>--- conflicted
+++ resolved
@@ -1,8 +1,4 @@
-<<<<<<< HEAD
-cmake_minimum_required(VERSION 3.16...3.25)
-=======
 cmake_minimum_required(VERSION 3.22...3.25)
->>>>>>> 144599fb
 
 legacy_check()
 
@@ -11,15 +7,6 @@
   return()
 endif()
 
-<<<<<<< HEAD
-find_qt(COMPONENTS Widgets)
-
-add_library(decklink-captions MODULE)
-add_library(OBS::decklink-captions ALIAS decklink-captions)
-
-target_sources(decklink-captions PRIVATE decklink-captions.cpp decklink-captions.h forms/captions.ui)
-target_link_libraries(decklink-captions PRIVATE OBS::frontend-api OBS::libobs Qt::Widgets)
-=======
 if(OS_LINUX
    OR OS_FREEBSD
    OR OS_OPENBSD)
@@ -43,35 +30,17 @@
   decklink-captions
   PRIVATE OBS::frontend-api OBS::libobs Qt::Widgets
           "$<$<PLATFORM_ID:Darwin>:$<LINK_LIBRARY:FRAMEWORK,Cocoa.framework>>" $<$<PLATFORM_ID:Linux,FreeBSD>:X11::X11>)
->>>>>>> 144599fb
 
 if(OS_WINDOWS)
   configure_file(cmake/windows/obs-module.rc.in decklink-captions.rc)
   target_sources(decklink-captions PRIVATE decklink-captions.rc)
 
-<<<<<<< HEAD
-  set_property(
-    TARGET decklink-captions
-    APPEND
-    PROPERTY AUTORCC_OPTIONS --format-version 1)
-elseif(OS_MACOS)
-  find_library(COCOA Cocoa)
-  mark_as_advanced(COCOA)
-  target_link_libraries(decklink-captions PRIVATE ${COCOA})
-elseif(OS_LINUX OR OS_FREEBSD)
-  find_package(X11 REQUIRED)
-  mark_as_advanced(X11)
-  target_link_libraries(decklink-captions PRIVATE X11::X11)
-endif()
-
-=======
   # cmake-format: off
   set_property(TARGET decklink-captions APPEND PROPERTY AUTORCC_OPTIONS --format-version 1)
   # cmake-format: on
 endif()
 
 # cmake-format: off
->>>>>>> 144599fb
 set_target_properties_obs(
   decklink-captions
   PROPERTIES FOLDER plugins/decklink
@@ -79,9 +48,5 @@
              AUTOMOC ON
              AUTOUIC ON
              AUTORCC ON
-<<<<<<< HEAD
              AUTOUIC_SEARCH_PATHS forms)
-=======
-             AUTOUIC_SEARCH_PATHS forms)
-# cmake-format: on
->>>>>>> 144599fb
+# cmake-format: on