--- conflicted
+++ resolved
@@ -1,15 +1,9 @@
-<<<<<<< HEAD
-cmake_minimum_required(VERSION 3.16...3.25)
-=======
 cmake_minimum_required(VERSION 3.22...3.25)
->>>>>>> 144599fb
 
 legacy_check()
 
 find_package(Qt6 REQUIRED Widgets)
 
-<<<<<<< HEAD
-=======
 if(OS_LINUX
    OR OS_FREEBSD
    OR OS_OPENBSD)
@@ -17,7 +11,6 @@
   find_package(X11 REQUIRED)
 endif()
 
->>>>>>> 144599fb
 add_library(frontend-tools MODULE)
 add_library(OBS::frontend-tools ALIAS frontend-tools)
 
@@ -39,39 +32,12 @@
           auto-scene-switcher.hpp
           frontend-tools.c
           output-timer.cpp
-<<<<<<< HEAD
-          "${CMAKE_SOURCE_DIR}/UI/double-slider.cpp"
-          "${CMAKE_SOURCE_DIR}/UI/double-slider.hpp"
-          "${CMAKE_SOURCE_DIR}/UI/horizontal-scroll-area.cpp"
-          "${CMAKE_SOURCE_DIR}/UI/horizontal-scroll-area.hpp"
-          "${CMAKE_SOURCE_DIR}/UI/properties-view.cpp"
-          "${CMAKE_SOURCE_DIR}/UI/properties-view.hpp"
-          "${CMAKE_SOURCE_DIR}/UI/properties-view.moc.hpp"
-          "${CMAKE_SOURCE_DIR}/UI/qt-wrappers.cpp"
-          "${CMAKE_SOURCE_DIR}/UI/qt-wrappers.hpp"
-          "${CMAKE_SOURCE_DIR}/UI/spinbox-ignorewheel.cpp"
-          "${CMAKE_SOURCE_DIR}/UI/spinbox-ignorewheel.hpp"
-          "${CMAKE_SOURCE_DIR}/UI/slider-ignorewheel.cpp"
-          "${CMAKE_SOURCE_DIR}/UI/slider-ignorewheel.hpp"
-          "${CMAKE_SOURCE_DIR}/UI/vertical-scroll-area.hpp"
-          "${CMAKE_SOURCE_DIR}/UI/vertical-scroll-area.cpp"
-          "${CMAKE_SOURCE_DIR}/UI/plain-text-edit.cpp"
-          "${CMAKE_SOURCE_DIR}/UI/plain-text-edit.hpp")
-=======
           output-timer.hpp
           tool-helpers.hpp)
->>>>>>> 144599fb
 
 target_sources(frontend-tools PRIVATE forms/auto-scene-switcher.ui forms/captions.ui forms/output-timer.ui
                                       forms/scripts.ui)
 
-<<<<<<< HEAD
-target_link_libraries(frontend-tools PRIVATE OBS::frontend-api OBS::libobs Qt::Widgets
-                                             $<$<PLATFORM_ID:Linux,FreeBSD>:Qt::GuiPrivate>)
-
-add_subdirectory("${CMAKE_SOURCE_DIR}/deps/obs-scripting" "${CMAKE_BINARY_DIR}/deps/obs-scripting")
-
-=======
 target_compile_options(frontend-tools PRIVATE $<$<PLATFORM_ID:Darwin>:-Wno-quoted-include-in-framework-header>
                                               $<$<PLATFORM_ID:Darwin>:-Wno-comma>)
 
@@ -87,7 +53,6 @@
 
 add_subdirectory("${CMAKE_SOURCE_DIR}/deps/obs-scripting" "${CMAKE_BINARY_DIR}/deps/obs-scripting")
 
->>>>>>> 144599fb
 if(ENABLE_SCRIPTING AND TARGET OBS::scripting)
   target_sources(frontend-tools PRIVATE scripts.cpp scripts.hpp)
   target_link_libraries(frontend-tools PRIVATE OBS::scripting)
@@ -96,42 +61,6 @@
 
 if(OS_WINDOWS)
   configure_file(cmake/windows/obs-module.rc.in frontend-tools.rc)
-<<<<<<< HEAD
-  target_sources(
-    frontend-tools
-    PRIVATE auto-scene-switcher-win.cpp
-            frontend-tools.rc
-            captions.cpp
-            captions.hpp
-            captions-handler.cpp
-            captions-handler.hpp
-            captions-mssapi.cpp
-            captions-mssapi.hpp
-            captions-mssapi-stream.cpp
-            captions-mssapi-stream.hpp)
-
-  set_property(
-    TARGET frontend-tools
-    APPEND
-    PROPERTY AUTORCC_OPTIONS --format-version 1)
-elseif(OS_MACOS)
-  find_library(COCOA Cocoa)
-  mark_as_advanced(COCOA)
-  target_link_libraries(frontend-tools PRIVATE ${COCOA})
-
-  target_sources(frontend-tools PRIVATE auto-scene-switcher-osx.mm)
-  set_target_properties(frontend-tools PROPERTIES XCODE_ATTRIBUTE_CLANG_ENABLE_OBJC_ARC YES)
-  if(NOT XCODE)
-    set_source_files_properties(auto-scene-switcher-osx.mm PROPERTIES COMPILE_FLAGS -fobjc-arc)
-  endif()
-elseif(OS_LINUX OR OS_FREEBSD)
-  find_package(X11 REQUIRED)
-
-  target_link_libraries(frontend-tools PRIVATE X11::X11)
-  target_sources(frontend-tools PRIVATE auto-scene-switcher-nix.cpp)
-endif()
-
-=======
   target_sources(frontend-tools PRIVATE frontend-tools.rc)
 
   # cmake-format: off
@@ -140,7 +69,6 @@
 endif()
 
 # cmake-format: off
->>>>>>> 144599fb
 set_target_properties_obs(
   frontend-tools
   PROPERTIES FOLDER frontend
@@ -148,10 +76,6 @@
              AUTOMOC ON
              AUTOUIC ON
              AUTORCC ON
-<<<<<<< HEAD
-             AUTOUIC_SEARCH_PATHS forms)
-=======
              AUTOUIC_SEARCH_PATHS forms
              XCODE_ATTRIBUTE_CLANG_ENABLE_OBJC_ARC YES)
-# cmake-format: on
->>>>>>> 144599fb
+# cmake-format: on