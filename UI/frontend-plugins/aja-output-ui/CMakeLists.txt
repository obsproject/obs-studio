--- conflicted
+++ resolved
@@ -1,8 +1,4 @@
-<<<<<<< HEAD
-cmake_minimum_required(VERSION 3.16...3.25)
-=======
 cmake_minimum_required(VERSION 3.22...3.25)
->>>>>>> 144599fb
 
 legacy_check()
 
@@ -12,7 +8,6 @@
 endif()
 
 find_package(LibAJANTV2 REQUIRED)
-find_qt(COMPONENTS Widgets COMPONENTS_LINUX Gui)
 
 find_package(Qt6 REQUIRED Widgets)
 
@@ -31,74 +26,6 @@
 add_library(aja-output-ui MODULE)
 add_library(OBS::aja-output-ui ALIAS aja-output-ui)
 
-<<<<<<< HEAD
-target_sources(
-  aja-output-ui
-  PRIVATE AJAOutputUI.h
-          AJAOutputUI.cpp
-          aja-ui-main.cpp
-          aja-ui-main.h
-          "${CMAKE_SOURCE_DIR}/plugins/aja/aja-card-manager.cpp"
-          "${CMAKE_SOURCE_DIR}/plugins/aja/aja-card-manager.hpp"
-          "${CMAKE_SOURCE_DIR}/plugins/aja/aja-common.cpp"
-          "${CMAKE_SOURCE_DIR}/plugins/aja/aja-common.hpp"
-          "${CMAKE_SOURCE_DIR}/plugins/aja/aja-enums.hpp"
-          "${CMAKE_SOURCE_DIR}/plugins/aja/aja-presets.cpp"
-          "${CMAKE_SOURCE_DIR}/plugins/aja/aja-presets.hpp"
-          "${CMAKE_SOURCE_DIR}/plugins/aja/aja-props.cpp"
-          "${CMAKE_SOURCE_DIR}/plugins/aja/aja-props.hpp"
-          "${CMAKE_SOURCE_DIR}/plugins/aja/aja-routing.cpp"
-          "${CMAKE_SOURCE_DIR}/plugins/aja/aja-routing.hpp"
-          "${CMAKE_SOURCE_DIR}/plugins/aja/aja-ui-props.hpp"
-          "${CMAKE_SOURCE_DIR}/plugins/aja/aja-vpid-data.cpp"
-          "${CMAKE_SOURCE_DIR}/plugins/aja/aja-vpid-data.hpp"
-          "${CMAKE_SOURCE_DIR}/plugins/aja/aja-widget-io.cpp"
-          "${CMAKE_SOURCE_DIR}/plugins/aja/aja-widget-io.hpp"
-          "${CMAKE_SOURCE_DIR}/UI/double-slider.cpp"
-          "${CMAKE_SOURCE_DIR}/UI/double-slider.hpp"
-          "${CMAKE_SOURCE_DIR}/UI/plain-text-edit.hpp"
-          "${CMAKE_SOURCE_DIR}/UI/plain-text-edit.cpp"
-          "${CMAKE_SOURCE_DIR}/UI/properties-view.hpp"
-          "${CMAKE_SOURCE_DIR}/UI/properties-view.cpp"
-          "${CMAKE_SOURCE_DIR}/UI/properties-view.moc.hpp"
-          "${CMAKE_SOURCE_DIR}/UI/qt-wrappers.cpp"
-          "${CMAKE_SOURCE_DIR}/UI/qt-wrappers.hpp"
-          "${CMAKE_SOURCE_DIR}/UI/spinbox-ignorewheel.cpp"
-          "${CMAKE_SOURCE_DIR}/UI/spinbox-ignorewheel.hpp"
-          "${CMAKE_SOURCE_DIR}/UI/slider-ignorewheel.cpp"
-          "${CMAKE_SOURCE_DIR}/UI/slider-ignorewheel.hpp"
-          "${CMAKE_SOURCE_DIR}/UI/vertical-scroll-area.cpp"
-          "${CMAKE_SOURCE_DIR}/UI/vertical-scroll-area.hpp")
-
-target_sources(aja-output-ui PRIVATE forms/output.ui)
-
-target_link_libraries(aja-output-ui PRIVATE OBS::libobs OBS::frontend-api Qt::Widgets AJA::LibAJANTV2)
-
-if(OS_WINDOWS)
-  configure_file(cmake/windows/obs-module.rc.in aja-output-ui.rc)
-  target_sources(aja-output-ui PRIVATE aja-output-ui.rc)
-  target_compile_options(aja-output-ui PRIVATE /wd4996)
-
-  target_link_libraries(aja-output-ui PRIVATE ws2_32.lib setupapi.lib Winmm.lib netapi32.lib Shlwapi.lib)
-  target_link_options(aja-output-ui PRIVATE /IGNORE:4099)
-
-  set_property(
-    TARGET aja-output-ui
-    APPEND
-    PROPERTY AUTORCC_OPTIONS --format-version 1)
-elseif(OS_MACOS)
-  find_library(IOKIT_FRAMEWORK Iokit)
-  find_library(COREFOUNDATION_LIBRARY CoreFoundation)
-  find_library(APPKIT_FRAMEWORK AppKit)
-
-  target_link_libraries(aja-output-ui PRIVATE ${IOKIT} ${COREFOUNDATION} ${APPKIT})
-  target_compile_options(aja-output-ui PRIVATE -Wno-error=deprecated-declarations)
-elseif(OS_LINUX OR OS_FREEBSD)
-  find_package(X11 REQUIRED)
-  target_link_libraries(aja-output-ui PRIVATE X11::X11 Qt::GuiPrivate)
-endif()
-
-=======
 target_sources(aja-output-ui PRIVATE # cmake-format: sortable
                                      aja-ui-main.cpp aja-ui-main.h AJAOutputUI.cpp AJAOutputUI.h)
 
@@ -131,7 +58,6 @@
 endif()
 
 # cmake-format: off
->>>>>>> 144599fb
 set_target_properties_obs(
   aja-output-ui
   PROPERTIES FOLDER frontend
@@ -139,9 +65,5 @@
              AUTOMOC ON
              AUTOUIC ON
              AUTORCC ON
-<<<<<<< HEAD
              AUTOUIC_SEARCH_PATHS forms)
-=======
-             AUTOUIC_SEARCH_PATHS forms)
-# cmake-format: on
->>>>>>> 144599fb
+# cmake-format: on