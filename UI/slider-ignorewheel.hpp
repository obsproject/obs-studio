--- conflicted
+++ resolved
@@ -4,10 +4,7 @@
 #include <QSlider>
 #include <QInputEvent>
 #include <QtCore/QObject>
-<<<<<<< HEAD
-#include <QAccessibleWidget>
-=======
->>>>>>> 144599fb
+#include <QStyleOptionSlider>
 #include <QStyleOptionSlider>
 
 class SliderIgnoreScroll : public QSlider {
@@ -36,12 +33,7 @@
 	virtual void mouseMoveEvent(QMouseEvent *event) override;
 
 private:
-<<<<<<< HEAD
-	VolumeSlider *slider() const;
-
-protected:
-	virtual QAccessible::Role role() const override;
-	virtual QString text(QAccessible::Text t) const override;
+	bool dragging = false;
 };
 
 class SliderIgnoreClick : public SliderIgnoreScroll {
@@ -58,7 +50,5 @@
 	virtual void mouseMoveEvent(QMouseEvent *event) override;
 
 private:
-=======
->>>>>>> 144599fb
 	bool dragging = false;
 };