--- conflicted
+++ resolved
@@ -110,12 +110,6 @@
 	void on_actionMoveDown_triggered();
 
 	void on_actionRenameFilter_triggered();
-<<<<<<< HEAD
-
-	void AsyncFilterNameEdited(QWidget *editor);
-	void EffectFilterNameEdited(QWidget *editor);
-=======
->>>>>>> 144599fb
 
 	void CopyFilter();
 	void PasteFilter();
