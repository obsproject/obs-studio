--- conflicted
+++ resolved
@@ -175,20 +175,14 @@
 				  Q_ARG(int, code));
 }
 
-<<<<<<< HEAD
-	obs_output_set_media(output->virtualCam, nullptr, nullptr);
-=======
 static void OBSDeactivateVirtualCam(void *data, calldata_t * /* params */)
 {
 	BasicOutputHandler *output = static_cast<BasicOutputHandler *>(data);
->>>>>>> 144599fb
 	output->DestroyVirtualCamView();
 }
 
 /* ------------------------------------------------------------------------ */
 
-<<<<<<< HEAD
-=======
 struct StartMultitrackVideoStreamingGuard {
 	StartMultitrackVideoStreamingGuard()
 	{
@@ -211,7 +205,6 @@
 
 /* ------------------------------------------------------------------------ */
 
->>>>>>> 144599fb
 static bool CreateSimpleAACEncoder(OBSEncoder &res, int bitrate,
 				   const char *name, size_t idx)
 {
@@ -353,30 +346,6 @@
 {
 	if (!main->vcamEnabled)
 		return false;
-<<<<<<< HEAD
-
-	if (!virtualCamView)
-		virtualCamView = obs_view_create();
-
-	UpdateVirtualCamOutputSource();
-
-	if (!virtualCamVideo) {
-		virtualCamVideo = obs_view_add(virtualCamView, nullptr);
-
-		if (!virtualCamVideo)
-			return false;
-	}
-
-	obs_output_set_media(
-		virtualCam, obs_video_mix_get(0, OBS_RECORDING_VIDEO_RENDERING),
-		obs_get_audio());
-	if (!Active())
-		SetupOutputs();
-
-	bool success = obs_output_start(virtualCam);
-	if (!success)
-		DestroyVirtualCamView();
-=======
 
 	bool typeIsProgram = main->vcamConfig.type ==
 			     VCamOutputType::ProgramView;
@@ -417,7 +386,6 @@
 	}
 
 	log_vcam_changed(main->vcamConfig, true);
->>>>>>> 144599fb
 
 	return success;
 }
@@ -445,21 +413,6 @@
 	OBSSourceAutoRelease source;
 
 	switch (main->vcamConfig.type) {
-<<<<<<< HEAD
-	case VCamOutputType::InternalOutput:
-		DestroyVirtualCameraScene();
-		switch (main->vcamConfig.internal) {
-		case VCamInternalType::Default:
-			source = obs_get_output_source(0);
-			break;
-		case VCamInternalType::Preview:
-			OBSSource s = main->GetCurrentSceneSource();
-			obs_source_get_ref(s);
-			source = s.Get();
-			break;
-		}
-		break;
-=======
 	case VCamOutputType::Invalid:
 	case VCamOutputType::ProgramView:
 		DestroyVirtualCameraScene();
@@ -471,7 +424,6 @@
 		source = s.Get();
 		break;
 	}
->>>>>>> 144599fb
 	case VCamOutputType::SceneOutput:
 		DestroyVirtualCameraScene();
 		source = obs_get_source_by_name(main->vcamConfig.scene.c_str());
@@ -516,14 +468,11 @@
 
 void BasicOutputHandler::DestroyVirtualCamView()
 {
-<<<<<<< HEAD
-=======
 	if (main->vcamConfig.type == VCamOutputType::ProgramView) {
 		virtualCamVideo = nullptr;
 		return;
 	}
 
->>>>>>> 144599fb
 	obs_view_remove(virtualCamView);
 	obs_view_set_source(virtualCamView, 0, nullptr);
 	virtualCamVideo = nullptr;
@@ -1155,11 +1104,8 @@
 
 	if (usingRecordingPreset) {
 		if (ffmpegOutput) {
-			obs_output_set_media(
-				fileOutput,
-				obs_video_mix_get(
-					0, OBS_RECORDING_VIDEO_RENDERING),
-				obs_get_audio());
+			obs_output_set_media(fileOutput, obs_get_video(),
+					     obs_get_audio());
 		} else {
 			obs_encoder_set_video(videoRecording, obs_get_video());
 			if (flv) {
@@ -1209,49 +1155,6 @@
 	/* --------------------- */
 
 	const char *type = GetStreamOutputType(service);
-<<<<<<< HEAD
-	if (!type)
-		return false;
-
-	/* XXX: this is messy and disgusting and should be refactored */
-	if (outputType != type) {
-		streamDelayStarting.Disconnect();
-		streamStopping.Disconnect();
-		startStreaming.Disconnect();
-		stopStreaming.Disconnect();
-
-		streamOutput = obs_output_create(type, "simple_stream", nullptr,
-						 nullptr);
-		if (!streamOutput) {
-			blog(LOG_WARNING,
-			     "Creation of stream output type '%s' "
-			     "failed!",
-			     type);
-			return false;
-		}
-
-		streamDelayStarting.Connect(
-			obs_output_get_signal_handler(streamOutput), "starting",
-			OBSStreamStarting, this);
-		streamStopping.Connect(
-			obs_output_get_signal_handler(streamOutput), "stopping",
-			OBSStreamStopping, this);
-
-		startStreaming.Connect(
-			obs_output_get_signal_handler(streamOutput), "start",
-			OBSStartStreaming, this);
-		stopStreaming.Connect(
-			obs_output_get_signal_handler(streamOutput), "stop",
-			OBSStopStreaming, this);
-
-		outputType = type;
-	}
-
-	obs_output_set_video_encoder(streamOutput, videoStreaming);
-	obs_output_set_audio_encoder(streamOutput, audioStreaming, 0);
-	obs_output_set_service(streamOutput, service);
-	return true;
-=======
 	if (!type) {
 		continuation(false);
 		return StartMultitrackVideoStreamingGuard::MakeReadyFuture();
@@ -1311,7 +1214,6 @@
 		vod_track_mixer, [&, continuation](std::optional<bool> res) {
 			continuation(handle_multitrack_video_result(res));
 		});
->>>>>>> 144599fb
 }
 
 static inline bool ServiceSupportsVodTrack(const char *service);
@@ -1352,13 +1254,9 @@
 		return advanced && enable && ServiceSupportsVodTrack(name);
 }
 
-<<<<<<< HEAD
-	if (enable)
-=======
 void SimpleOutput::SetupVodTrack(obs_service_t *service)
 {
 	if (IsVodTrackEnabled(service))
->>>>>>> 144599fb
 		obs_output_set_audio_encoder(streamOutput, audioArchive, 1);
 	else
 		clear_archive_encoder(streamOutput, SIMPLE_ARCHIVE_NAME);
@@ -1378,21 +1276,15 @@
 		config_get_bool(main->Config(), "Output", "DelayPreserve");
 	const char *bindIP =
 		config_get_string(main->Config(), "Output", "BindIP");
-<<<<<<< HEAD
-=======
 	const char *ipFamily =
 		config_get_string(main->Config(), "Output", "IPFamily");
->>>>>>> 144599fb
 #ifdef _WIN32
 	bool enableNewSocketLoop = config_get_bool(main->Config(), "Output",
 						   "NewSocketLoopEnable");
 	bool enableLowLatencyMode =
 		config_get_bool(main->Config(), "Output", "LowLatencyEnable");
-<<<<<<< HEAD
-=======
 #else
 	bool enableNewSocketLoop = false;
->>>>>>> 144599fb
 #endif
 	bool enableDynBitrate =
 		config_get_bool(main->Config(), "Output", "DynamicBitrate");
@@ -1407,10 +1299,7 @@
 
 	OBSDataAutoRelease settings = obs_data_create();
 	obs_data_set_string(settings, "bind_ip", bindIP);
-<<<<<<< HEAD
-=======
 	obs_data_set_string(settings, "ip_family", ipFamily);
->>>>>>> 144599fb
 #ifdef _WIN32
 	obs_data_set_bool(settings, "new_socket_loop_enabled",
 			  enableNewSocketLoop);
@@ -1542,10 +1431,7 @@
 		config_get_int(main->Config(), "SimpleOutput", "RecTracks");
 
 	bool is_fragmented = strncmp(format, "fragmented", 10) == 0;
-<<<<<<< HEAD
-=======
 	bool is_lossless = videoQuality == "Lossless";
->>>>>>> 144599fb
 
 	string f;
 
@@ -1572,12 +1458,8 @@
 	}
 
 	// Use fragmented MOV/MP4 if user has not already specified custom movflags
-<<<<<<< HEAD
-	if (is_fragmented && (!mux || strstr(mux, "movflags") == NULL)) {
-=======
 	if (is_fragmented && !is_lossless &&
 	    (!mux || strstr(mux, "movflags") == NULL)) {
->>>>>>> 144599fb
 		string mux_frag =
 			"movflags=frag_keyframe+empty_moov+delay_moov";
 		if (mux) {
@@ -1587,11 +1469,7 @@
 		obs_data_set_string(settings, "muxer_settings",
 				    mux_frag.c_str());
 	} else {
-<<<<<<< HEAD
-		if (is_fragmented)
-=======
 		if (is_fragmented && !is_lossless)
->>>>>>> 144599fb
 			blog(LOG_WARNING,
 			     "User enabled fragmented recording, "
 			     "but custom muxer settings contained movflags.");
@@ -1688,10 +1566,7 @@
 struct AdvancedOutput : BasicOutputHandler {
 	OBSEncoder streamAudioEnc;
 	OBSEncoder streamArchiveEnc;
-<<<<<<< HEAD
-=======
 	OBSEncoder streamTrack[MAX_AUDIO_MIXES];
->>>>>>> 144599fb
 	OBSEncoder recordTrack[MAX_AUDIO_MIXES];
 	OBSEncoder videoStreaming;
 	OBSEncoder videoRecording;
@@ -1788,11 +1663,8 @@
 		config_get_string(main->Config(), "AdvOut", "RecEncoder");
 	const char *recAudioEncoder =
 		config_get_string(main->Config(), "AdvOut", "RecAudioEncoder");
-<<<<<<< HEAD
-=======
 	const char *recFormat =
 		config_get_string(main->Config(), "AdvOut", "RecFormat2");
->>>>>>> 144599fb
 #ifdef __APPLE__
 	translate_macvth264_encoder(streamEncoder);
 	translate_macvth264_encoder(recordEncoder);
@@ -1887,29 +1759,18 @@
 	for (int i = 0; i < MAX_AUDIO_MIXES; i++) {
 		char name[19];
 		snprintf(name, sizeof(name), "adv_record_audio_%d", i);
-<<<<<<< HEAD
 
 		recordTrack[i] = obs_audio_encoder_create(
 			useStreamAudioEncoder ? streamAudioEncoder
 					      : recAudioEncoder,
 			name, nullptr, i, nullptr);
 
-=======
-
-		recordTrack[i] = obs_audio_encoder_create(
-			useStreamAudioEncoder ? streamAudioEncoder
-					      : recAudioEncoder,
-			name, nullptr, i, nullptr);
-
->>>>>>> 144599fb
 		if (!recordTrack[i]) {
 			throw "Failed to create audio encoder "
 			      "(advanced output)";
 		}
 
 		obs_encoder_release(recordTrack[i]);
-<<<<<<< HEAD
-=======
 
 		snprintf(name, sizeof(name), "adv_stream_audio_%d", i);
 		streamTrack[i] = obs_audio_encoder_create(
@@ -1921,7 +1782,6 @@
 		}
 
 		obs_encoder_release(streamTrack[i]);
->>>>>>> 144599fb
 	}
 
 	std::string id;
@@ -1929,11 +1789,7 @@
 		config_get_int(main->Config(), "AdvOut", "TrackIndex") - 1;
 	streamAudioEnc = obs_audio_encoder_create(streamAudioEncoder,
 						  "adv_stream_audio", nullptr,
-<<<<<<< HEAD
-						  streamTrack, nullptr);
-=======
 						  streamTrackIndex, nullptr);
->>>>>>> 144599fb
 	if (!streamAudioEnc)
 		throw "Failed to create streaming audio encoder "
 		      "(advanced output)";
@@ -2083,11 +1939,8 @@
 	}
 
 	obs_encoder_set_scaled_size(videoStreaming, cx, cy);
-<<<<<<< HEAD
-=======
 	obs_encoder_set_gpu_scale_type(videoStreaming,
 				       (obs_scale_type)rescaleFilter);
->>>>>>> 144599fb
 
 	const char *id = obs_service_get_id(main->GetService());
 	if (strcmp(id, "rtmp_custom") == 0) {
@@ -2148,11 +2001,8 @@
 		}
 
 		obs_encoder_set_scaled_size(videoRecording, cx, cy);
-<<<<<<< HEAD
-=======
 		obs_encoder_set_gpu_scale_type(videoRecording,
 					       (obs_scale_type)rescaleFilter);
->>>>>>> 144599fb
 		obs_output_set_video_encoder(fileOutput, videoRecording);
 		if (replayBuffer)
 			obs_output_set_video_encoder(replayBuffer,
@@ -2277,9 +2127,7 @@
 	}
 
 	obs_output_set_mixers(fileOutput, aMixes);
-	obs_output_set_media(
-		fileOutput, obs_video_mix_get(0, OBS_RECORDING_VIDEO_RENDERING),
-		obs_get_audio());
+	obs_output_set_media(fileOutput, obs_get_video(), obs_get_audio());
 	obs_output_update(fileOutput, settings);
 }
 
@@ -2303,16 +2151,11 @@
 		config_get_string(main->Config(), "AdvOut", "AudioEncoder");
 	const char *recAudioEncoder =
 		config_get_string(main->Config(), "AdvOut", "RecAudioEncoder");
-<<<<<<< HEAD
+
+	bool is_multitrack_output = allowsMultiTrack();
+
 	OBSDataAutoRelease settings[MAX_AUDIO_MIXES];
 
-=======
-
-	bool is_multitrack_output = allowsMultiTrack();
-
-	OBSDataAutoRelease settings[MAX_AUDIO_MIXES];
-
->>>>>>> 144599fb
 	for (size_t i = 0; i < MAX_AUDIO_MIXES; i++) {
 		string cfg_name = "Track";
 		cfg_name += to_string((int)i + 1);
@@ -2323,10 +2166,7 @@
 		string def_name = "Track";
 		def_name += to_string((int)i + 1);
 		SetEncoderName(recordTrack[i], name, def_name.c_str());
-<<<<<<< HEAD
-=======
 		SetEncoderName(streamTrack[i], name, def_name.c_str());
->>>>>>> 144599fb
 	}
 
 	for (size_t i = 0; i < MAX_AUDIO_MIXES; i++) {
@@ -2340,19 +2180,6 @@
 		obs_data_set_int(settings[i], "bitrate",
 				 GetAudioBitrate(i, audioEncoder));
 
-<<<<<<< HEAD
-		if (track == streamTrackIndex || track == vodTrackIndex) {
-			if (applyServiceSettings) {
-				int bitrate = (int)obs_data_get_int(settings[i],
-								    "bitrate");
-				obs_service_apply_encoder_settings(
-					main->GetService(), nullptr,
-					settings[i]);
-
-				if (!enforceBitrate)
-					obs_data_set_int(settings[i], "bitrate",
-							 bitrate);
-=======
 		if (!is_multitrack_output) {
 			if (track == streamTrackIndex ||
 			    track == vodTrackIndex) {
@@ -2368,7 +2195,6 @@
 								 "bitrate",
 								 bitrate);
 				}
->>>>>>> 144599fb
 			}
 
 			if (track == streamTrackIndex)
@@ -2387,15 +2213,10 @@
 	obs_encoder_set_video(videoStreaming, obs_get_video());
 	if (videoRecording)
 		obs_encoder_set_video(videoRecording, obs_get_video());
-<<<<<<< HEAD
-	for (size_t i = 0; i < MAX_AUDIO_MIXES; i++)
-		obs_encoder_set_audio(recordTrack[i], obs_get_audio());
-=======
 	for (size_t i = 0; i < MAX_AUDIO_MIXES; i++) {
 		obs_encoder_set_audio(streamTrack[i], obs_get_audio());
 		obs_encoder_set_audio(recordTrack[i], obs_get_audio());
 	}
->>>>>>> 144599fb
 	obs_encoder_set_audio(streamAudioEnc, obs_get_audio());
 	obs_encoder_set_audio(streamArchiveEnc, obs_get_audio());
 
@@ -2457,15 +2278,12 @@
 AdvancedOutput::SetupStreaming(obs_service_t *service,
 			       SetupStreamingContinuation_t continuation)
 {
-<<<<<<< HEAD
-=======
 	int multiTrackAudioMixes = config_get_int(main->Config(), "AdvOut",
 						  "StreamMultiTrackAudioMixes");
 	int idx = 0;
 
 	bool is_multitrack_output = allowsMultiTrack();
 
->>>>>>> 144599fb
 	if (!useStreamEncoder ||
 	    (!ffmpegOutput && !obs_output_active(fileOutput))) {
 		UpdateStreamSettings();
@@ -2483,42 +2301,16 @@
 	/* --------------------- */
 
 	const char *type = GetStreamOutputType(service);
-<<<<<<< HEAD
-	if (!type)
-		return false;
-=======
 	if (!type) {
 		continuation(false);
 		return StartMultitrackVideoStreamingGuard::MakeReadyFuture();
 	}
->>>>>>> 144599fb
 
 	const char *audio_encoder_id =
 		config_get_string(main->Config(), "AdvOut", "AudioEncoder");
 	int streamTrackIndex =
 		config_get_int(main->Config(), "AdvOut", "TrackIndex") - 1;
 
-<<<<<<< HEAD
-		streamDelayStarting.Connect(
-			obs_output_get_signal_handler(streamOutput), "starting",
-			OBSStreamStarting, this);
-		streamStopping.Connect(
-			obs_output_get_signal_handler(streamOutput), "stopping",
-			OBSStreamStopping, this);
-
-		startStreaming.Connect(
-			obs_output_get_signal_handler(streamOutput), "start",
-			OBSStartStreaming, this);
-		stopStreaming.Connect(
-			obs_output_get_signal_handler(streamOutput), "stop",
-			OBSStopStreaming, this);
-
-		outputType = type;
-	}
-
-	obs_output_set_video_encoder(streamOutput, videoStreaming);
-	obs_output_set_audio_encoder(streamOutput, streamAudioEnc, 0);
-=======
 	auto handle_multitrack_video_result = [&](std::optional<bool>
 							  multitrackVideoResult) {
 		if (multitrackVideoResult.has_value())
@@ -2577,7 +2369,6 @@
 
 		return true;
 	};
->>>>>>> 144599fb
 
 	return SetupMultitrackVideo(
 		service, audio_encoder_id,
@@ -2602,21 +2393,15 @@
 		config_get_bool(main->Config(), "Output", "DelayPreserve");
 	const char *bindIP =
 		config_get_string(main->Config(), "Output", "BindIP");
-<<<<<<< HEAD
-=======
 	const char *ipFamily =
 		config_get_string(main->Config(), "Output", "IPFamily");
->>>>>>> 144599fb
 #ifdef _WIN32
 	bool enableNewSocketLoop = config_get_bool(main->Config(), "Output",
 						   "NewSocketLoopEnable");
 	bool enableLowLatencyMode =
 		config_get_bool(main->Config(), "Output", "LowLatencyEnable");
-<<<<<<< HEAD
-=======
 #else
 	bool enableNewSocketLoop = false;
->>>>>>> 144599fb
 #endif
 	bool enableDynBitrate =
 		config_get_bool(main->Config(), "Output", "DynamicBitrate");
@@ -2640,10 +2425,7 @@
 
 	OBSDataAutoRelease settings = obs_data_create();
 	obs_data_set_string(settings, "bind_ip", bindIP);
-<<<<<<< HEAD
-=======
 	obs_data_set_string(settings, "ip_family", ipFamily);
->>>>>>> 144599fb
 #ifdef _WIN32
 	obs_data_set_bool(settings, "new_socket_loop_enabled",
 			  enableNewSocketLoop);
