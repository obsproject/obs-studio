#include <QMessageBox>
#include "window-basic-transform.hpp"
#include "window-basic-main.hpp"

Q_DECLARE_METATYPE(OBSScene);
Q_DECLARE_METATYPE(OBSSceneItem);

static bool find_sel(obs_scene_t *, obs_sceneitem_t *item, void *param)
{
	OBSSceneItem &dst = *reinterpret_cast<OBSSceneItem *>(param);

	if (obs_sceneitem_selected(item)) {
		dst = item;
		return false;
	}
	if (obs_sceneitem_is_group(item)) {
		obs_sceneitem_group_enum_items(item, find_sel, param);
		if (!!dst) {
			return false;
		}
	}

	return true;
};

static OBSSceneItem FindASelectedItem(obs_scene_t *scene)
{
	OBSSceneItem item;
	obs_scene_enum_items(scene, find_sel, &item);
	return item;
}

<<<<<<< HEAD
void OBSBasicTransform::HookWidget(QWidget *widget, const char *signal,
				   const char *slot)
{
	QObject::connect(widget, signal, this, slot);
}

#define COMBO_CHANGED SIGNAL(currentIndexChanged(int))
#define ISCROLL_CHANGED SIGNAL(valueChanged(int))
#define DSCROLL_CHANGED SIGNAL(valueChanged(double))

OBSBasicTransform::OBSBasicTransform(OBSSceneItem item, OBSBasic *parent)
	: QDialog(parent), ui(new Ui::OBSBasicTransform), main(parent)
=======
#define COMBO_CHANGED &QComboBox::currentIndexChanged
#define ISCROLL_CHANGED &QSpinBox::valueChanged
#define DSCROLL_CHANGED &QDoubleSpinBox::valueChanged

OBSBasicTransform::OBSBasicTransform(OBSSceneItem item, OBSBasic *parent)
	: QDialog(parent),
	  ui(new Ui::OBSBasicTransform),
	  main(parent)
>>>>>>> 144599fb
{
	setWindowFlags(windowFlags() & ~Qt::WindowContextHelpButtonHint);

	ui->setupUi(this);

	HookWidget(ui->positionX, DSCROLL_CHANGED,
		   &OBSBasicTransform::OnControlChanged);
	HookWidget(ui->positionY, DSCROLL_CHANGED,
		   &OBSBasicTransform::OnControlChanged);
	HookWidget(ui->rotation, DSCROLL_CHANGED,
		   &OBSBasicTransform::OnControlChanged);
	HookWidget(ui->sizeX, DSCROLL_CHANGED,
		   &OBSBasicTransform::OnControlChanged);
	HookWidget(ui->sizeY, DSCROLL_CHANGED,
		   &OBSBasicTransform::OnControlChanged);
	HookWidget(ui->align, COMBO_CHANGED,
		   &OBSBasicTransform::OnControlChanged);
	HookWidget(ui->boundsType, COMBO_CHANGED,
		   &OBSBasicTransform::OnBoundsType);
	HookWidget(ui->boundsAlign, COMBO_CHANGED,
		   &OBSBasicTransform::OnControlChanged);
	HookWidget(ui->boundsWidth, DSCROLL_CHANGED,
		   &OBSBasicTransform::OnControlChanged);
	HookWidget(ui->boundsHeight, DSCROLL_CHANGED,
		   &OBSBasicTransform::OnControlChanged);
	HookWidget(ui->cropLeft, ISCROLL_CHANGED,
		   &OBSBasicTransform::OnCropChanged);
	HookWidget(ui->cropRight, ISCROLL_CHANGED,
		   &OBSBasicTransform::OnCropChanged);
	HookWidget(ui->cropTop, ISCROLL_CHANGED,
		   &OBSBasicTransform::OnCropChanged);
	HookWidget(ui->cropBottom, ISCROLL_CHANGED,
		   &OBSBasicTransform::OnCropChanged);
#if QT_VERSION >= QT_VERSION_CHECK(6, 7, 0)
	HookWidget(ui->cropToBounds, &QCheckBox::checkStateChanged,
		   &OBSBasicTransform::OnControlChanged);
#else
	HookWidget(ui->cropToBounds, &QCheckBox::stateChanged,
		   &OBSBasicTransform::OnControlChanged);
#endif
	ui->buttonBox->button(QDialogButtonBox::Close)->setDefault(true);

	connect(ui->buttonBox->button(QDialogButtonBox::Reset),
		&QPushButton::clicked, main,
		&OBSBasic::on_actionResetTransform_triggered);

	installEventFilter(CreateShortcutFilter());

	OBSScene scene = obs_sceneitem_get_scene(item);
	SetScene(scene);
	SetItem(item);

	std::string name = obs_source_get_name(obs_sceneitem_get_source(item));
	setWindowTitle(QTStr("Basic.TransformWindow.Title").arg(name.c_str()));

	OBSDataAutoRelease wrapper =
		obs_scene_save_transform_states(main->GetCurrentScene(), false);
	undo_data = std::string(obs_data_get_json(wrapper));

	channelChangedSignal.Connect(obs_get_signal_handler(), "channel_change",
				     OBSChannelChanged, this);
}

OBSBasicTransform::~OBSBasicTransform()
{
	OBSDataAutoRelease wrapper =
		obs_scene_save_transform_states(main->GetCurrentScene(), false);

	auto undo_redo = [](const std::string &data) {
		OBSDataAutoRelease dat =
			obs_data_create_from_json(data.c_str());
		OBSSourceAutoRelease source = obs_get_source_by_uuid(
			obs_data_get_string(dat, "scene_uuid"));
		reinterpret_cast<OBSBasic *>(App()->GetMainWindow())
			->SetCurrentScene(source.Get(), true);
		obs_scene_load_transform_states(data.c_str());
	};

	std::string redo_data(obs_data_get_json(wrapper));
	if (undo_data.compare(redo_data) != 0)
		main->undo_s.add_action(
			QTStr("Undo.Transform")
				.arg(obs_source_get_name(obs_scene_get_source(
					main->GetCurrentScene()))),
			undo_redo, undo_redo, undo_data, redo_data);
}

void OBSBasicTransform::SetScene(OBSScene scene)
{
	sigs.clear();

	if (scene) {
		OBSSource source = obs_scene_get_source(scene);
		signal_handler_t *signal =
			obs_source_get_signal_handler(source);

		sigs.emplace_back(signal, "item_transform",
				  OBSSceneItemTransform, this);
		sigs.emplace_back(signal, "item_remove", OBSSceneItemRemoved,
				  this);
		sigs.emplace_back(signal, "item_select", OBSSceneItemSelect,
				  this);
		sigs.emplace_back(signal, "item_deselect", OBSSceneItemDeselect,
				  this);
		sigs.emplace_back(signal, "item_locked", OBSSceneItemLocked,
				  this);
	}
}

void OBSBasicTransform::SetItem(OBSSceneItem newItem)
{
	QMetaObject::invokeMethod(this, "SetItemQt",
				  Q_ARG(OBSSceneItem, OBSSceneItem(newItem)));
}

void OBSBasicTransform::SetEnabled(bool enable)
{
	ui->container->setEnabled(enable);
	ui->buttonBox->button(QDialogButtonBox::Reset)->setEnabled(enable);
}

void OBSBasicTransform::SetItemQt(OBSSceneItem newItem)
{
	item = newItem;
	if (item)
		RefreshControls();

<<<<<<< HEAD
	bool enable = !!item;
	ui->container->setEnabled(enable);
	ui->buttonBox->button(QDialogButtonBox::Reset)->setEnabled(enable);
=======
	bool enable = !!item && !obs_sceneitem_locked(item);
	SetEnabled(enable);
>>>>>>> 144599fb
}

void OBSBasicTransform::OBSChannelChanged(void *param, calldata_t *data)
{
	OBSBasicTransform *window =
		reinterpret_cast<OBSBasicTransform *>(param);
	uint32_t channel = (uint32_t)calldata_int(data, "channel");
	OBSSource source = (obs_source_t *)calldata_ptr(data, "source");

	if (channel == 0) {
		OBSScene scene = obs_scene_from_source(source);
		window->SetScene(scene);

		if (!scene)
			window->SetItem(nullptr);
		else
			window->SetItem(FindASelectedItem(scene));
	}
}

void OBSBasicTransform::OBSSceneItemTransform(void *param, calldata_t *data)
{
	OBSBasicTransform *window =
		reinterpret_cast<OBSBasicTransform *>(param);
	OBSSceneItem item = (obs_sceneitem_t *)calldata_ptr(data, "item");

	if (item == window->item && !window->ignoreTransformSignal)
		QMetaObject::invokeMethod(window, "RefreshControls");
}

void OBSBasicTransform::OBSSceneItemRemoved(void *param, calldata_t *data)
{
	OBSBasicTransform *window =
		reinterpret_cast<OBSBasicTransform *>(param);
	obs_scene_t *scene = (obs_scene_t *)calldata_ptr(data, "scene");
	obs_sceneitem_t *item = (obs_sceneitem_t *)calldata_ptr(data, "item");

	if (item == window->item)
		window->SetItem(FindASelectedItem(scene));
}

void OBSBasicTransform::OBSSceneItemSelect(void *param, calldata_t *data)
{
	OBSBasicTransform *window =
		reinterpret_cast<OBSBasicTransform *>(param);
	OBSSceneItem item = (obs_sceneitem_t *)calldata_ptr(data, "item");

	if (item != window->item)
		window->SetItem(item);
}

void OBSBasicTransform::OBSSceneItemDeselect(void *param, calldata_t *data)
{
	OBSBasicTransform *window =
		reinterpret_cast<OBSBasicTransform *>(param);
	obs_scene_t *scene = (obs_scene_t *)calldata_ptr(data, "scene");
	obs_sceneitem_t *item = (obs_sceneitem_t *)calldata_ptr(data, "item");

	if (item == window->item) {
		window->setWindowTitle(
			QTStr("Basic.TransformWindow.NoSelectedSource"));
		window->SetItem(FindASelectedItem(scene));
	}
}

void OBSBasicTransform::OBSSceneItemLocked(void *param, calldata_t *data)
{
	OBSBasicTransform *window =
		reinterpret_cast<OBSBasicTransform *>(param);
	bool locked = calldata_bool(data, "locked");

	QMetaObject::invokeMethod(window, "SetEnabled", Q_ARG(bool, !locked));
}

static const uint32_t listToAlign[] = {OBS_ALIGN_TOP | OBS_ALIGN_LEFT,
				       OBS_ALIGN_TOP,
				       OBS_ALIGN_TOP | OBS_ALIGN_RIGHT,
				       OBS_ALIGN_LEFT,
				       OBS_ALIGN_CENTER,
				       OBS_ALIGN_RIGHT,
				       OBS_ALIGN_BOTTOM | OBS_ALIGN_LEFT,
				       OBS_ALIGN_BOTTOM,
				       OBS_ALIGN_BOTTOM | OBS_ALIGN_RIGHT};

static int AlignToList(uint32_t align)
{
	int index = 0;
	for (uint32_t curAlign : listToAlign) {
		if (curAlign == align)
			return index;

		index++;
	}

	return 0;
}

void OBSBasicTransform::RefreshControls()
{
	if (!item)
		return;

	obs_transform_info osi;
	obs_sceneitem_crop crop;
	obs_sceneitem_get_info2(item, &osi);
	obs_sceneitem_get_crop(item, &crop);

	obs_source_t *source = obs_sceneitem_get_source(item);
	uint32_t source_cx = obs_source_get_width(source);
	uint32_t source_cy = obs_source_get_height(source);
	float width = float(source_cx);
	float height = float(source_cy);

	int alignIndex = AlignToList(osi.alignment);
	int boundsAlignIndex = AlignToList(osi.bounds_alignment);

	ignoreItemChange = true;
	ui->positionX->setValue(osi.pos.x);
	ui->positionY->setValue(osi.pos.y);
	ui->rotation->setValue(osi.rot);
	ui->sizeX->setValue(osi.scale.x * width);
	ui->sizeY->setValue(osi.scale.y * height);
	ui->align->setCurrentIndex(alignIndex);

	bool valid_size = source_cx != 0 && source_cy != 0;
	ui->sizeX->setEnabled(valid_size);
	ui->sizeY->setEnabled(valid_size);

	ui->boundsType->setCurrentIndex(int(osi.bounds_type));
	ui->boundsAlign->setCurrentIndex(boundsAlignIndex);
	ui->boundsWidth->setValue(osi.bounds.x);
	ui->boundsHeight->setValue(osi.bounds.y);
	ui->cropToBounds->setChecked(osi.crop_to_bounds);

	ui->cropLeft->setValue(int(crop.left));
	ui->cropRight->setValue(int(crop.right));
	ui->cropTop->setValue(int(crop.top));
	ui->cropBottom->setValue(int(crop.bottom));
	ignoreItemChange = false;

	std::string name = obs_source_get_name(source);
	setWindowTitle(QTStr("Basic.TransformWindow.Title").arg(name.c_str()));
}

void OBSBasicTransform::OnBoundsType(int index)
{
	if (index == -1)
		return;

	obs_bounds_type type = (obs_bounds_type)index;
	bool enable = (type != OBS_BOUNDS_NONE);

	ui->boundsAlign->setEnabled(enable);
	ui->boundsWidth->setEnabled(enable);
	ui->boundsHeight->setEnabled(enable);
	ui->cropToBounds->setEnabled(enable);

	if (!ignoreItemChange) {
		obs_bounds_type lastType = obs_sceneitem_get_bounds_type(item);
		if (lastType == OBS_BOUNDS_NONE) {
			OBSSource source = obs_sceneitem_get_source(item);
			int width = (int)obs_source_get_width(source);
			int height = (int)obs_source_get_height(source);

			ui->boundsWidth->setValue(width);
			ui->boundsHeight->setValue(height);
		}
	}

	OnControlChanged();
}

void OBSBasicTransform::OnControlChanged()
{
	if (ignoreItemChange)
		return;

	obs_source_t *source = obs_sceneitem_get_source(item);
	uint32_t source_cx = obs_source_get_width(source);
	uint32_t source_cy = obs_source_get_height(source);
	double width = double(source_cx);
	double height = double(source_cy);

	obs_transform_info oti;
<<<<<<< HEAD
	obs_sceneitem_get_info(item, &oti);
=======
	obs_sceneitem_get_info2(item, &oti);
>>>>>>> 144599fb

	/* do not scale a source if it has 0 width/height */
	if (source_cx != 0 && source_cy != 0) {
		oti.scale.x = float(ui->sizeX->value() / width);
		oti.scale.y = float(ui->sizeY->value() / height);
	}

	oti.pos.x = float(ui->positionX->value());
	oti.pos.y = float(ui->positionY->value());
	oti.rot = float(ui->rotation->value());
	oti.alignment = listToAlign[ui->align->currentIndex()];

	oti.bounds_type = (obs_bounds_type)ui->boundsType->currentIndex();
	oti.bounds_alignment = listToAlign[ui->boundsAlign->currentIndex()];
	oti.bounds.x = float(ui->boundsWidth->value());
	oti.bounds.y = float(ui->boundsHeight->value());
	oti.crop_to_bounds = ui->cropToBounds->isChecked();

	ignoreTransformSignal = true;
	obs_sceneitem_set_info2(item, &oti);
	ignoreTransformSignal = false;
}

void OBSBasicTransform::OnCropChanged()
{
	if (ignoreItemChange)
		return;

	obs_sceneitem_crop crop;
	crop.left = uint32_t(ui->cropLeft->value());
	crop.right = uint32_t(ui->cropRight->value());
	crop.top = uint32_t(ui->cropTop->value());
	crop.bottom = uint32_t(ui->cropBottom->value());

	ignoreTransformSignal = true;
	obs_sceneitem_set_crop(item, &crop);
	ignoreTransformSignal = false;
}

template<typename T> static T GetOBSRef(QListWidgetItem *item)
{
	return item->data(static_cast<int>(QtDataRole::OBSRef)).value<T>();
}

void OBSBasicTransform::OnSceneChanged(QListWidgetItem *current,
				       QListWidgetItem *)
{
	if (!current)
		return;

	OBSScene scene = GetOBSRef<OBSScene>(current);
	this->SetScene(scene);
}<|MERGE_RESOLUTION|>--- conflicted
+++ resolved
@@ -30,20 +30,6 @@
 	return item;
 }
 
-<<<<<<< HEAD
-void OBSBasicTransform::HookWidget(QWidget *widget, const char *signal,
-				   const char *slot)
-{
-	QObject::connect(widget, signal, this, slot);
-}
-
-#define COMBO_CHANGED SIGNAL(currentIndexChanged(int))
-#define ISCROLL_CHANGED SIGNAL(valueChanged(int))
-#define DSCROLL_CHANGED SIGNAL(valueChanged(double))
-
-OBSBasicTransform::OBSBasicTransform(OBSSceneItem item, OBSBasic *parent)
-	: QDialog(parent), ui(new Ui::OBSBasicTransform), main(parent)
-=======
 #define COMBO_CHANGED &QComboBox::currentIndexChanged
 #define ISCROLL_CHANGED &QSpinBox::valueChanged
 #define DSCROLL_CHANGED &QDoubleSpinBox::valueChanged
@@ -52,7 +38,6 @@
 	: QDialog(parent),
 	  ui(new Ui::OBSBasicTransform),
 	  main(parent)
->>>>>>> 144599fb
 {
 	setWindowFlags(windowFlags() & ~Qt::WindowContextHelpButtonHint);
 
@@ -180,14 +165,8 @@
 	if (item)
 		RefreshControls();
 
-<<<<<<< HEAD
-	bool enable = !!item;
-	ui->container->setEnabled(enable);
-	ui->buttonBox->button(QDialogButtonBox::Reset)->setEnabled(enable);
-=======
 	bool enable = !!item && !obs_sceneitem_locked(item);
 	SetEnabled(enable);
->>>>>>> 144599fb
 }
 
 void OBSBasicTransform::OBSChannelChanged(void *param, calldata_t *data)
@@ -372,11 +351,7 @@
 	double height = double(source_cy);
 
 	obs_transform_info oti;
-<<<<<<< HEAD
-	obs_sceneitem_get_info(item, &oti);
-=======
 	obs_sceneitem_get_info2(item, &oti);
->>>>>>> 144599fb
 
 	/* do not scale a source if it has 0 width/height */
 	if (source_cx != 0 && source_cy != 0) {
