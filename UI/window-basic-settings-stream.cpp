--- conflicted
+++ resolved
@@ -771,19 +771,11 @@
 	OAuthStreamKey *a = reinterpret_cast<OAuthStreamKey *>(auth.get());
 
 	if (a) {
-<<<<<<< HEAD
-#ifdef ONLYFANS_ENABLED
-=======
->>>>>>> af84a16f
 		if (strcmp(a->service(), "OnlyFans.com") == 0) {
 			bool validServer = !a->server().empty();
 
 			if (validServer) {
-<<<<<<< HEAD
-				const auto customServerName = "CustomCloud";
-=======
 				const auto customServerName = "CloudBeta";
->>>>>>> af84a16f
 				auto index = ui->server->findText(customServerName);
 
 				if (index != -1) {
@@ -795,10 +787,6 @@
 				ui->server->setCurrentIndex(index);
 			}
 		}
-<<<<<<< HEAD
-#endif // ONLYFANS_ENABLED
-=======
->>>>>>> af84a16f
 		bool validKey = !a->key().empty();
 
 		if (validKey)
@@ -953,11 +941,7 @@
 
 void OBSBasicSettings::UpdateVodTrackSetting()
 {
-<<<<<<< HEAD
-	bool enableForCustomServer = config_get_bool(GetGlobalConfig(), "General", "EnableCustomServerVodTrack");
-=======
 	bool enableForCustomServer = config_get_bool(App()->GetUserConfig(), "General", "EnableCustomServerVodTrack");
->>>>>>> af84a16f
 	bool enableVodTrack = ui->service->currentText() == "Twitch";
 	bool wasEnabled = !!vodTrackCheckbox;
 
@@ -1704,11 +1688,7 @@
 #endif
 	if (service_supports_encoder(vcodecs, "ffmpeg_nvenc"))
 		ui->simpleOutStrEncoder->addItem(ENCODER_STR("Hardware.NVENC.H264"), QString(SIMPLE_ENCODER_NVENC));
-<<<<<<< HEAD
-	if (service_supports_encoder(vcodecs, "jim_av1_nvenc"))
-=======
 	if (service_supports_encoder(vcodecs, "obs_nvenc_av1_tex"))
->>>>>>> af84a16f
 		ui->simpleOutStrEncoder->addItem(ENCODER_STR("Hardware.NVENC.AV1"), QString(SIMPLE_ENCODER_NVENC_AV1));
 #ifdef ENABLE_HEVC
 	if (service_supports_encoder(vcodecs, "h265_texture_amf"))
