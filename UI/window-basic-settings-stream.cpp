--- conflicted
+++ resolved
@@ -92,12 +92,6 @@
 	ui->twitchAddonDropdown->addItem(
 		QTStr("Basic.Settings.Stream.TTVAddon.Both"));
 
-<<<<<<< HEAD
-	connect(ui->ignoreRecommended, SIGNAL(clicked(bool)), this,
-		SLOT(DisplayEnforceWarning(bool)));
-	connect(ui->ignoreRecommended, SIGNAL(toggled(bool)), this,
-		SLOT(UpdateResFPSLimits()));
-=======
 	connect(ui->ignoreRecommended, &QCheckBox::clicked, this,
 		&OBSBasicSettings::DisplayEnforceWarning);
 	connect(ui->ignoreRecommended, &QCheckBox::toggled, this,
@@ -112,7 +106,6 @@
 		this, &OBSBasicSettings::UpdateMultitrackVideo);
 	connect(ui->multitrackVideoConfigOverrideEnable, &QCheckBox::toggled,
 		this, &OBSBasicSettings::UpdateMultitrackVideo);
->>>>>>> 144599fb
 }
 
 void OBSBasicSettings::LoadStream1Settings()
@@ -133,15 +126,11 @@
 	const char *service = obs_data_get_string(settings, "service");
 	const char *server = obs_data_get_string(settings, "server");
 	const char *key = obs_data_get_string(settings, "key");
-<<<<<<< HEAD
-	protocol = QT_UTF8(obs_service_get_protocol(service_obj));
-=======
 	bool use_custom_server =
 		obs_data_get_bool(settings, "using_custom_server");
 	protocol = QT_UTF8(obs_service_get_protocol(service_obj));
 	const char *bearer_token =
 		obs_data_get_string(settings, "bearer_token");
->>>>>>> 144599fb
 
 	if (is_rtmp_custom || is_whip)
 		ui->customServer->setText(server);
@@ -240,12 +229,7 @@
 	else
 		ui->key->setText(key);
 
-<<<<<<< HEAD
-	lastService.clear();
-	ServiceChanged();
-=======
 	ServiceChanged(true);
->>>>>>> 144599fb
 
 	UpdateKeyLink();
 	UpdateMoreInfoLink();
@@ -307,11 +291,6 @@
 		obs_data_set_string(settings, "service",
 				    QT_TO_UTF8(ui->service->currentText()));
 		obs_data_set_string(settings, "protocol", QT_TO_UTF8(protocol));
-<<<<<<< HEAD
-		obs_data_set_string(
-			settings, "server",
-			QT_TO_UTF8(ui->server->currentData().toString()));
-=======
 		if (ui->server->currentData() == CustomServerUUID()) {
 			obs_data_set_bool(settings, "using_custom_server",
 					  true);
@@ -325,7 +304,6 @@
 				QT_TO_UTF8(
 					ui->server->currentData().toString()));
 		}
->>>>>>> 144599fb
 	} else {
 		obs_data_set_string(
 			settings, "server",
@@ -669,20 +647,13 @@
 
 	protocol = FindProtocol();
 	UpdateAdvNetworkGroup();
-<<<<<<< HEAD
-=======
 	UpdateMultitrackVideo();
->>>>>>> 144599fb
 
 	if (ServiceSupportsCodecCheck() && UpdateResFPSLimits()) {
 		lastServiceIdx = idx;
 		if (idx == 0)
 			lastCustomServer = ui->customServer->text();
 	}
-<<<<<<< HEAD
-}
-
-=======
 
 	if (!IsCustomService()) {
 		ui->advStreamTrackWidget->setCurrentWidget(
@@ -692,31 +663,21 @@
 	}
 }
 
->>>>>>> 144599fb
 void OBSBasicSettings::on_customServer_textChanged(const QString &)
 {
 	UpdateKeyLink();
 
 	protocol = FindProtocol();
 	UpdateAdvNetworkGroup();
-<<<<<<< HEAD
+	UpdateMultitrackVideo();
 
 	if (ServiceSupportsCodecCheck())
 		lastCustomServer = ui->customServer->text();
-}
-
-void OBSBasicSettings::ServiceChanged()
-=======
-	UpdateMultitrackVideo();
-
-	if (ServiceSupportsCodecCheck())
-		lastCustomServer = ui->customServer->text();
 
 	SwapMultiTrack(QT_TO_UTF8(protocol));
 }
 
 void OBSBasicSettings::ServiceChanged(bool resetFields)
->>>>>>> 144599fb
 {
 	std::string service = QT_TO_UTF8(ui->service->currentText());
 	bool custom = IsCustomService();
@@ -1663,11 +1624,7 @@
 {
 	const char *codec = obs_get_encoder_codec(QT_TO_UTF8(enc));
 
-<<<<<<< HEAD
-	if (strcmp(codec, "aac") == 0)
-=======
 	if (codec && strcmp(codec, "aac") == 0)
->>>>>>> 144599fb
 		return "ffmpeg_opus";
 
 	QString aac_default = "ffmpeg_aac";
@@ -1844,13 +1801,7 @@
 
 	if (!streamOnly) {
 		ui->advOutRecEncoder->clear();
-<<<<<<< HEAD
-		ui->advOutRecEncoder->addItem(TEXT_USE_STREAM_ENC, "none");
 		ui->advOutRecAEncoder->clear();
-		ui->advOutRecAEncoder->addItem(TEXT_USE_STREAM_ENC, "none");
-=======
-		ui->advOutRecAEncoder->clear();
->>>>>>> 144599fb
 	}
 
 	/* ------------------------------------------------- */
@@ -1873,15 +1824,6 @@
 			if (!streamOnly)
 				ui->advOutRecEncoder->addItem(qName, qType);
 		}
-<<<<<<< HEAD
-
-		if (obs_get_encoder_type(type) == OBS_ENCODER_AUDIO) {
-			if (service_supports_codec(acodecs, codec))
-				ui->advOutAEncoder->addItem(qName, qType);
-			if (!streamOnly)
-				ui->advOutRecAEncoder->addItem(qName, qType);
-		}
-=======
 
 		if (obs_get_encoder_type(type) == OBS_ENCODER_AUDIO) {
 			if (service_supports_codec(acodecs, codec))
@@ -1901,7 +1843,6 @@
 		ui->advOutRecAEncoder->model()->sort(0);
 		ui->advOutRecAEncoder->insertItem(0, TEXT_USE_STREAM_ENC,
 						  "none");
->>>>>>> 144599fb
 	}
 
 	/* ------------------------------------------------- */
@@ -1911,10 +1852,7 @@
 
 	ui->simpleOutStrEncoder->addItem(ENCODER_STR("Software"),
 					 QString(SIMPLE_ENCODER_X264));
-<<<<<<< HEAD
-=======
 #ifdef _WIN32
->>>>>>> 144599fb
 	if (service_supports_encoder(vcodecs, "obs_qsv11"))
 		ui->simpleOutStrEncoder->addItem(
 			ENCODER_STR("Hardware.QSV.H264"),
@@ -1923,10 +1861,7 @@
 		ui->simpleOutStrEncoder->addItem(
 			ENCODER_STR("Hardware.QSV.AV1"),
 			QString(SIMPLE_ENCODER_QSV_AV1));
-<<<<<<< HEAD
-=======
 #endif
->>>>>>> 144599fb
 	if (service_supports_encoder(vcodecs, "ffmpeg_nvenc"))
 		ui->simpleOutStrEncoder->addItem(
 			ENCODER_STR("Hardware.NVENC.H264"),
@@ -2013,7 +1948,6 @@
 
 	if (!lastAdvAudioEnc.isEmpty()) {
 		int idx = ui->advOutAEncoder->findData(lastAdvAudioEnc);
-<<<<<<< HEAD
 		if (idx == -1) {
 			lastAdvAudioEnc =
 				get_adv_audio_fallback(lastAdvAudioEnc);
@@ -2030,24 +1964,6 @@
 	if (!lastVideoEnc.isEmpty()) {
 		int idx = ui->simpleOutStrEncoder->findData(lastVideoEnc);
 		if (idx == -1) {
-=======
-		if (idx == -1) {
-			lastAdvAudioEnc =
-				get_adv_audio_fallback(lastAdvAudioEnc);
-			ui->advOutAEncoder->setProperty("changed",
-							QVariant(true));
-			OutputsChanged();
-		}
-
-		idx = ui->advOutAEncoder->findData(lastAdvAudioEnc);
-		s4.unblock();
-		ui->advOutAEncoder->setCurrentIndex(idx);
-	}
-
-	if (!lastVideoEnc.isEmpty()) {
-		int idx = ui->simpleOutStrEncoder->findData(lastVideoEnc);
-		if (idx == -1) {
->>>>>>> 144599fb
 			lastVideoEnc = get_simple_fallback(lastVideoEnc);
 			ui->simpleOutStrEncoder->setProperty("changed",
 							     QVariant(true));
