<<<<<<< HEAD
cmake_minimum_required(VERSION 3.16...3.25)
=======
cmake_minimum_required(VERSION 3.22...3.25)
>>>>>>> 144599fb

legacy_check()

add_subdirectory(obs-frontend-api)

option(ENABLE_UI "Enable building with UI (requires Qt)" ON)

if(NOT ENABLE_UI)
  target_disable_feature(obs "User Interface")
  return()
else()
  target_enable_feature(obs "User Interface")
endif()
<<<<<<< HEAD

find_package(FFmpeg REQUIRED COMPONENTS avcodec avutil avformat)
find_package(CURL REQUIRED)

if(NOT TARGET OBS::libff-util)
  add_subdirectory("${CMAKE_SOURCE_DIR}/deps/libff" "${CMAKE_BINARY_DIR}/deps/libff")
endif()

if(NOT TARGET OBS::json11)
  add_subdirectory("${CMAKE_SOURCE_DIR}/deps/json11" "${CMAKE_BINARY_DIR}/deps/json11")
endif()

add_executable(obs-studio)
add_executable(OBS::studio ALIAS obs-studio)

target_link_libraries(
  obs-studio
  PRIVATE CURL::libcurl
          FFmpeg::avcodec
          FFmpeg::avutil
          FFmpeg::avformat
          OBS::libobs
          OBS::frontend-api
          OBS::libff-util
          OBS::json11)

include(cmake/ui-qt.cmake)
include(cmake/ui-elements.cmake)
include(cmake/ui-windows.cmake)
include(cmake/feature-importers.cmake)
include(cmake/feature-browserpanels.cmake)

if(NOT OAUTH_BASE_URL)
  set(OAUTH_BASE_URL
      "https://auth.obsproject.com/"
      CACHE STRING "Default OAuth base URL")

  mark_as_advanced(OAUTH_BASE_URL)
endif()
include(cmake/feature-twitch.cmake)
include(cmake/feature-restream.cmake)
include(cmake/feature-youtube.cmake)
include(cmake/feature-sparkle.cmake)
include(cmake/feature-whatsnew.cmake)

add_subdirectory(frontend-plugins)

configure_file(ui-config.h.in ui-config.h)

=======

find_package(FFmpeg REQUIRED COMPONENTS avcodec avutil avformat)
find_package(CURL REQUIRED)

if(NOT TARGET OBS::json11)
  add_subdirectory("${CMAKE_SOURCE_DIR}/deps/json11" "${CMAKE_BINARY_DIR}/deps/json11")
endif()

add_executable(obs-studio)
add_executable(OBS::studio ALIAS obs-studio)

target_link_libraries(
  obs-studio
  PRIVATE CURL::libcurl
          FFmpeg::avcodec
          FFmpeg::avutil
          FFmpeg::avformat
          OBS::libobs
          OBS::frontend-api
          OBS::json11)

include(cmake/ui-qt.cmake)
include(cmake/ui-elements.cmake)
include(cmake/ui-windows.cmake)
include(cmake/feature-importers.cmake)
include(cmake/feature-browserpanels.cmake)

if(NOT OAUTH_BASE_URL)
  # cmake-format: off
  set(OAUTH_BASE_URL "https://auth.obsproject.com/" CACHE STRING "Default OAuth base URL")
  mark_as_advanced(OAUTH_BASE_URL)
  # cmake-format: on
endif()
include(cmake/feature-twitch.cmake)
include(cmake/feature-restream.cmake)
include(cmake/feature-youtube.cmake)
include(cmake/feature-whatsnew.cmake)

add_subdirectory(frontend-plugins)

configure_file(ui-config.h.in ui-config.h)

>>>>>>> 144599fb
target_sources(
  obs-studio
  PRIVATE # cmake-format: sortable
          api-interface.cpp
          auth-base.cpp
          auth-base.hpp
          auth-listener.cpp
          auth-listener.hpp
          auth-oauth.cpp
          auth-oauth.hpp
          display-helpers.hpp
<<<<<<< HEAD
=======
          ffmpeg-utils.cpp
          ffmpeg-utils.hpp
>>>>>>> 144599fb
          multiview.cpp
          multiview.hpp
          obf.c
          obf.h
          obs-app-theming.cpp
          obs-app-theming.hpp
          obs-app.cpp
          obs-app.hpp
          obs-proxy-style.cpp
          obs-proxy-style.hpp
          platform.hpp
          qt-display.cpp
          qt-display.hpp
<<<<<<< HEAD
          qt-wrappers.cpp
          qt-wrappers.hpp
          ui-config.h
          ui-validation.cpp
          ui-validation.hpp)
=======
          ui-config.h
          ui-validation.cpp
          ui-validation.hpp)

target_sources(
  obs-studio
  PRIVATE # cmake-format: sortable
          goliveapi-censoredjson.cpp
          goliveapi-censoredjson.hpp
          goliveapi-network.cpp
          goliveapi-network.hpp
          goliveapi-postdata.cpp
          goliveapi-postdata.hpp
          models/multitrack-video.hpp
          multitrack-video-error.cpp
          multitrack-video-error.hpp
          multitrack-video-output.cpp
          multitrack-video-output.hpp
          system-info.hpp)
>>>>>>> 144599fb

if(OS_WINDOWS)
  include(cmake/os-windows.cmake)
elseif(OS_MACOS)
  include(cmake/os-macos.cmake)
elseif(OS_LINUX)
  include(cmake/os-linux.cmake)
<<<<<<< HEAD
elseif(OS_FREEBSD)
=======
elseif(OS_FREEBSD OR OS_OPENBSD)
>>>>>>> 144599fb
  include(cmake/os-freebsd.cmake)
endif()

foreach(graphics_library IN ITEMS opengl metal d3d11)
  string(TOUPPER ${graphics_library} graphics_library_U)
  if(TARGET OBS::libobs-${graphics_library})
<<<<<<< HEAD
    target_compile_definitions(obs-studio
                               PRIVATE DL_${graphics_library_U}="$<TARGET_FILE_NAME:OBS::libobs-${graphics_library}>")
=======
    target_compile_definitions(
      obs-studio
      PRIVATE
        DL_${graphics_library_U}="$<$<IF:$<PLATFORM_ID:Windows>,TARGET_FILE_NAME,TARGET_SONAME_FILE_NAME>:OBS::libobs-${graphics_library}>"
    )
>>>>>>> 144599fb
  else()
    target_compile_definitions(obs-studio PRIVATE DL_${graphics_library_U}="")
  endif()
endforeach()

<<<<<<< HEAD
set_target_properties_obs(obs-studio PROPERTIES FOLDER frontend OUTPUT_NAME obs)
=======
get_property(obs_module_list GLOBAL PROPERTY OBS_MODULES_ENABLED)
list(JOIN obs_module_list "|" SAFE_MODULES)
target_compile_definitions(obs-studio PRIVATE "SAFE_MODULES=\"${SAFE_MODULES}\"")

# cmake-format: off
set_target_properties_obs(obs-studio PROPERTIES FOLDER frontend OUTPUT_NAME "$<IF:$<PLATFORM_ID:Windows>,obs64,obs>")
# cmake-format: on
>>>>>>> 144599fb
<|MERGE_RESOLUTION|>--- conflicted
+++ resolved
@@ -1,8 +1,4 @@
-<<<<<<< HEAD
-cmake_minimum_required(VERSION 3.16...3.25)
-=======
 cmake_minimum_required(VERSION 3.22...3.25)
->>>>>>> 144599fb
 
 legacy_check()
 
@@ -16,57 +12,6 @@
 else()
   target_enable_feature(obs "User Interface")
 endif()
-<<<<<<< HEAD
-
-find_package(FFmpeg REQUIRED COMPONENTS avcodec avutil avformat)
-find_package(CURL REQUIRED)
-
-if(NOT TARGET OBS::libff-util)
-  add_subdirectory("${CMAKE_SOURCE_DIR}/deps/libff" "${CMAKE_BINARY_DIR}/deps/libff")
-endif()
-
-if(NOT TARGET OBS::json11)
-  add_subdirectory("${CMAKE_SOURCE_DIR}/deps/json11" "${CMAKE_BINARY_DIR}/deps/json11")
-endif()
-
-add_executable(obs-studio)
-add_executable(OBS::studio ALIAS obs-studio)
-
-target_link_libraries(
-  obs-studio
-  PRIVATE CURL::libcurl
-          FFmpeg::avcodec
-          FFmpeg::avutil
-          FFmpeg::avformat
-          OBS::libobs
-          OBS::frontend-api
-          OBS::libff-util
-          OBS::json11)
-
-include(cmake/ui-qt.cmake)
-include(cmake/ui-elements.cmake)
-include(cmake/ui-windows.cmake)
-include(cmake/feature-importers.cmake)
-include(cmake/feature-browserpanels.cmake)
-
-if(NOT OAUTH_BASE_URL)
-  set(OAUTH_BASE_URL
-      "https://auth.obsproject.com/"
-      CACHE STRING "Default OAuth base URL")
-
-  mark_as_advanced(OAUTH_BASE_URL)
-endif()
-include(cmake/feature-twitch.cmake)
-include(cmake/feature-restream.cmake)
-include(cmake/feature-youtube.cmake)
-include(cmake/feature-sparkle.cmake)
-include(cmake/feature-whatsnew.cmake)
-
-add_subdirectory(frontend-plugins)
-
-configure_file(ui-config.h.in ui-config.h)
-
-=======
 
 find_package(FFmpeg REQUIRED COMPONENTS avcodec avutil avformat)
 find_package(CURL REQUIRED)
@@ -109,7 +54,6 @@
 
 configure_file(ui-config.h.in ui-config.h)
 
->>>>>>> 144599fb
 target_sources(
   obs-studio
   PRIVATE # cmake-format: sortable
@@ -121,11 +65,8 @@
           auth-oauth.cpp
           auth-oauth.hpp
           display-helpers.hpp
-<<<<<<< HEAD
-=======
           ffmpeg-utils.cpp
           ffmpeg-utils.hpp
->>>>>>> 144599fb
           multiview.cpp
           multiview.hpp
           obf.c
@@ -139,13 +80,6 @@
           platform.hpp
           qt-display.cpp
           qt-display.hpp
-<<<<<<< HEAD
-          qt-wrappers.cpp
-          qt-wrappers.hpp
-          ui-config.h
-          ui-validation.cpp
-          ui-validation.hpp)
-=======
           ui-config.h
           ui-validation.cpp
           ui-validation.hpp)
@@ -165,7 +99,6 @@
           multitrack-video-output.cpp
           multitrack-video-output.hpp
           system-info.hpp)
->>>>>>> 144599fb
 
 if(OS_WINDOWS)
   include(cmake/os-windows.cmake)
@@ -173,40 +106,27 @@
   include(cmake/os-macos.cmake)
 elseif(OS_LINUX)
   include(cmake/os-linux.cmake)
-<<<<<<< HEAD
-elseif(OS_FREEBSD)
-=======
 elseif(OS_FREEBSD OR OS_OPENBSD)
->>>>>>> 144599fb
   include(cmake/os-freebsd.cmake)
 endif()
 
 foreach(graphics_library IN ITEMS opengl metal d3d11)
   string(TOUPPER ${graphics_library} graphics_library_U)
   if(TARGET OBS::libobs-${graphics_library})
-<<<<<<< HEAD
-    target_compile_definitions(obs-studio
-                               PRIVATE DL_${graphics_library_U}="$<TARGET_FILE_NAME:OBS::libobs-${graphics_library}>")
-=======
     target_compile_definitions(
       obs-studio
       PRIVATE
         DL_${graphics_library_U}="$<$<IF:$<PLATFORM_ID:Windows>,TARGET_FILE_NAME,TARGET_SONAME_FILE_NAME>:OBS::libobs-${graphics_library}>"
     )
->>>>>>> 144599fb
   else()
     target_compile_definitions(obs-studio PRIVATE DL_${graphics_library_U}="")
   endif()
 endforeach()
 
-<<<<<<< HEAD
-set_target_properties_obs(obs-studio PROPERTIES FOLDER frontend OUTPUT_NAME obs)
-=======
 get_property(obs_module_list GLOBAL PROPERTY OBS_MODULES_ENABLED)
 list(JOIN obs_module_list "|" SAFE_MODULES)
 target_compile_definitions(obs-studio PRIVATE "SAFE_MODULES=\"${SAFE_MODULES}\"")
 
 # cmake-format: off
 set_target_properties_obs(obs-studio PROPERTIES FOLDER frontend OUTPUT_NAME "$<IF:$<PLATFORM_ID:Windows>,obs64,obs>")
-# cmake-format: on
->>>>>>> 144599fb
+# cmake-format: on