--- conflicted
+++ resolved
@@ -13,11 +13,6 @@
 class TwitchAuth : public OAuthStreamKey {
 	Q_OBJECT
 
-<<<<<<< HEAD
-	friend class TwitchLogin;
-
-=======
->>>>>>> 144599fb
 	bool uiLoaded = false;
 
 	std::string name;
