/******************************************************************************
    Copyright (C) 2013-2015 by Hugh Bailey <obs.jim@gmail.com>
                               Zachary Lund <admin@computerquip.com>
                               Philippe Groarke <philippe.groarke@gmail.com>

    This program is free software: you can redistribute it and/or modify
    it under the terms of the GNU General Public License as published by
    the Free Software Foundation, either version 2 of the License, or
    (at your option) any later version.

    This program is distributed in the hope that it will be useful,
    but WITHOUT ANY WARRANTY; without even the implied warranty of
    MERCHANTABILITY or FITNESS FOR A PARTICULAR PURPOSE.  See the
    GNU General Public License for more details.

    You should have received a copy of the GNU General Public License
    along with this program.  If not, see <http://www.gnu.org/licenses/>.
******************************************************************************/

#include <time.h>
#include <obs.hpp>
#include <QGuiApplication>
#include <QMessageBox>
#include <QShowEvent>
#include <QDesktopServices>
#include <QFileDialog>
#include <QDesktopWidget>
#include <QRect>
#include <QScreen>

#include <util/dstr.h>
#include <util/util.hpp>
#include <util/platform.h>
#include <util/profiler.hpp>
#include <util/dstr.hpp>
#include <graphics/math-defs.h>

#include "obs-app.hpp"
#include "platform.hpp"
#include "visibility-item-widget.hpp"
#include "item-widget-helpers.hpp"
#include "window-basic-settings.hpp"
#include "window-namedialog.hpp"
#include "window-basic-auto-config.hpp"
#include "window-basic-source-select.hpp"
#include "window-basic-main.hpp"
#include "window-basic-stats.hpp"
#include "window-basic-main-outputs.hpp"
#include "window-basic-properties.hpp"
#include "window-log-reply.hpp"
#include "window-projector.hpp"
#include "window-remux.hpp"
#include "qt-wrappers.hpp"
#include "display-helpers.hpp"
#include "volume-control.hpp"
#include "remote-text.hpp"

#if defined(_WIN32) && defined(ENABLE_WIN_UPDATER)
#include "win-update/win-update.hpp"
#endif

#include "ui_OBSBasic.h"

#include <fstream>
#include <sstream>

#include <QScreen>
#include <QWindow>

extern "C" {
	#include <libavcodec/avcodec.h>
	#include <libavformat/avformat.h>
	#include <libavutil/imgutils.h>
	#include <libswscale/swscale.h>
};

using namespace std;

namespace {

template <typename OBSRef>
struct SignalContainer {
	OBSRef ref;
	vector<shared_ptr<OBSSignal>> handlers;
};

}

Q_DECLARE_METATYPE(OBSScene);
Q_DECLARE_METATYPE(OBSSceneItem);
Q_DECLARE_METATYPE(OBSSource);
Q_DECLARE_METATYPE(obs_order_movement);
Q_DECLARE_METATYPE(SignalContainer<OBSScene>);

template <typename T>
static T GetOBSRef(QListWidgetItem *item)
{
	return item->data(static_cast<int>(QtDataRole::OBSRef)).value<T>();
}

template <typename T>
static void SetOBSRef(QListWidgetItem *item, T &&val)
{
	item->setData(static_cast<int>(QtDataRole::OBSRef),
			QVariant::fromValue(val));
}

static void AddExtraModulePaths()
{
	char base_module_dir[512];
#if defined(_WIN32) || defined(__APPLE__)
	int ret = GetProgramDataPath(base_module_dir, sizeof(base_module_dir),
			"obs-studio/plugins/%module%");
#else
	int ret = GetConfigPath(base_module_dir, sizeof(base_module_dir),
			"obs-studio/plugins/%module%");
#endif

	if (ret <= 0)
		return;

	string path = (char*)base_module_dir;
#if defined(__APPLE__)
	obs_add_module_path((path + "/bin").c_str(), (path + "/data").c_str());

	BPtr<char> config_bin = os_get_config_path_ptr("obs-studio/plugins/%module%/bin");
	BPtr<char> config_data = os_get_config_path_ptr("obs-studio/plugins/%module%/data");
	obs_add_module_path(config_bin, config_data);

#elif ARCH_BITS == 64
	obs_add_module_path((path + "/bin/64bit").c_str(),
			(path + "/data").c_str());
#else
	obs_add_module_path((path + "/bin/32bit").c_str(),
			(path + "/data").c_str());
#endif
}

OBSBasic::OBSBasic(QWidget *parent)
	: OBSMainWindow  (parent),
	  ui             (new Ui::OBSBasic)
{
	setAttribute(Qt::WA_NativeWindow);

	setAcceptDrops(true);

	ui->setupUi(this);
	ui->previewDisabledLabel->setVisible(false);

	startingDockLayout = saveState();

	copyActionsDynamicProperties();

	ui->sources->setItemDelegate(new VisibilityItemDelegate(ui->sources));

	char styleSheetPath[512];
	int ret = GetProfilePath(styleSheetPath, sizeof(styleSheetPath),
			"stylesheet.qss");
	if (ret > 0) {
		if (QFile::exists(styleSheetPath)) {
			QString path = QString("file:///") +
				QT_UTF8(styleSheetPath);
			App()->setStyleSheet(path);
		}
	}

	qRegisterMetaType<OBSScene>    ("OBSScene");
	qRegisterMetaType<OBSSceneItem>("OBSSceneItem");
	qRegisterMetaType<OBSSource>   ("OBSSource");
	qRegisterMetaType<obs_hotkey_id>("obs_hotkey_id");

	qRegisterMetaTypeStreamOperators<
		std::vector<std::shared_ptr<OBSSignal>>>(
				"std::vector<std::shared_ptr<OBSSignal>>");
	qRegisterMetaTypeStreamOperators<OBSScene>("OBSScene");
	qRegisterMetaTypeStreamOperators<OBSSceneItem>("OBSSceneItem");

	ui->scenes->setAttribute(Qt::WA_MacShowFocusRect, false);
	ui->sources->setAttribute(Qt::WA_MacShowFocusRect, false);

	auto displayResize = [this]() {
		struct obs_video_info ovi;

		if (obs_get_video_info(&ovi))
			ResizePreview(ovi.base_width, ovi.base_height);
	};

	connect(windowHandle(), &QWindow::screenChanged, displayResize);
	connect(ui->preview, &OBSQTDisplay::DisplayResized, displayResize);

	installEventFilter(CreateShortcutFilter());

	stringstream name;
	name << "OBS " << App()->GetVersionString();
	blog(LOG_INFO, "%s", name.str().c_str());
	blog(LOG_INFO, "---------------------------------");

	UpdateTitleBar();

	connect(ui->scenes->itemDelegate(),
			SIGNAL(closeEditor(QWidget*,
					QAbstractItemDelegate::EndEditHint)),
			this,
			SLOT(SceneNameEdited(QWidget*,
					QAbstractItemDelegate::EndEditHint)));

	connect(ui->sources->itemDelegate(),
			SIGNAL(closeEditor(QWidget*,
					QAbstractItemDelegate::EndEditHint)),
			this,
			SLOT(SceneItemNameEdited(QWidget*,
					QAbstractItemDelegate::EndEditHint)));

	cpuUsageInfo = os_cpu_usage_info_start();
	cpuUsageTimer = new QTimer(this);
	connect(cpuUsageTimer, SIGNAL(timeout()),
			ui->statusbar, SLOT(UpdateCPUUsage()));
	cpuUsageTimer->start(3000);

#ifdef __APPLE__
	ui->actionRemoveSource->setShortcuts({Qt::Key_Backspace});
	ui->actionRemoveScene->setShortcuts({Qt::Key_Backspace});

	ui->action_Settings->setMenuRole(QAction::PreferencesRole);
	ui->actionE_xit->setMenuRole(QAction::QuitRole);
#endif

	auto addNudge = [this](const QKeySequence &seq, const char *s)
	{
		QAction *nudge = new QAction(ui->preview);
		nudge->setShortcut(seq);
		nudge->setShortcutContext(Qt::WidgetShortcut);
		ui->preview->addAction(nudge);
		connect(nudge, SIGNAL(triggered()), this, s);
	};

	addNudge(Qt::Key_Up, SLOT(NudgeUp()));
	addNudge(Qt::Key_Down, SLOT(NudgeDown()));
	addNudge(Qt::Key_Left, SLOT(NudgeLeft()));
	addNudge(Qt::Key_Right, SLOT(NudgeRight()));

	auto assignDockToggle = [this](QDockWidget *dock, QAction *action)
	{
		auto handleWindowToggle = [action] (bool vis)
		{
			action->blockSignals(true);
			action->setChecked(vis);
			action->blockSignals(false);
		};
		auto handleMenuToggle = [dock] (bool check)
		{
			dock->blockSignals(true);
			dock->setVisible(check);
			dock->blockSignals(false);
		};

		dock->connect(dock->toggleViewAction(), &QAction::toggled,
				handleWindowToggle);
		dock->connect(action, &QAction::toggled,
				handleMenuToggle);
	};

	assignDockToggle(ui->scenesDock, ui->toggleScenes);
	assignDockToggle(ui->sourcesDock, ui->toggleSources);
	assignDockToggle(ui->mixerDock, ui->toggleMixer);
	assignDockToggle(ui->transitionsDock, ui->toggleTransitions);
	assignDockToggle(ui->controlsDock, ui->toggleControls);

	//hide all docking panes
	ui->toggleScenes->setChecked(false);
	ui->toggleSources->setChecked(false);
	ui->toggleMixer->setChecked(false);
	ui->toggleTransitions->setChecked(false);
	ui->toggleControls->setChecked(false);

	//restore parent window geometry
	const char *geometry = config_get_string(App()->GlobalConfig(),
			"BasicWindow", "geometry");
	if (geometry != NULL) {
		QByteArray byteArray = QByteArray::fromBase64(
				QByteArray(geometry));
		restoreGeometry(byteArray);

		QRect windowGeometry = normalGeometry();
		if (!WindowPositionValid(windowGeometry)) {
			QRect rect = App()->desktop()->geometry();
			setGeometry(QStyle::alignedRect(
						Qt::LeftToRight,
						Qt::AlignCenter,
						size(), rect));
		}
	}
}

static void SaveAudioDevice(const char *name, int channel, obs_data_t *parent,
		vector<OBSSource> &audioSources)
{
	obs_source_t *source = obs_get_output_source(channel);
	if (!source)
		return;

	audioSources.push_back(source);

	obs_data_t *data = obs_save_source(source);

	obs_data_set_obj(parent, name, data);

	obs_data_release(data);
	obs_source_release(source);
}

static obs_data_t *GenerateSaveData(obs_data_array_t *sceneOrder,
		obs_data_array_t *quickTransitionData, int transitionDuration,
		obs_data_array_t *transitions,
		OBSScene &scene, OBSSource &curProgramScene,
		obs_data_array_t *savedProjectorList)
{
	obs_data_t *saveData = obs_data_create();

	vector<OBSSource> audioSources;
	audioSources.reserve(5);

	SaveAudioDevice(DESKTOP_AUDIO_1, 1, saveData, audioSources);
	SaveAudioDevice(DESKTOP_AUDIO_2, 2, saveData, audioSources);
	SaveAudioDevice(AUX_AUDIO_1,     3, saveData, audioSources);
	SaveAudioDevice(AUX_AUDIO_2,     4, saveData, audioSources);
	SaveAudioDevice(AUX_AUDIO_3,     5, saveData, audioSources);

	auto FilterAudioSources = [&](obs_source_t *source)
	{
		return find(begin(audioSources), end(audioSources), source) ==
				end(audioSources);
	};
	using FilterAudioSources_t = decltype(FilterAudioSources);

	obs_data_array_t *sourcesArray = obs_save_sources_filtered(
			[](void *data, obs_source_t *source)
	{
		return (*static_cast<FilterAudioSources_t*>(data))(source);
	}, static_cast<void*>(&FilterAudioSources));

	obs_source_t *transition = obs_get_output_source(0);
	obs_source_t *currentScene = obs_scene_get_source(scene);
	const char   *sceneName   = obs_source_get_name(currentScene);
	const char   *programName = obs_source_get_name(curProgramScene);

	const char *sceneCollection = config_get_string(App()->GlobalConfig(),
			"Basic", "SceneCollection");

	obs_data_set_string(saveData, "current_scene", sceneName);
	obs_data_set_string(saveData, "current_program_scene", programName);
	obs_data_set_array(saveData, "scene_order", sceneOrder);
	obs_data_set_string(saveData, "name", sceneCollection);
	obs_data_set_array(saveData, "sources", sourcesArray);
	obs_data_set_array(saveData, "quick_transitions", quickTransitionData);
	obs_data_set_array(saveData, "transitions", transitions);
	obs_data_set_array(saveData, "saved_projectors", savedProjectorList);
	obs_data_array_release(sourcesArray);

	obs_data_set_string(saveData, "current_transition",
			obs_source_get_name(transition));
	obs_data_set_int(saveData, "transition_duration", transitionDuration);
	obs_source_release(transition);

	return saveData;
}

void OBSBasic::copyActionsDynamicProperties()
{
	// Themes need the QAction dynamic properties
	for (QAction *x : ui->scenesToolbar->actions()) {
		QWidget* temp = ui->scenesToolbar->widgetForAction(x);

		for (QByteArray &y : x->dynamicPropertyNames()) {
			temp->setProperty(y, x->property(y));
		}
	}

	for (QAction *x : ui->sourcesToolbar->actions()) {
		QWidget* temp = ui->sourcesToolbar->widgetForAction(x);

		for (QByteArray &y : x->dynamicPropertyNames()) {
			temp->setProperty(y, x->property(y));
		}
	}
}

void OBSBasic::UpdateVolumeControlsDecayRate()
{
	double meterDecayRate = config_get_double(basicConfig, "Audio",
			"MeterDecayRate");

	for (size_t i = 0; i < volumes.size(); i++) {
		volumes[i]->SetMeterDecayRate(meterDecayRate);
	}
}

void OBSBasic::ClearVolumeControls()
{
	VolControl *control;

	for (size_t i = 0; i < volumes.size(); i++) {
		control = volumes[i];
		delete control;
	}

	volumes.clear();
}

obs_data_array_t *OBSBasic::SaveSceneListOrder()
{
	obs_data_array_t *sceneOrder = obs_data_array_create();

	for (int i = 0; i < ui->scenes->count(); i++) {
		obs_data_t *data = obs_data_create();
		obs_data_set_string(data, "name",
				QT_TO_UTF8(ui->scenes->item(i)->text()));
		obs_data_array_push_back(sceneOrder, data);
		obs_data_release(data);
	}

	return sceneOrder;
}

obs_data_array_t *OBSBasic::SaveProjectors()
{
	obs_data_array_t *savedProjectors = obs_data_array_create();

	auto saveProjector = [savedProjectors](OBSProjector *projector) {
		if (!projector)
			return;

		obs_data_t *data = obs_data_create();
		ProjectorType type = projector->GetProjectorType();
		switch (type) {
		case ProjectorType::Scene:
		case ProjectorType::Source: {
			obs_source_t *source = projector->GetSource();
			const char *name = obs_source_get_name(source);
			obs_data_set_string(data, "name", name);
			break;
		}
		default:
			break;
		}
		obs_data_set_int(data, "monitor", projector->GetMonitor());
		obs_data_set_int(data, "type", static_cast<int>(type));
		obs_data_set_string(data, "geometry",
				projector->saveGeometry().toBase64()
						.constData());
		obs_data_array_push_back(savedProjectors, data);
		obs_data_release(data);
	};

	for (QPointer<QWidget> &proj : projectors)
		saveProjector(static_cast<OBSProjector *>(proj.data()));

	for (QPointer<QWidget> &proj : windowProjectors)
		saveProjector(static_cast<OBSProjector *>(proj.data()));

	return savedProjectors;
}

void OBSBasic::Save(const char *file)
{
	OBSScene scene = GetCurrentScene();
	OBSSource curProgramScene = OBSGetStrongRef(programScene);
	if (!curProgramScene)
		curProgramScene = obs_scene_get_source(scene);

	obs_data_array_t *sceneOrder = SaveSceneListOrder();
	obs_data_array_t *transitions = SaveTransitions();
	obs_data_array_t *quickTrData = SaveQuickTransitions();
	obs_data_array_t *savedProjectorList = SaveProjectors();
	obs_data_t *saveData = GenerateSaveData(sceneOrder, quickTrData,
			ui->transitionDuration->value(), transitions,
			scene, curProgramScene, savedProjectorList);

	obs_data_set_bool(saveData, "preview_locked", ui->preview->Locked());
	obs_data_set_bool(saveData, "scaling_enabled",
			ui->preview->IsFixedScaling());
	obs_data_set_int(saveData, "scaling_level",
			ui->preview->GetScalingLevel());
	obs_data_set_double(saveData, "scaling_off_x",
			ui->preview->GetScrollX());
	obs_data_set_double(saveData, "scaling_off_y",
			ui->preview->GetScrollY());

	if (api) {
		obs_data_t *moduleObj = obs_data_create();
		api->on_save(moduleObj);
		obs_data_set_obj(saveData, "modules", moduleObj);
		obs_data_release(moduleObj);
	}

	if (!obs_data_save_json_safe(saveData, file, "tmp", "bak"))
		blog(LOG_ERROR, "Could not save scene data to %s", file);

	obs_data_release(saveData);
	obs_data_array_release(sceneOrder);
	obs_data_array_release(quickTrData);
	obs_data_array_release(transitions);
	obs_data_array_release(savedProjectorList);
}

void OBSBasic::DeferSaveBegin()
{
	os_atomic_inc_long(&disableSaving);
}

void OBSBasic::DeferSaveEnd()
{
	long result = os_atomic_dec_long(&disableSaving);
	if (result == 0) {
		SaveProject();
	}
}

static void LoadAudioDevice(const char *name, int channel, obs_data_t *parent)
{
	obs_data_t *data = obs_data_get_obj(parent, name);
	if (!data)
		return;

	obs_source_t *source = obs_load_source(data);
	if (source) {
		obs_set_output_source(channel, source);
		obs_source_release(source);
	}

	obs_data_release(data);
}

static inline bool HasAudioDevices(const char *source_id)
{
	const char *output_id = source_id;
	obs_properties_t *props = obs_get_source_properties(output_id);
	size_t count = 0;

	if (!props)
		return false;

	obs_property_t *devices = obs_properties_get(props, "device_id");
	if (devices)
		count = obs_property_list_item_count(devices);

	obs_properties_destroy(props);

	return count != 0;
}

void OBSBasic::CreateFirstRunSources()
{
	bool hasDesktopAudio = HasAudioDevices(App()->OutputAudioSource());
	bool hasInputAudio   = HasAudioDevices(App()->InputAudioSource());

	if (hasDesktopAudio)
		ResetAudioDevice(App()->OutputAudioSource(), "default",
				Str("Basic.DesktopDevice1"), 1);
	if (hasInputAudio)
		ResetAudioDevice(App()->InputAudioSource(), "default",
				Str("Basic.AuxDevice1"), 3);
}

void OBSBasic::CreateDefaultScene(bool firstStart)
{
	disableSaving++;

	ClearSceneData();
	InitDefaultTransitions();
	CreateDefaultQuickTransitions();
	ui->transitionDuration->setValue(300);
	SetTransition(fadeTransition);

	obs_scene_t  *scene  = obs_scene_create(Str("Basic.Scene"));

	if (firstStart)
		CreateFirstRunSources();

	AddScene(obs_scene_get_source(scene));
	SetCurrentScene(scene, true);
	obs_scene_release(scene);

	disableSaving--;
}

static void ReorderItemByName(QListWidget *lw, const char *name, int newIndex)
{
	for (int i = 0; i < lw->count(); i++) {
		QListWidgetItem *item = lw->item(i);

		if (strcmp(name, QT_TO_UTF8(item->text())) == 0) {
			if (newIndex != i) {
				item = lw->takeItem(i);
				lw->insertItem(newIndex, item);
			}
			break;
		}
	}
}

void OBSBasic::LoadSceneListOrder(obs_data_array_t *array)
{
	size_t num = obs_data_array_count(array);

	for (size_t i = 0; i < num; i++) {
		obs_data_t *data = obs_data_array_item(array, i);
		const char *name = obs_data_get_string(data, "name");

		ReorderItemByName(ui->scenes, name, (int)i);

		obs_data_release(data);
	}
}

void OBSBasic::LoadSavedProjectors(obs_data_array_t *array)
{
	size_t num = obs_data_array_count(array);

	for (size_t i = 0; i < num; i++) {
		obs_data_t *data = obs_data_array_item(array, i);

		SavedProjectorInfo *info = new SavedProjectorInfo();
		info->monitor = obs_data_get_int(data, "monitor");
		info->type = static_cast<ProjectorType>(obs_data_get_int(data,
				"type"));
		info->geometry = std::string(
				obs_data_get_string(data, "geometry"));
		info->name = std::string(obs_data_get_string(data, "name"));
		savedProjectorsArray.emplace_back(info);

		obs_data_release(data);
	}
}

static void LogFilter(obs_source_t*, obs_source_t *filter, void *v_val)
{
	const char *name = obs_source_get_name(filter);
	const char *id = obs_source_get_id(filter);
	int val = (int)(intptr_t)v_val;
	string indent;

	for (int i = 0; i < val; i++)
		indent += "    ";

	blog(LOG_INFO, "%s- filter: '%s' (%s)", indent.c_str(), name, id);
}

static bool LogSceneItem(obs_scene_t*, obs_sceneitem_t *item, void*)
{
	obs_source_t *source = obs_sceneitem_get_source(item);
	const char *name = obs_source_get_name(source);
	const char *id = obs_source_get_id(source);

	blog(LOG_INFO, "    - source: '%s' (%s)", name, id);

	obs_monitoring_type monitoring_type =
		obs_source_get_monitoring_type(source);

	if (monitoring_type != OBS_MONITORING_TYPE_NONE) {
		const char *type =
			(monitoring_type == OBS_MONITORING_TYPE_MONITOR_ONLY)
			? "monitor only"
			: "monitor and output";

		blog(LOG_INFO, "        - monitoring: %s", type);
	}

	obs_source_enum_filters(source, LogFilter, (void*)(intptr_t)2);
	return true;
}

void OBSBasic::LogScenes()
{
	blog(LOG_INFO, "------------------------------------------------");
	blog(LOG_INFO, "Loaded scenes:");

	for (int i = 0; i < ui->scenes->count(); i++) {
		QListWidgetItem *item = ui->scenes->item(i);
		OBSScene scene = GetOBSRef<OBSScene>(item);

		obs_source_t *source = obs_scene_get_source(scene);
		const char *name = obs_source_get_name(source);

		blog(LOG_INFO, "- scene '%s':", name);
		obs_scene_enum_items(scene, LogSceneItem, nullptr);
		obs_source_enum_filters(source, LogFilter, (void*)(intptr_t)1);
	}

	blog(LOG_INFO, "------------------------------------------------");
}

void OBSBasic::Load(const char *file)
{
	disableSaving++;

	obs_data_t *data = obs_data_create_from_json_file_safe(file, "bak");
	if (!data) {
		disableSaving--;
		blog(LOG_INFO, "No scene file found, creating default scene");
		CreateDefaultScene(true);
		SaveProject();
		return;
	}

	ClearSceneData();
	InitDefaultTransitions();

	obs_data_t *modulesObj = obs_data_get_obj(data, "modules");
	if (api)
		api->on_preload(modulesObj);

	obs_data_array_t *sceneOrder = obs_data_get_array(data, "scene_order");
	obs_data_array_t *sources    = obs_data_get_array(data, "sources");
	obs_data_array_t *transitions= obs_data_get_array(data, "transitions");
	const char       *sceneName = obs_data_get_string(data,
			"current_scene");
	const char       *programSceneName = obs_data_get_string(data,
			"current_program_scene");
	const char       *transitionName = obs_data_get_string(data,
			"current_transition");

	if (!opt_starting_scene.empty()) {
		programSceneName = opt_starting_scene.c_str();
		if (!IsPreviewProgramMode())
			sceneName = opt_starting_scene.c_str();
	}

	int newDuration = obs_data_get_int(data, "transition_duration");
	if (!newDuration)
		newDuration = 300;

	if (!transitionName)
		transitionName = obs_source_get_name(fadeTransition);

	const char *curSceneCollection = config_get_string(
			App()->GlobalConfig(), "Basic", "SceneCollection");

	obs_data_set_default_string(data, "name", curSceneCollection);

	const char       *name = obs_data_get_string(data, "name");
	obs_source_t     *curScene;
	obs_source_t     *curProgramScene;
	obs_source_t     *curTransition;

	if (!name || !*name)
		name = curSceneCollection;

	LoadAudioDevice(DESKTOP_AUDIO_1, 1, data);
	LoadAudioDevice(DESKTOP_AUDIO_2, 2, data);
	LoadAudioDevice(AUX_AUDIO_1,     3, data);
	LoadAudioDevice(AUX_AUDIO_2,     4, data);
	LoadAudioDevice(AUX_AUDIO_3,     5, data);

	obs_load_sources(sources, OBSBasic::SourceLoaded, this);

	if (transitions)
		LoadTransitions(transitions);
	if (sceneOrder)
		LoadSceneListOrder(sceneOrder);

	obs_data_array_release(transitions);

	curTransition = FindTransition(transitionName);
	if (!curTransition)
		curTransition = fadeTransition;

	ui->transitionDuration->setValue(newDuration);
	SetTransition(curTransition);

retryScene:
	curScene = obs_get_source_by_name(sceneName);
	curProgramScene = obs_get_source_by_name(programSceneName);

	/* if the starting scene command line parameter is bad at all,
	 * fall back to original settings */
	if (!opt_starting_scene.empty() && (!curScene || !curProgramScene)) {
		sceneName = obs_data_get_string(data, "current_scene");
		programSceneName = obs_data_get_string(data,
				"current_program_scene");
		obs_source_release(curScene);
		obs_source_release(curProgramScene);
		opt_starting_scene.clear();
		goto retryScene;
	}

	if (!curProgramScene) {
		curProgramScene = curScene;
		obs_source_addref(curScene);
	}

	SetCurrentScene(curScene, true);
	if (IsPreviewProgramMode())
		TransitionToScene(curProgramScene, true);
	obs_source_release(curScene);
	obs_source_release(curProgramScene);

	obs_data_array_release(sources);
	obs_data_array_release(sceneOrder);

	/* ------------------- */

	bool projectorSave = config_get_bool(GetGlobalConfig(), "BasicWindow",
			"SaveProjectors");

	if (projectorSave) {
		obs_data_array_t *savedProjectors = obs_data_get_array(data,
				"saved_projectors");

		if (savedProjectors) {
			LoadSavedProjectors(savedProjectors);
			OpenSavedProjectors();
			activateWindow();
		}

		obs_data_array_release(savedProjectors);
	}

	/* ------------------- */

	std::string file_base = strrchr(file, '/') + 1;
	file_base.erase(file_base.size() - 5, 5);

	config_set_string(App()->GlobalConfig(), "Basic", "SceneCollection",
			name);
	config_set_string(App()->GlobalConfig(), "Basic", "SceneCollectionFile",
			file_base.c_str());

	obs_data_array_t *quickTransitionData = obs_data_get_array(data,
			"quick_transitions");
	LoadQuickTransitions(quickTransitionData);
	obs_data_array_release(quickTransitionData);

	RefreshQuickTransitions();

	bool previewLocked = obs_data_get_bool(data, "preview_locked");
	ui->preview->SetLocked(previewLocked);
	ui->actionLockPreview->setChecked(previewLocked);

	/* ---------------------- */

	bool fixedScaling = obs_data_get_bool(data, "scaling_enabled");
	int scalingLevel = (int)obs_data_get_int(data, "scaling_level");
	float scrollOffX = (float)obs_data_get_double(data, "scaling_off_x");
	float scrollOffY = (float)obs_data_get_double(data, "scaling_off_y");

	if (fixedScaling) {
		ui->preview->SetScalingLevel(scalingLevel);
		ui->preview->SetScrollingOffset(scrollOffX, scrollOffY);
	}
	ui->preview->SetFixedScaling(fixedScaling);

	/* ---------------------- */

	if (api)
		api->on_load(modulesObj);

	obs_data_release(modulesObj);
	obs_data_release(data);

	if (!opt_starting_scene.empty())
		opt_starting_scene.clear();

	if (opt_start_streaming) {
		blog(LOG_INFO, "Starting stream due to command line parameter");
		QMetaObject::invokeMethod(this, "StartStreaming",
				Qt::QueuedConnection);
		opt_start_streaming = false;
	}

	if (opt_start_recording) {
		blog(LOG_INFO, "Starting recording due to command line parameter");
		QMetaObject::invokeMethod(this, "StartRecording",
				Qt::QueuedConnection);
		opt_start_recording = false;
	}

	if (opt_start_replaybuffer) {
		QMetaObject::invokeMethod(this, "StartReplayBuffer",
				Qt::QueuedConnection);
		opt_start_replaybuffer = false;
	}

	LogScenes();

	disableSaving--;

	if (api)
		api->on_event(OBS_FRONTEND_EVENT_SCENE_CHANGED);
}

#define SERVICE_PATH "service.json"

void OBSBasic::SaveService()
{
	if (!service)
		return;

	char serviceJsonPath[512];
	int ret = GetProfilePath(serviceJsonPath, sizeof(serviceJsonPath),
			SERVICE_PATH);
	if (ret <= 0)
		return;

	obs_data_t *data     = obs_data_create();
	obs_data_t *settings = obs_service_get_settings(service);

	obs_data_set_string(data, "type", obs_service_get_type(service));
	obs_data_set_obj(data, "settings", settings);

	if (!obs_data_save_json_safe(data, serviceJsonPath, "tmp", "bak"))
		blog(LOG_WARNING, "Failed to save service");

	obs_data_release(settings);
	obs_data_release(data);
}

bool OBSBasic::LoadService()
{
	const char *type;

	char serviceJsonPath[512];
	int ret = GetProfilePath(serviceJsonPath, sizeof(serviceJsonPath),
			SERVICE_PATH);
	if (ret <= 0)
		return false;

	obs_data_t *data = obs_data_create_from_json_file_safe(serviceJsonPath,
			"bak");

	obs_data_set_default_string(data, "type", "rtmp_common");
	type = obs_data_get_string(data, "type");

	obs_data_t *settings = obs_data_get_obj(data, "settings");
	obs_data_t *hotkey_data = obs_data_get_obj(data, "hotkeys");

	service = obs_service_create(type, "default_service", settings,
			hotkey_data);
	obs_service_release(service);

	obs_data_release(hotkey_data);
	obs_data_release(settings);
	obs_data_release(data);

	return !!service;
}

bool OBSBasic::InitService()
{
	ProfileScope("OBSBasic::InitService");

	if (LoadService())
		return true;

	service = obs_service_create("rtmp_common", "default_service", nullptr,
			nullptr);
	if (!service)
		return false;
	obs_service_release(service);

	return true;
}

static const double scaled_vals[] =
{
	1.0,
	1.25,
	(1.0/0.75),
	1.5,
	(1.0/0.6),
	1.75,
	2.0,
	2.25,
	2.5,
	2.75,
	3.0,
	0.0
};

bool OBSBasic::InitBasicConfigDefaults()
{
	QList<QScreen*> screens = QGuiApplication::screens();

	if (!screens.size()) {
		OBSErrorBox(NULL, "There appears to be no monitors.  Er, this "
		                  "technically shouldn't be possible.");
		return false;
	}

	QScreen *primaryScreen = QGuiApplication::primaryScreen();

	uint32_t cx = primaryScreen->size().width();
	uint32_t cy = primaryScreen->size().height();

	bool oldResolutionDefaults = config_get_bool(App()->GlobalConfig(),
			"General", "Pre19Defaults");

	/* use 1920x1080 for new default base res if main monitor is above
	 * 1920x1080, but don't apply for people from older builds -- only to
	 * new users */
	if (!oldResolutionDefaults && (cx * cy) > (1920 * 1080)) {
		cx = 1920;
		cy = 1080;
	}

	/* ----------------------------------------------------- */
	/* move over mixer values in advanced if older config */
	if (config_has_user_value(basicConfig, "AdvOut", "RecTrackIndex") &&
	    !config_has_user_value(basicConfig, "AdvOut", "RecTracks")) {

		uint64_t track = config_get_uint(basicConfig, "AdvOut",
				"RecTrackIndex");
		track = 1ULL << (track - 1);
		config_set_uint(basicConfig, "AdvOut", "RecTracks", track);
		config_remove_value(basicConfig, "AdvOut", "RecTrackIndex");
		config_save_safe(basicConfig, "tmp", nullptr);
	}

	/* ----------------------------------------------------- */

	config_set_default_string(basicConfig, "Output", "Mode", "Simple");

	config_set_default_string(basicConfig, "SimpleOutput", "FilePath",
			GetDefaultVideoSavePath().c_str());
	config_set_default_string(basicConfig, "SimpleOutput", "RecFormat",
			"flv");
	config_set_default_uint  (basicConfig, "SimpleOutput", "VBitrate",
			2500);
	config_set_default_string(basicConfig, "SimpleOutput", "StreamEncoder",
			SIMPLE_ENCODER_X264);
	config_set_default_uint  (basicConfig, "SimpleOutput", "ABitrate", 160);
	config_set_default_bool  (basicConfig, "SimpleOutput", "UseAdvanced",
			false);
	config_set_default_bool  (basicConfig, "SimpleOutput", "EnforceBitrate",
			true);
	config_set_default_string(basicConfig, "SimpleOutput", "Preset",
			"veryfast");
	config_set_default_string(basicConfig, "SimpleOutput", "RecQuality",
			"Stream");
	config_set_default_string(basicConfig, "SimpleOutput", "RecEncoder",
			SIMPLE_ENCODER_X264);
	config_set_default_bool(basicConfig, "SimpleOutput", "RecRB", false);
	config_set_default_int(basicConfig, "SimpleOutput", "RecRBTime", 20);
	config_set_default_int(basicConfig, "SimpleOutput", "RecRBSize", 512);
	config_set_default_string(basicConfig, "SimpleOutput", "RecRBPrefix",
			"Replay");

	config_set_default_bool  (basicConfig, "AdvOut", "ApplyServiceSettings",
			true);
	config_set_default_bool  (basicConfig, "AdvOut", "UseRescale", false);
	config_set_default_uint  (basicConfig, "AdvOut", "TrackIndex", 1);
	config_set_default_string(basicConfig, "AdvOut", "Encoder", "obs_x264");

	config_set_default_string(basicConfig, "AdvOut", "RecType", "Standard");

	config_set_default_string(basicConfig, "AdvOut", "RecFilePath",
			GetDefaultVideoSavePath().c_str());
	config_set_default_string(basicConfig, "AdvOut", "RecFormat", "flv");
	config_set_default_bool  (basicConfig, "AdvOut", "RecUseRescale",
			false);
	config_set_default_uint  (basicConfig, "AdvOut", "RecTracks", (1<<0));
	config_set_default_string(basicConfig, "AdvOut", "RecEncoder",
			"none");

	config_set_default_bool  (basicConfig, "AdvOut", "FFOutputToFile",
			true);
	config_set_default_string(basicConfig, "AdvOut", "FFFilePath",
			GetDefaultVideoSavePath().c_str());
	config_set_default_string(basicConfig, "AdvOut", "FFExtension", "mp4");
	config_set_default_uint  (basicConfig, "AdvOut", "FFVBitrate", 2500);
	config_set_default_uint  (basicConfig, "AdvOut", "FFVGOPSize", 250);
	config_set_default_bool  (basicConfig, "AdvOut", "FFUseRescale",
			false);
	config_set_default_bool  (basicConfig, "AdvOut", "FFIgnoreCompat",
			false);
	config_set_default_uint  (basicConfig, "AdvOut", "FFABitrate", 160);
	config_set_default_uint  (basicConfig, "AdvOut", "FFAudioTrack", 1);

	config_set_default_uint  (basicConfig, "AdvOut", "Track1Bitrate", 160);
	config_set_default_uint  (basicConfig, "AdvOut", "Track2Bitrate", 160);
	config_set_default_uint  (basicConfig, "AdvOut", "Track3Bitrate", 160);
	config_set_default_uint  (basicConfig, "AdvOut", "Track4Bitrate", 160);
	config_set_default_uint  (basicConfig, "AdvOut", "Track5Bitrate", 160);
	config_set_default_uint  (basicConfig, "AdvOut", "Track6Bitrate", 160);

	config_set_default_bool  (basicConfig, "AdvOut", "RecRB", false);
	config_set_default_uint  (basicConfig, "AdvOut", "RecRBTime", 20);
	config_set_default_int   (basicConfig, "AdvOut", "RecRBSize", 512);

	config_set_default_uint  (basicConfig, "Video", "BaseCX",   cx);
	config_set_default_uint  (basicConfig, "Video", "BaseCY",   cy);

	/* don't allow BaseCX/BaseCY to be susceptible to defaults changing */
	if (!config_has_user_value(basicConfig, "Video", "BaseCX") ||
	    !config_has_user_value(basicConfig, "Video", "BaseCY")) {
		config_set_uint(basicConfig, "Video", "BaseCX", cx);
		config_set_uint(basicConfig, "Video", "BaseCY", cy);
		config_save_safe(basicConfig, "tmp", nullptr);
	}

	config_set_default_string(basicConfig, "Output", "FilenameFormatting",
			"%CCYY-%MM-%DD %hh-%mm-%ss");

	config_set_default_bool  (basicConfig, "Output", "DelayEnable", false);
	config_set_default_uint  (basicConfig, "Output", "DelaySec", 20);
	config_set_default_bool  (basicConfig, "Output", "DelayPreserve", true);

	config_set_default_bool  (basicConfig, "Output", "Reconnect", true);
	config_set_default_uint  (basicConfig, "Output", "RetryDelay", 10);
	config_set_default_uint  (basicConfig, "Output", "MaxRetries", 20);

	config_set_default_string(basicConfig, "Output", "BindIP", "default");
	config_set_default_bool  (basicConfig, "Output", "NewSocketLoopEnable",
			false);
	config_set_default_bool  (basicConfig, "Output", "LowLatencyEnable",
			false);

	int i = 0;
	uint32_t scale_cx = cx;
	uint32_t scale_cy = cy;

	/* use a default scaled resolution that has a pixel count no higher
	 * than 1280x720 */
	while (((scale_cx * scale_cy) > (1280 * 720)) && scaled_vals[i] > 0.0) {
		double scale = scaled_vals[i++];
		scale_cx = uint32_t(double(cx) / scale);
		scale_cy = uint32_t(double(cy) / scale);
	}

	config_set_default_uint  (basicConfig, "Video", "OutputCX", scale_cx);
	config_set_default_uint  (basicConfig, "Video", "OutputCY", scale_cy);

	/* don't allow OutputCX/OutputCY to be susceptible to defaults
	 * changing */
	if (!config_has_user_value(basicConfig, "Video", "OutputCX") ||
	    !config_has_user_value(basicConfig, "Video", "OutputCY")) {
		config_set_uint(basicConfig, "Video", "OutputCX", scale_cx);
		config_set_uint(basicConfig, "Video", "OutputCY", scale_cy);
		config_save_safe(basicConfig, "tmp", nullptr);
	}

	config_set_default_uint  (basicConfig, "Video", "FPSType", 0);
	config_set_default_string(basicConfig, "Video", "FPSCommon", "30");
	config_set_default_uint  (basicConfig, "Video", "FPSInt", 30);
	config_set_default_uint  (basicConfig, "Video", "FPSNum", 30);
	config_set_default_uint  (basicConfig, "Video", "FPSDen", 1);
	config_set_default_string(basicConfig, "Video", "ScaleType", "bicubic");
	config_set_default_string(basicConfig, "Video", "ColorFormat", "NV12");
	config_set_default_string(basicConfig, "Video", "ColorSpace", "601");
	config_set_default_string(basicConfig, "Video", "ColorRange",
			"Partial");

	config_set_default_string(basicConfig, "Audio", "MonitoringDeviceId",
			"default");
	config_set_default_string(basicConfig, "Audio", "MonitoringDeviceName",
			Str("Basic.Settings.Advanced.Audio.MonitoringDevice"
				".Default"));
	config_set_default_uint  (basicConfig, "Audio", "SampleRate", 44100);
	config_set_default_string(basicConfig, "Audio", "ChannelSetup",
			"Stereo");
	config_set_default_double(basicConfig, "Audio", "MeterDecayRate",
			VOLUME_METER_DECAY_FAST);

	config_set_default_string(basicConfig, "ScreenShots", "FilePath",
		GetDefaultScreenShotsSavePath().c_str());

	return true;
}

bool OBSBasic::InitBasicConfig()
{
	ProfileScope("OBSBasic::InitBasicConfig");

	char configPath[512];

	int ret = GetProfilePath(configPath, sizeof(configPath), "");
	if (ret <= 0) {
		OBSErrorBox(nullptr, "Failed to get profile path");
		return false;
	}

	if (os_mkdir(configPath) == MKDIR_ERROR) {
		OBSErrorBox(nullptr, "Failed to create profile path");
		return false;
	}

	ret = GetProfilePath(configPath, sizeof(configPath), "basic.ini");
	if (ret <= 0) {
		OBSErrorBox(nullptr, "Failed to get base.ini path");
		return false;
	}

	int code = basicConfig.Open(configPath, CONFIG_OPEN_ALWAYS);
	if (code != CONFIG_SUCCESS) {
		OBSErrorBox(NULL, "Failed to open basic.ini: %d", code);
		return false;
	}

	if (config_get_string(basicConfig, "General", "Name") == nullptr) {
		const char *curName = config_get_string(App()->GlobalConfig(),
				"Basic", "Profile");

		config_set_string(basicConfig, "General", "Name", curName);
		basicConfig.SaveSafe("tmp");
	}

	return InitBasicConfigDefaults();
}

void OBSBasic::InitOBSCallbacks()
{
	ProfileScope("OBSBasic::InitOBSCallbacks");

	signalHandlers.reserve(signalHandlers.size() + 6);
	signalHandlers.emplace_back(obs_get_signal_handler(), "source_remove",
			OBSBasic::SourceRemoved, this);
	signalHandlers.emplace_back(obs_get_signal_handler(), "source_activate",
			OBSBasic::SourceActivated, this);
	signalHandlers.emplace_back(obs_get_signal_handler(), "source_deactivate",
			OBSBasic::SourceDeactivated, this);
	signalHandlers.emplace_back(obs_get_signal_handler(), "source_rename",
			OBSBasic::SourceRenamed, this);
}

void OBSBasic::InitPrimitives()
{
	ProfileScope("OBSBasic::InitPrimitives");

	obs_enter_graphics();

	gs_render_start(true);
	gs_vertex2f(0.0f, 0.0f);
	gs_vertex2f(0.0f, 1.0f);
	gs_vertex2f(1.0f, 1.0f);
	gs_vertex2f(1.0f, 0.0f);
	gs_vertex2f(0.0f, 0.0f);
	box = gs_render_save();

	gs_render_start(true);
	gs_vertex2f(0.0f, 0.0f);
	gs_vertex2f(0.0f, 1.0f);
	boxLeft = gs_render_save();

	gs_render_start(true);
	gs_vertex2f(0.0f, 0.0f);
	gs_vertex2f(1.0f, 0.0f);
	boxTop = gs_render_save();

	gs_render_start(true);
	gs_vertex2f(1.0f, 0.0f);
	gs_vertex2f(1.0f, 1.0f);
	boxRight = gs_render_save();

	gs_render_start(true);
	gs_vertex2f(0.0f, 1.0f);
	gs_vertex2f(1.0f, 1.0f);
	boxBottom = gs_render_save();

	gs_render_start(true);
	for (int i = 0; i <= 360; i += (360/20)) {
		float pos = RAD(float(i));
		gs_vertex2f(cosf(pos), sinf(pos));
	}
	circle = gs_render_save();

	obs_leave_graphics();
}

void OBSBasic::ReplayBufferClicked()
{
	if (outputHandler->ReplayBufferActive())
		StopReplayBuffer();
	else
		StartReplayBuffer();
};

void OBSBasic::ResetOutputs()
{
	ProfileScope("OBSBasic::ResetOutputs");

	const char *mode = config_get_string(basicConfig, "Output", "Mode");
	bool advOut = astrcmpi(mode, "Advanced") == 0;

	if (!outputHandler || !outputHandler->Active()) {
		outputHandler.reset();
		outputHandler.reset(advOut ?
			CreateAdvancedOutputHandler(this) :
			CreateSimpleOutputHandler(this));

		delete replayBufferButton;

		if (outputHandler->replayBuffer) {
			replayBufferButton = new QPushButton(
					QTStr("Basic.Main.StartReplayBuffer"),
					this);
			connect(replayBufferButton.data(),
					&QPushButton::clicked,
					this,
					&OBSBasic::ReplayBufferClicked);

			replayBufferButton->setProperty("themeID", "replayBufferButton");
			ui->buttonsVLayout->insertWidget(2, replayBufferButton);
		}

		if (sysTrayReplayBuffer)
			sysTrayReplayBuffer->setEnabled(
					!!outputHandler->replayBuffer);
	} else {
		outputHandler->Update();
	}
}

static void AddProjectorMenuMonitors(QMenu *parent, QObject *target,
		const char *slot);

#define STARTUP_SEPARATOR \
	"==== Startup complete ==============================================="
#define SHUTDOWN_SEPARATOR \
	"==== Shutting down =================================================="

extern obs_frontend_callbacks *InitializeAPIInterface(OBSBasic *main);

#define UNSUPPORTED_ERROR \
	"Failed to initialize video:\n\nRequired graphics API functionality " \
	"not found.  Your GPU may not be supported."

#define UNKNOWN_ERROR \
	"Failed to initialize video.  Your GPU may not be supported, " \
	"or your graphics drivers may need to be updated."

void OBSBasic::OBSInit()
{
	ProfileScope("OBSBasic::OBSInit");

	const char *sceneCollection = config_get_string(App()->GlobalConfig(),
			"Basic", "SceneCollectionFile");
	char savePath[512];
	char fileName[512];
	int ret;

	if (!sceneCollection)
		throw "Failed to get scene collection name";

	ret = snprintf(fileName, 512, "obs-studio/basic/scenes/%s.json",
			sceneCollection);
	if (ret <= 0)
		throw "Failed to create scene collection file name";

	ret = GetConfigPath(savePath, sizeof(savePath), fileName);
	if (ret <= 0)
		throw "Failed to get scene collection json file path";

	if (!InitBasicConfig())
		throw "Failed to load basic.ini";
	if (!ResetAudio())
		throw "Failed to initialize audio";

	ret = ResetVideo();

	switch (ret) {
	case OBS_VIDEO_MODULE_NOT_FOUND:
		throw "Failed to initialize video:  Graphics module not found";
	case OBS_VIDEO_NOT_SUPPORTED:
		throw UNSUPPORTED_ERROR;
	case OBS_VIDEO_INVALID_PARAM:
		throw "Failed to initialize video:  Invalid parameters";
	default:
		if (ret != OBS_VIDEO_SUCCESS)
			throw UNKNOWN_ERROR;
	}

	/* load audio monitoring */
#if defined(_WIN32) || defined(__APPLE__) || HAVE_PULSEAUDIO
	const char *device_name = config_get_string(basicConfig, "Audio",
			"MonitoringDeviceName");
	const char *device_id = config_get_string(basicConfig, "Audio",
			"MonitoringDeviceId");

	obs_set_audio_monitoring_device(device_name, device_id);

	blog(LOG_INFO, "Audio monitoring device:\n\tname: %s\n\tid: %s",
			device_name, device_id);
#endif

	InitOBSCallbacks();
	InitHotkeys();

	api = InitializeAPIInterface(this);

	AddExtraModulePaths();
	blog(LOG_INFO, "---------------------------------");
	obs_load_all_modules();
	blog(LOG_INFO, "---------------------------------");
	obs_log_loaded_modules();
	blog(LOG_INFO, "---------------------------------");
	obs_post_load_modules();

	CheckForSimpleModeX264Fallback();

	blog(LOG_INFO, STARTUP_SEPARATOR);

	ResetOutputs();
	CreateHotkeys();

	if (!InitService())
		throw "Failed to initialize service";

	InitPrimitives();

	sceneDuplicationMode = config_get_bool(App()->GlobalConfig(),
				"BasicWindow", "SceneDuplicationMode");
	swapScenesMode = config_get_bool(App()->GlobalConfig(),
				"BasicWindow", "SwapScenesMode");
	editPropertiesMode = config_get_bool(App()->GlobalConfig(),
				"BasicWindow", "EditPropertiesMode");

	if (!opt_studio_mode) {
		SetPreviewProgramMode(config_get_bool(App()->GlobalConfig(),
					"BasicWindow", "PreviewProgramMode"));
	} else {
		SetPreviewProgramMode(true);
		opt_studio_mode = false;
	}

#define SET_VISIBILITY(name, control) \
	do { \
		if (config_has_user_value(App()->GlobalConfig(), \
					"BasicWindow", name)) { \
			bool visible = config_get_bool(App()->GlobalConfig(), \
					"BasicWindow", name); \
			ui->control->setChecked(visible); \
		} \
	} while (false)

	SET_VISIBILITY("ShowListboxToolbars", toggleListboxToolbars);
	SET_VISIBILITY("ShowStatusBar", toggleStatusBar);
#undef SET_VISIBILITY

	TimedCheckForUpdates();
	loaded = true;

	previewEnabled = config_get_bool(App()->GlobalConfig(),
			"BasicWindow", "PreviewEnabled");

	if (!previewEnabled && !IsPreviewProgramMode())
		QMetaObject::invokeMethod(this, "EnablePreviewDisplay",
				Qt::QueuedConnection,
				Q_ARG(bool, previewEnabled));

#ifdef _WIN32
	uint32_t winVer = GetWindowsVersion();
	if (winVer > 0 && winVer < 0x602) {
		bool disableAero = config_get_bool(basicConfig, "Video",
				"DisableAero");
		SetAeroEnabled(!disableAero);
	}
#endif

	RefreshSceneCollections();
	RefreshProfiles();
	disableSaving--;

	auto addDisplay = [this] (OBSQTDisplay *window)
	{
		obs_display_add_draw_callback(window->GetDisplay(),
				OBSBasic::RenderMain, this);

		struct obs_video_info ovi;
		if (obs_get_video_info(&ovi))
			ResizePreview(ovi.base_width, ovi.base_height);
	};

	connect(ui->preview, &OBSQTDisplay::DisplayCreated, addDisplay);

#ifdef _WIN32
	SetWin32DropStyle(this);
	show();
#endif

	bool alwaysOnTop = config_get_bool(App()->GlobalConfig(), "BasicWindow",
			"AlwaysOnTop");
	if (alwaysOnTop || opt_always_on_top) {
		SetAlwaysOnTop(this, true);
		ui->actionAlwaysOnTop->setChecked(true);
	}

#ifndef _WIN32
	show();
#endif

	const char *dockStateStr = config_get_string(App()->GlobalConfig(),
			"BasicWindow", "DockState");
	if (!dockStateStr) {
		on_resetUI_triggered();
	} else {
		QByteArray dockState =
			QByteArray::fromBase64(QByteArray(dockStateStr));
		if (!restoreState(dockState))
			on_resetUI_triggered();
	}

	config_set_default_bool(App()->GlobalConfig(), "BasicWindow",
			"DocksLocked", true);

	bool docksLocked = config_get_bool(App()->GlobalConfig(),
			"BasicWindow", "DocksLocked");
	on_lockUI_toggled(docksLocked);
	ui->lockUI->blockSignals(true);
	ui->lockUI->setChecked(docksLocked);
	ui->lockUI->blockSignals(false);

	SystemTray(true);

	if (windowState().testFlag(Qt::WindowFullScreen))
		fullscreenInterface = true;

	bool has_last_version = config_has_user_value(App()->GlobalConfig(),
			"General", "LastVersion");
	bool first_run = config_get_bool(App()->GlobalConfig(), "General",
			"FirstRun");

	if (!first_run) {
		config_set_bool(App()->GlobalConfig(), "General", "FirstRun",
				true);
		config_save_safe(App()->GlobalConfig(), "tmp", nullptr);
	}

	if (!first_run && !has_last_version && !Active()) {
		QString msg;
		msg = QTStr("Basic.FirstStartup.RunWizard");
		msg += "\n\n";
		msg += QTStr("Basic.FirstStartup.RunWizard.BetaWarning");

		QMessageBox::StandardButton button =
			OBSMessageBox::question(this, QTStr("Basic.AutoConfig"),
					msg);

		if (button == QMessageBox::Yes) {
			on_autoConfigure_triggered();
		} else {
			msg = QTStr("Basic.FirstStartup.RunWizard.NoClicked");
			OBSMessageBox::information(this,
					QTStr("Basic.AutoConfig"), msg);
		}
	}

	if (config_get_bool(basicConfig, "General", "OpenStatsOnStartup"))
		on_stats_triggered();

	OBSBasicStats::InitializeValues();

	/* ----------------------- */
	/* Add multiview menu      */

	ui->viewMenu->addSeparator();

	multiviewProjectorMenu = new QMenu(QTStr("MultiviewProjector"));
	ui->viewMenu->addMenu(multiviewProjectorMenu);
	connect(ui->viewMenu->menuAction(), &QAction::hovered, this,
			&OBSBasic::UpdateMultiviewProjectorMenu);
	ui->viewMenu->addAction(QTStr("MultiviewWindowed"),
			this, SLOT(OpenMultiviewWindow()));

<<<<<<< HEAD
	/* ----------------------- */
	/* Init save screenshot    */

	ui->menuTools->addAction(QTStr("SaveScreenshot"),
		this, SLOT(SaveScreenshotHandler()));
}

void OBSBasic::SaveScreenshotHandler()
{
	const bool noSpace = true;

	// Calculate output file path
	std::string strOutputFilePath =
		config_get_string(Config(), "ScreenShots", "FilePath");

	char lastChar = strOutputFilePath.back();
	if (lastChar != '/' && lastChar != '\\')
		strOutputFilePath += "/";

	// TODO: Take this out to configuration
	strOutputFilePath += GenerateSpecifiedFilename("png", noSpace, "%CCYY-%MM-%DD %hh-%mm-%ss");

	replace(strOutputFilePath.begin(), strOutputFilePath.end(), '\\', '/');

	// Get & ensure directory exists
	size_t last = strOutputFilePath.rfind('/');
	if (last == string::npos)
		return;

	string directory = strOutputFilePath.substr(0, last);
	os_mkdirs(directory.c_str());

	// Save screenshot to specified file path
	bool success = SaveScreenshotToFile(strOutputFilePath.c_str());

	if (success)
	{
		// TODO: Audio/visual feedback
	}
}

bool OBSBasic::SaveScreenshotToFile(const char* outputFilePath)
{
	bool success = false;

	obs_video_info video_info;

	if (obs_get_video_info(&video_info))
	{
		uint32_t	width = video_info.base_width;
		uint32_t	height = video_info.base_height;

		uint8_t*	image_data_ptr = NULL;
		size_t		image_data_buffer_length = 0;
		uint32_t	image_data_linesize = 0;

		obs_enter_graphics();

		// Create rendering target backbuffer
		gs_texrender_t* texrender_obj = gs_texrender_create(GS_RGBA, GS_ZS_NONE);

		// Set active rendering target backbuffer
		if (gs_texrender_begin(texrender_obj, width, height))
		{
			// Clear rendering target backbuffer
			struct vec4 clear_color;

			vec4_zero(&clear_color);
			gs_clear(GS_CLEAR_COLOR, &clear_color, 0.0f, 0);
			gs_ortho(0.0f, (float)width, 0.0f, (float)height,
				-100.0f, 100.0f);

			// Render main output to active rendering target backbuffer
			obs_render_main_texture();

			// Get a reference to the active backbuffer
			gs_texture_t *rendered_texture = gs_texrender_get_texture(texrender_obj);

			// Create a stage surface for copying backbuffer surfaces to RAM
			gs_stagesurf_t* stage_surface =
				gs_stagesurface_create(width, height, GS_RGBA);

			// Copy VRAM backbuffer to RAM
			gs_stage_texture(stage_surface, rendered_texture);

			// Get a reference to the screenshot image data
			uint8_t* tmp_image_data_ptr = NULL;

			gs_stagesurface_map(stage_surface, &tmp_image_data_ptr, &image_data_linesize);

			// Copy screenshot data aside for later processing
			image_data_buffer_length = image_data_linesize * height;
			image_data_ptr = (uint8_t*)bmalloc(image_data_buffer_length);
			memcpy(image_data_ptr, tmp_image_data_ptr, image_data_buffer_length);

			// Release the reference to screenshot image data
			gs_stagesurface_unmap(stage_surface);

			// Destroy staging surface
			gs_stagesurface_destroy(stage_surface);

			// Release active rendering target backbuffer
			gs_texrender_end(texrender_obj);
		}

		// Destroy rendering surface backbuffer
		gs_texrender_destroy(texrender_obj);

		// Leave graphics context
		obs_leave_graphics();

		// If we managed to get screenshot image data
		if (image_data_ptr != NULL)
		{
			// Write PNG output using libavcodec
			AVCodec* codec =
				avcodec_find_encoder(AV_CODEC_ID_PNG);

			if (codec != NULL)
			{
				AVCodecContext* codec_context =
					avcodec_alloc_context3(codec);

				if (codec_context != NULL)
				{
					codec_context->width = width;
					codec_context->height = height;
					codec_context->pix_fmt = AV_PIX_FMT_RGB24;
					codec_context->time_base.num = 1;
					codec_context->time_base.den = 1000;
					codec_context->codec_id = codec->id;

					if (avcodec_open2(codec_context, codec, NULL) == 0)
					{
						AVFrame* frame = av_frame_alloc();

						if (frame != NULL)
						{
							frame->pts = 1;
							frame->format = AV_PIX_FMT_RGBA;
							frame->width = width;
							frame->height = height;
							// frame->sample_aspect_ratio.den = 1;

							if (av_image_alloc(&frame->data[0], &frame->linesize[0], codec_context->width, codec_context->height, codec_context->pix_fmt, 32) >= 0)
							{
								// Copy image data, converting RGBA to image format expected by PNG encoder
								struct SwsContext* swsc =
									sws_getContext(frame->width, frame->height, AV_PIX_FMT_RGBA, frame->width, frame->height, codec_context->pix_fmt, 0, NULL, NULL, NULL);

								if (swsc != NULL)
								{
									// Transform RGBA to RGB24
									if (sws_scale(swsc, (const uint8_t * const *)&image_data_ptr, (const int *)&image_data_linesize, 0, frame->height, frame->data, frame->linesize) >= 0)
									{
										// frame->extended_data = frame->data;

										AVPacket pkt;

										av_init_packet(&pkt);
										pkt.data = NULL;
										pkt.size = 0;

										int got_output = 0;
										if (avcodec_encode_video2(codec_context, &pkt, frame, &got_output) == 0)
										{
											if (got_output)
											{
												FILE* of = fopen(outputFilePath, "wb");
												fwrite(pkt.data, pkt.size, 1, of);
												fclose(of);

												success = true;

												av_free_packet(&pkt);
											} // encoding to PNG produced no output
										} // failed encoding to PNG
									} // failed transforming RGBA buffer to RGB24 buffer

									sws_freeContext(swsc);
									swsc = NULL;
								} // failed acquiring SWS context

								av_freep(&frame->data[0]);
								frame->data[0] = NULL;
							} // failed allocating image data buffer

							av_frame_free(&frame);
							frame = NULL;
						} // failed allocating frame

						avcodec_close(codec_context);
					} // failed opening PNG encoder

					avcodec_free_context(&codec_context);
					codec_context = NULL;
				} // failed allocating PNG encoder context

				// no need to free AVCodec* codec
			} // PNG codec not found

			bfree(image_data_ptr);
		} // no image_data_ptr
	}

	return success;
=======
#if !defined(_WIN32) && !defined(__APPLE__)
	delete ui->actionShowCrashLogs;
	delete ui->actionUploadLastCrashLog;
	delete ui->menuCrashLogs;
	delete ui->actionCheckForUpdates;
	ui->actionShowCrashLogs = nullptr;
	ui->actionUploadLastCrashLog = nullptr;
	ui->menuCrashLogs = nullptr;
	ui->actionCheckForUpdates = nullptr;
#endif

	/* This is an incredibly unpleasant hack for macOS to isolate CEF
	 * initialization until after all tasks related to Qt startup and main
	 * window initialization have completed.  There is a macOS-specific bug
	 * within either CEF and/or Qt that can cause a crash if both Qt and
	 * CEF are loading at the same time.
	 *
	 * CEF will typically load fine after about two iterations from this
	 * point, and all Qt tasks are typically fully completed after about
	 * four or five iterations, but to be "ultra" safe, an arbitrarily
	 * large number such as 10 is used.  This hack is extremely unpleasant,
	 * but is worth doing instead of being forced to isolate the entire
	 * browser plugin in to a separate process as before.
	 *
	 * Again, this hack is specific to macOS only.  Fortunately, on other
	 * operating systems, such issues do not occur. */
	QMetaObject::invokeMethod(this, "DeferredLoad",
			Qt::QueuedConnection,
			Q_ARG(QString, QT_UTF8(savePath)),
			Q_ARG(int, 10));
}

void OBSBasic::DeferredLoad(const QString &file, int requeueCount)
{
	if (--requeueCount > 0) {
		QMetaObject::invokeMethod(this, "DeferredLoad",
				Qt::QueuedConnection,
				Q_ARG(QString, file),
				Q_ARG(int, requeueCount));
		return;
	}

	Load(QT_TO_UTF8(file));
}

void OBSBasic::UpdateMultiviewProjectorMenu()
{
	multiviewProjectorMenu->clear();
	AddProjectorMenuMonitors(multiviewProjectorMenu, this,
			SLOT(OpenMultiviewProjector()));
>>>>>>> dbfcbac3
}

void OBSBasic::InitHotkeys()
{
	ProfileScope("OBSBasic::InitHotkeys");

	struct obs_hotkeys_translations t = {};
	t.insert                       = Str("Hotkeys.Insert");
	t.del                          = Str("Hotkeys.Delete");
	t.home                         = Str("Hotkeys.Home");
	t.end                          = Str("Hotkeys.End");
	t.page_up                      = Str("Hotkeys.PageUp");
	t.page_down                    = Str("Hotkeys.PageDown");
	t.num_lock                     = Str("Hotkeys.NumLock");
	t.scroll_lock                  = Str("Hotkeys.ScrollLock");
	t.caps_lock                    = Str("Hotkeys.CapsLock");
	t.backspace                    = Str("Hotkeys.Backspace");
	t.tab                          = Str("Hotkeys.Tab");
	t.print                        = Str("Hotkeys.Print");
	t.pause                        = Str("Hotkeys.Pause");
	t.left                         = Str("Hotkeys.Left");
	t.right                        = Str("Hotkeys.Right");
	t.up                           = Str("Hotkeys.Up");
	t.down                         = Str("Hotkeys.Down");
#ifdef _WIN32
	t.meta                         = Str("Hotkeys.Windows");
#else
	t.meta                         = Str("Hotkeys.Super");
#endif
	t.menu                         = Str("Hotkeys.Menu");
	t.space                        = Str("Hotkeys.Space");
	t.numpad_num                   = Str("Hotkeys.NumpadNum");
	t.numpad_multiply              = Str("Hotkeys.NumpadMultiply");
	t.numpad_divide                = Str("Hotkeys.NumpadDivide");
	t.numpad_plus                  = Str("Hotkeys.NumpadAdd");
	t.numpad_minus                 = Str("Hotkeys.NumpadSubtract");
	t.numpad_decimal               = Str("Hotkeys.NumpadDecimal");
	t.apple_keypad_num             = Str("Hotkeys.AppleKeypadNum");
	t.apple_keypad_multiply        = Str("Hotkeys.AppleKeypadMultiply");
	t.apple_keypad_divide          = Str("Hotkeys.AppleKeypadDivide");
	t.apple_keypad_plus            = Str("Hotkeys.AppleKeypadAdd");
	t.apple_keypad_minus           = Str("Hotkeys.AppleKeypadSubtract");
	t.apple_keypad_decimal         = Str("Hotkeys.AppleKeypadDecimal");
	t.apple_keypad_equal           = Str("Hotkeys.AppleKeypadEqual");
	t.mouse_num                    = Str("Hotkeys.MouseButton");
	obs_hotkeys_set_translations(&t);

	obs_hotkeys_set_audio_hotkeys_translations(Str("Mute"), Str("Unmute"),
			Str("Push-to-mute"), Str("Push-to-talk"));

	obs_hotkeys_set_sceneitem_hotkeys_translations(
			Str("SceneItemShow"), Str("SceneItemHide"));

	obs_hotkey_enable_callback_rerouting(true);
	obs_hotkey_set_callback_routing_func(OBSBasic::HotkeyTriggered, this);
}

void OBSBasic::ProcessHotkey(obs_hotkey_id id, bool pressed)
{
	obs_hotkey_trigger_routed_callback(id, pressed);
}

void OBSBasic::HotkeyTriggered(void *data, obs_hotkey_id id, bool pressed)
{
	OBSBasic &basic = *static_cast<OBSBasic*>(data);
	QMetaObject::invokeMethod(&basic, "ProcessHotkey",
			Q_ARG(obs_hotkey_id, id), Q_ARG(bool, pressed));
}

void OBSBasic::CreateHotkeys()
{
	ProfileScope("OBSBasic::CreateHotkeys");

	auto LoadHotkeyData = [&](const char *name) -> OBSData
	{
		const char *info = config_get_string(basicConfig,
				"Hotkeys", name);
		if (!info)
			return {};

		obs_data_t *data = obs_data_create_from_json(info);
		if (!data)
			return {};

		OBSData res = data;
		obs_data_release(data);
		return res;
	};

	auto LoadHotkey = [&](obs_hotkey_id id, const char *name)
	{
		obs_data_array_t *array =
			obs_data_get_array(LoadHotkeyData(name), "bindings");

		obs_hotkey_load(id, array);
		obs_data_array_release(array);
	};

	auto LoadHotkeyPair = [&](obs_hotkey_pair_id id, const char *name0,
			const char *name1)
	{
		obs_data_array_t *array0 =
			obs_data_get_array(LoadHotkeyData(name0), "bindings");
		obs_data_array_t *array1 =
			obs_data_get_array(LoadHotkeyData(name1), "bindings");

		obs_hotkey_pair_load(id, array0, array1);
		obs_data_array_release(array0);
		obs_data_array_release(array1);
	};

#define MAKE_CALLBACK(pred, method, log_action) \
	[](void *data, obs_hotkey_pair_id, obs_hotkey_t*, bool pressed) \
	{ \
		OBSBasic &basic = *static_cast<OBSBasic*>(data); \
		if (pred && pressed) { \
			blog(LOG_INFO, log_action " due to hotkey"); \
			method(); \
			return true; \
		} \
		return false; \
	}

	streamingHotkeys = obs_hotkey_pair_register_frontend(
			"OBSBasic.StartStreaming",
			Str("Basic.Main.StartStreaming"),
			"OBSBasic.StopStreaming",
			Str("Basic.Main.StopStreaming"),
			MAKE_CALLBACK(!basic.outputHandler->StreamingActive(),
				basic.StartStreaming, "Starting stream"),
			MAKE_CALLBACK(basic.outputHandler->StreamingActive(),
				basic.StopStreaming, "Stopping stream"),
			this, this);
	LoadHotkeyPair(streamingHotkeys,
			"OBSBasic.StartStreaming", "OBSBasic.StopStreaming");

	auto cb = [] (void *data, obs_hotkey_id, obs_hotkey_t*, bool pressed)
	{
		OBSBasic &basic = *static_cast<OBSBasic*>(data);
		if (basic.outputHandler->StreamingActive() && pressed) {
			basic.ForceStopStreaming();
		}
	};

	forceStreamingStopHotkey = obs_hotkey_register_frontend(
			"OBSBasic.ForceStopStreaming",
			Str("Basic.Main.ForceStopStreaming"),
			cb, this);
	LoadHotkey(forceStreamingStopHotkey,
			"OBSBasic.ForceStopStreaming");

	recordingHotkeys = obs_hotkey_pair_register_frontend(
			"OBSBasic.StartRecording",
			Str("Basic.Main.StartRecording"),
			"OBSBasic.StopRecording",
			Str("Basic.Main.StopRecording"),
			MAKE_CALLBACK(!basic.outputHandler->RecordingActive(),
				basic.StartRecording, "Starting recording"),
			MAKE_CALLBACK(basic.outputHandler->RecordingActive(),
				basic.StopRecording, "Stopping recording"),
			this, this);
	LoadHotkeyPair(recordingHotkeys,
			"OBSBasic.StartRecording", "OBSBasic.StopRecording");

	replayBufHotkeys = obs_hotkey_pair_register_frontend(
			"OBSBasic.StartReplayBuffer",
			Str("Basic.Main.StartReplayBuffer"),
			"OBSBasic.StopReplayBuffer",
			Str("Basic.Main.StopReplayBuffer"),
			MAKE_CALLBACK(!basic.outputHandler->ReplayBufferActive(),
				basic.StartReplayBuffer, "Starting replay buffer"),
			MAKE_CALLBACK(basic.outputHandler->ReplayBufferActive(),
				basic.StopReplayBuffer, "Stopping replay buffer"),
			this, this);
	LoadHotkeyPair(replayBufHotkeys,
			"OBSBasic.StartReplayBuffer", "OBSBasic.StopReplayBuffer");
#undef MAKE_CALLBACK

	auto togglePreviewProgram = [] (void *data, obs_hotkey_id,
			obs_hotkey_t*, bool pressed)
	{
		if (pressed)
			QMetaObject::invokeMethod(static_cast<OBSBasic*>(data),
					"on_modeSwitch_clicked",
					Qt::QueuedConnection);
	};

	togglePreviewProgramHotkey = obs_hotkey_register_frontend(
			"OBSBasic.TogglePreviewProgram",
			Str("Basic.TogglePreviewProgramMode"),
			togglePreviewProgram, this);
	LoadHotkey(togglePreviewProgramHotkey, "OBSBasic.TogglePreviewProgram");

	auto transition = [] (void *data, obs_hotkey_id, obs_hotkey_t*,
			bool pressed)
	{
		if (pressed)
			QMetaObject::invokeMethod(static_cast<OBSBasic*>(data),
					"TransitionClicked",
					Qt::QueuedConnection);
	};

	transitionHotkey = obs_hotkey_register_frontend(
			"OBSBasic.Transition",
			Str("Transition"), transition, this);
	LoadHotkey(transitionHotkey, "OBSBasic.Transition");

	takeScreenShotHotkey = obs_hotkey_register_frontend(
		"OBSBasic.SaveMainOutputScreenShot",
		Str("Basic.Main.SaveMainOutputScreenShot"),
		[](void* data, obs_hotkey_id, obs_hotkey_t*, bool pressed)
		{
			OBSBasic &basic = *static_cast<OBSBasic*>(data);

			if (pressed)
			{
				basic.SaveScreenshotHandler();
			}
		},
		this);

	LoadHotkey(takeScreenShotHotkey,
		"OBSBasic.SaveMainOutputScreenShot");
}

void OBSBasic::ClearHotkeys()
{
	obs_hotkey_pair_unregister(streamingHotkeys);
	obs_hotkey_pair_unregister(recordingHotkeys);
	obs_hotkey_pair_unregister(replayBufHotkeys);
	obs_hotkey_unregister(takeScreenShotHotkey);
	obs_hotkey_unregister(forceStreamingStopHotkey);
	obs_hotkey_unregister(togglePreviewProgramHotkey);
	obs_hotkey_unregister(transitionHotkey);
}

OBSBasic::~OBSBasic()
{
	if (updateCheckThread && updateCheckThread->isRunning())
		updateCheckThread->wait();

	delete programOptions;
	delete program;

	/* XXX: any obs data must be released before calling obs_shutdown.
	 * currently, we can't automate this with C++ RAII because of the
	 * delicate nature of obs_shutdown needing to be freed before the UI
	 * can be freed, and we have no control over the destruction order of
	 * the Qt UI stuff, so we have to manually clear any references to
	 * libobs. */
	delete cpuUsageTimer;
	os_cpu_usage_info_destroy(cpuUsageInfo);

	obs_hotkey_set_callback_routing_func(nullptr, nullptr);
	ClearHotkeys();

	service = nullptr;
	outputHandler.reset();

	if (interaction)
		delete interaction;

	if (properties)
		delete properties;

	if (filters)
		delete filters;

	if (transformWindow)
		delete transformWindow;

	if (advAudioWindow)
		delete advAudioWindow;

	obs_display_remove_draw_callback(ui->preview->GetDisplay(),
			OBSBasic::RenderMain, this);

	obs_enter_graphics();
	gs_vertexbuffer_destroy(box);
	gs_vertexbuffer_destroy(boxLeft);
	gs_vertexbuffer_destroy(boxTop);
	gs_vertexbuffer_destroy(boxRight);
	gs_vertexbuffer_destroy(boxBottom);
	gs_vertexbuffer_destroy(circle);
	obs_leave_graphics();

	/* When shutting down, sometimes source references can get in to the
	 * event queue, and if we don't forcibly process those events they
	 * won't get processed until after obs_shutdown has been called.  I
	 * really wish there were a more elegant way to deal with this via C++,
	 * but Qt doesn't use C++ in a normal way, so you can't really rely on
	 * normal C++ behavior for your data to be freed in the order that you
	 * expect or want it to. */
	QApplication::sendPostedEvents(this);

	config_set_int(App()->GlobalConfig(), "General", "LastVersion",
			LIBOBS_API_VER);

	bool alwaysOnTop = IsAlwaysOnTop(this);

	config_set_bool(App()->GlobalConfig(), "BasicWindow", "PreviewEnabled",
			previewEnabled);
	config_set_bool(App()->GlobalConfig(), "BasicWindow", "AlwaysOnTop",
			alwaysOnTop);
	config_set_bool(App()->GlobalConfig(), "BasicWindow",
			"SceneDuplicationMode", sceneDuplicationMode);
	config_set_bool(App()->GlobalConfig(), "BasicWindow",
			"SwapScenesMode", swapScenesMode);
	config_set_bool(App()->GlobalConfig(), "BasicWindow",
			"EditPropertiesMode", editPropertiesMode);
	config_set_bool(App()->GlobalConfig(), "BasicWindow",
			"PreviewProgramMode", IsPreviewProgramMode());
	config_set_bool(App()->GlobalConfig(), "BasicWindow",
			"DocksLocked", ui->lockUI->isChecked());
	config_save_safe(App()->GlobalConfig(), "tmp", nullptr);

#ifdef _WIN32
	uint32_t winVer = GetWindowsVersion();
	if (winVer > 0 && winVer < 0x602) {
		bool disableAero = config_get_bool(basicConfig, "Video",
				"DisableAero");
		if (disableAero) {
			SetAeroEnabled(true);
		}
	}
#endif
}

void OBSBasic::SaveProjectNow()
{
	if (disableSaving)
		return;

	projectChanged = true;
	SaveProjectDeferred();
}

void OBSBasic::SaveProject()
{
	if (disableSaving)
		return;

	projectChanged = true;
	QMetaObject::invokeMethod(this, "SaveProjectDeferred",
			Qt::QueuedConnection);
}

void OBSBasic::SaveProjectDeferred()
{
	if (disableSaving)
		return;

	if (!projectChanged)
		return;

	projectChanged = false;

	const char *sceneCollection = config_get_string(App()->GlobalConfig(),
			"Basic", "SceneCollectionFile");
	char savePath[512];
	char fileName[512];
	int ret;

	if (!sceneCollection)
		return;

	ret = snprintf(fileName, 512, "obs-studio/basic/scenes/%s.json",
			sceneCollection);
	if (ret <= 0)
		return;

	ret = GetConfigPath(savePath, sizeof(savePath), fileName);
	if (ret <= 0)
		return;

	Save(savePath);
}

OBSSource OBSBasic::GetProgramSource()
{
	return OBSGetStrongRef(programScene);
}

OBSScene OBSBasic::GetCurrentScene()
{
	QListWidgetItem *item = ui->scenes->currentItem();
	return item ? GetOBSRef<OBSScene>(item) : nullptr;
}

OBSSceneItem OBSBasic::GetSceneItem(QListWidgetItem *item)
{
	return item ? GetOBSRef<OBSSceneItem>(item) : nullptr;
}

OBSSceneItem OBSBasic::GetCurrentSceneItem()
{
	return GetSceneItem(GetTopSelectedSourceItem());
}

void OBSBasic::UpdatePreviewScalingMenu()
{
	bool fixedScaling = ui->preview->IsFixedScaling();
	float scalingAmount = ui->preview->GetScalingAmount();
	if (!fixedScaling) {
		ui->actionScaleWindow->setChecked(true);
		ui->actionScaleCanvas->setChecked(false);
		ui->actionScaleOutput->setChecked(false);
		return;
	}

	obs_video_info ovi;
	obs_get_video_info(&ovi);

	ui->actionScaleWindow->setChecked(false);
	ui->actionScaleCanvas->setChecked(scalingAmount == 1.0f);
	ui->actionScaleOutput->setChecked(
			scalingAmount == float(ovi.output_width) / float(ovi.base_width));
}

void OBSBasic::UpdateSources(OBSScene scene)
{
	ClearListItems(ui->sources);

	obs_scene_enum_items(scene,
			[] (obs_scene_t *scene, obs_sceneitem_t *item, void *p)
			{
				OBSBasic *window = static_cast<OBSBasic*>(p);
				window->InsertSceneItem(item);

				UNUSED_PARAMETER(scene);
				return true;
			}, this);
}

void OBSBasic::InsertSceneItem(obs_sceneitem_t *item)
{
	QListWidgetItem *listItem = new QListWidgetItem();
	SetOBSRef(listItem, OBSSceneItem(item));

	ui->sources->insertItem(0, listItem);
	ui->sources->setCurrentRow(0, QItemSelectionModel::ClearAndSelect);

	SetupVisibilityItem(ui->sources, listItem, item);
}

void OBSBasic::CreateInteractionWindow(obs_source_t *source)
{
	if (interaction)
		interaction->close();

	interaction = new OBSBasicInteraction(this, source);
	interaction->Init();
	interaction->setAttribute(Qt::WA_DeleteOnClose, true);
}

void OBSBasic::CreatePropertiesWindow(obs_source_t *source)
{
	if (properties)
		properties->close();

	properties = new OBSBasicProperties(this, source);
	properties->Init();
	properties->setAttribute(Qt::WA_DeleteOnClose, true);
}

void OBSBasic::CreateFiltersWindow(obs_source_t *source)
{
	if (filters)
		filters->close();

	filters = new OBSBasicFilters(this, source);
	filters->Init();
	filters->setAttribute(Qt::WA_DeleteOnClose, true);
}

/* Qt callbacks for invokeMethod */

void OBSBasic::AddScene(OBSSource source)
{
	const char *name  = obs_source_get_name(source);
	obs_scene_t *scene = obs_scene_from_source(source);

	QListWidgetItem *item = new QListWidgetItem(QT_UTF8(name));
	SetOBSRef(item, OBSScene(scene));
	ui->scenes->addItem(item);

	obs_hotkey_register_source(source, "OBSBasic.SelectScene",
			Str("Basic.Hotkeys.SelectScene"),
			[](void *data,
				obs_hotkey_id, obs_hotkey_t*, bool pressed)
	{
		OBSBasic *main =
			reinterpret_cast<OBSBasic*>(App()->GetMainWindow());

		auto potential_source = static_cast<obs_source_t*>(data);
		auto source = obs_source_get_ref(potential_source);
		if (source && pressed)
			main->SetCurrentScene(source);
		obs_source_release(source);
	}, static_cast<obs_source_t*>(source));

	signal_handler_t *handler = obs_source_get_signal_handler(source);

	SignalContainer<OBSScene> container;
	container.ref = scene;
	container.handlers.assign({
		std::make_shared<OBSSignal>(handler, "item_add",
					OBSBasic::SceneItemAdded, this),
		std::make_shared<OBSSignal>(handler, "item_remove",
					OBSBasic::SceneItemRemoved, this),
		std::make_shared<OBSSignal>(handler, "item_select",
					OBSBasic::SceneItemSelected, this),
		std::make_shared<OBSSignal>(handler, "item_deselect",
					OBSBasic::SceneItemDeselected, this),
		std::make_shared<OBSSignal>(handler, "reorder",
					OBSBasic::SceneReordered, this),
	});

	item->setData(static_cast<int>(QtDataRole::OBSSignals),
			QVariant::fromValue(container));

	/* if the scene already has items (a duplicated scene) add them */
	auto addSceneItem = [this] (obs_sceneitem_t *item)
	{
		AddSceneItem(item);
	};

	using addSceneItem_t = decltype(addSceneItem);

	obs_scene_enum_items(scene,
			[] (obs_scene_t*, obs_sceneitem_t *item, void *param)
			{
				addSceneItem_t *func;
				func = reinterpret_cast<addSceneItem_t*>(param);
				(*func)(item);
				return true;
			}, &addSceneItem);

	SaveProject();

	if (!disableSaving) {
		obs_source_t *source = obs_scene_get_source(scene);
		blog(LOG_INFO, "User added scene '%s'",
				obs_source_get_name(source));

		OBSProjector::UpdateMultiviewProjectors();
	}

	if (api)
		api->on_event(OBS_FRONTEND_EVENT_SCENE_LIST_CHANGED);
}

void OBSBasic::RemoveScene(OBSSource source)
{
	obs_scene_t *scene = obs_scene_from_source(source);

	QListWidgetItem *sel = nullptr;
	int count = ui->scenes->count();

	for (int i = 0; i < count; i++) {
		auto item = ui->scenes->item(i);
		auto cur_scene = GetOBSRef<OBSScene>(item);
		if (cur_scene != scene)
			continue;

		sel = item;
		break;
	}

	if (sel != nullptr) {
		if (sel == ui->scenes->currentItem())
			ClearListItems(ui->sources);
		delete sel;
	}

	SaveProject();

	if (!disableSaving) {
		blog(LOG_INFO, "User Removed scene '%s'",
				obs_source_get_name(source));

		OBSProjector::UpdateMultiviewProjectors();
	}

	if (api)
		api->on_event(OBS_FRONTEND_EVENT_SCENE_LIST_CHANGED);
}

void OBSBasic::AddSceneItem(OBSSceneItem item)
{
	obs_scene_t  *scene  = obs_sceneitem_get_scene(item);

	if (GetCurrentScene() == scene)
		InsertSceneItem(item);

	SaveProject();

	if (!disableSaving) {
		obs_source_t *sceneSource = obs_scene_get_source(scene);
		obs_source_t *itemSource = obs_sceneitem_get_source(item);
		blog(LOG_INFO, "User added source '%s' (%s) to scene '%s'",
				obs_source_get_name(itemSource),
				obs_source_get_id(itemSource),
				obs_source_get_name(sceneSource));
	}
}

void OBSBasic::RemoveSceneItem(OBSSceneItem item)
{
	for (int i = 0; i < ui->sources->count(); i++) {
		QListWidgetItem *listItem = ui->sources->item(i);

		if (GetOBSRef<OBSSceneItem>(listItem) == item) {
			DeleteListItem(ui->sources, listItem);
			break;
		}
	}

	SaveProject();

	if (!disableSaving) {
		obs_scene_t *scene = obs_sceneitem_get_scene(item);
		obs_source_t *sceneSource = obs_scene_get_source(scene);
		obs_source_t *itemSource = obs_sceneitem_get_source(item);
		blog(LOG_INFO, "User Removed source '%s' (%s) from scene '%s'",
				obs_source_get_name(itemSource),
				obs_source_get_id(itemSource),
				obs_source_get_name(sceneSource));
	}
}

void OBSBasic::UpdateSceneSelection(OBSSource source)
{
	if (source) {
		obs_scene_t *scene = obs_scene_from_source(source);
		const char *name = obs_source_get_name(source);

		if (!scene)
			return;

		QList<QListWidgetItem*> items =
			ui->scenes->findItems(QT_UTF8(name), Qt::MatchExactly);

		if (items.count()) {
			sceneChanging = true;
			ui->scenes->setCurrentItem(items.first());
			sceneChanging = false;

			UpdateSources(scene);
		}
	}
}

static void RenameListValues(QListWidget *listWidget, const QString &newName,
		const QString &prevName)
{
	QList<QListWidgetItem*> items =
		listWidget->findItems(prevName, Qt::MatchExactly);

	for (int i = 0; i < items.count(); i++)
		items[i]->setText(newName);
}

void OBSBasic::RenameSources(OBSSource source, QString newName,
		QString prevName)
{
	RenameListValues(ui->scenes,  newName, prevName);

	for (size_t i = 0; i < volumes.size(); i++) {
		if (volumes[i]->GetName().compare(prevName) == 0)
			volumes[i]->SetName(newName);
	}

	OBSProjector::RenameProjector(prevName, newName);

	SaveProject();

	obs_scene_t *scene = obs_scene_from_source(source);
	if (scene)
		OBSProjector::UpdateMultiviewProjectors();
}

void OBSBasic::SelectSceneItem(OBSScene scene, OBSSceneItem item, bool select)
{
	SignalBlocker sourcesSignalBlocker(ui->sources);

	if (scene != GetCurrentScene() || ignoreSelectionUpdate)
		return;

	for (int i = 0; i < ui->sources->count(); i++) {
		QListWidgetItem *witem = ui->sources->item(i);
		QVariant data =
			witem->data(static_cast<int>(QtDataRole::OBSRef));
		if (!data.canConvert<OBSSceneItem>())
			continue;

		if (item != data.value<OBSSceneItem>())
			continue;

		witem->setSelected(select);
		break;
	}
}

static inline bool SourceMixerHidden(obs_source_t *source)
{
	obs_data_t *priv_settings = obs_source_get_private_settings(source);
	bool hidden = obs_data_get_bool(priv_settings, "mixer_hidden");
	obs_data_release(priv_settings);

	return hidden;
}

static inline void SetSourceMixerHidden(obs_source_t *source, bool hidden)
{
	obs_data_t *priv_settings = obs_source_get_private_settings(source);
	obs_data_set_bool(priv_settings, "mixer_hidden", hidden);
	obs_data_release(priv_settings);
}

void OBSBasic::GetAudioSourceFilters()
{
	QAction *action = reinterpret_cast<QAction*>(sender());
	VolControl *vol = action->property("volControl").value<VolControl*>();
	obs_source_t *source = vol->GetSource();

	CreateFiltersWindow(source);
}

void OBSBasic::GetAudioSourceProperties()
{
	QAction *action = reinterpret_cast<QAction*>(sender());
	VolControl *vol = action->property("volControl").value<VolControl*>();
	obs_source_t *source = vol->GetSource();

	CreatePropertiesWindow(source);
}

void OBSBasic::HideAudioControl()
{
	QAction *action = reinterpret_cast<QAction*>(sender());
	VolControl *vol = action->property("volControl").value<VolControl*>();
	obs_source_t *source = vol->GetSource();

	if (!SourceMixerHidden(source)) {
		SetSourceMixerHidden(source, true);
		DeactivateAudioSource(source);
	}
}

void OBSBasic::UnhideAllAudioControls()
{
	auto UnhideAudioMixer = [this] (obs_source_t *source) /* -- */
	{
		if (!obs_source_active(source))
			return true;
		if (!SourceMixerHidden(source))
			return true;

		SetSourceMixerHidden(source, false);
		ActivateAudioSource(source);
		return true;
	};

	using UnhideAudioMixer_t = decltype(UnhideAudioMixer);

	auto PreEnum = [] (void *data, obs_source_t *source) -> bool /* -- */
	{
		return (*reinterpret_cast<UnhideAudioMixer_t *>(data))(source);
	};

	obs_enum_sources(PreEnum, &UnhideAudioMixer);
}

void OBSBasic::ToggleHideMixer()
{
	OBSSceneItem item = GetCurrentSceneItem();
	OBSSource source = obs_sceneitem_get_source(item);

	if (!SourceMixerHidden(source)) {
		SetSourceMixerHidden(source, true);
		DeactivateAudioSource(source);
	} else {
		SetSourceMixerHidden(source, false);
		ActivateAudioSource(source);
	}
}

void OBSBasic::MixerRenameSource()
{
	QAction *action = reinterpret_cast<QAction*>(sender());
	VolControl *vol = action->property("volControl").value<VolControl*>();
	OBSSource source = vol->GetSource();

	const char *prevName = obs_source_get_name(source);

	for (;;) {
		string name;
		bool accepted = NameDialog::AskForName(this,
				QTStr("Basic.Main.MixerRename.Title"),
				QTStr("Basic.Main.MixerRename.Text"),
				name,
				QT_UTF8(prevName));
		if (!accepted)
			return;

		if (name.empty()) {
			OBSMessageBox::information(this,
					QTStr("NoNameEntered.Title"),
					QTStr("NoNameEntered.Text"));
			continue;
		}

		OBSSource sourceTest = obs_get_source_by_name(name.c_str());
		obs_source_release(sourceTest);

		if (sourceTest) {
			OBSMessageBox::information(this,
					QTStr("NameExists.Title"),
					QTStr("NameExists.Text"));
			continue;
		}

		obs_source_set_name(source, name.c_str());
		break;
	}
}

void OBSBasic::VolControlContextMenu()
{
	VolControl *vol = reinterpret_cast<VolControl*>(sender());

	/* ------------------- */

	QAction hideAction(QTStr("Hide"), this);
	QAction unhideAllAction(QTStr("UnhideAll"), this);
	QAction mixerRenameAction(QTStr("Rename"), this);

	QAction filtersAction(QTStr("Filters"), this);
	QAction propertiesAction(QTStr("Properties"), this);
	QAction advPropAction(QTStr("Basic.MainMenu.Edit.AdvAudio"), this);

	/* ------------------- */

	connect(&hideAction, &QAction::triggered,
			this, &OBSBasic::HideAudioControl,
			Qt::DirectConnection);
	connect(&unhideAllAction, &QAction::triggered,
			this, &OBSBasic::UnhideAllAudioControls,
			Qt::DirectConnection);
	connect(&mixerRenameAction, &QAction::triggered,
			this, &OBSBasic::MixerRenameSource,
			Qt::DirectConnection);

	connect(&filtersAction, &QAction::triggered,
			this, &OBSBasic::GetAudioSourceFilters,
			Qt::DirectConnection);
	connect(&propertiesAction, &QAction::triggered,
			this, &OBSBasic::GetAudioSourceProperties,
			Qt::DirectConnection);
	connect(&advPropAction, &QAction::triggered,
			this, &OBSBasic::on_actionAdvAudioProperties_triggered,
			Qt::DirectConnection);

	/* ------------------- */

	hideAction.setProperty("volControl",
			QVariant::fromValue<VolControl*>(vol));
	mixerRenameAction.setProperty("volControl",
			QVariant::fromValue<VolControl*>(vol));

	filtersAction.setProperty("volControl",
			QVariant::fromValue<VolControl*>(vol));
	propertiesAction.setProperty("volControl",
			QVariant::fromValue<VolControl*>(vol));

	/* ------------------- */

	QMenu popup(this);
	popup.addAction(&unhideAllAction);
	popup.addAction(&hideAction);
	popup.addAction(&mixerRenameAction);
	popup.addSeparator();
	popup.addAction(&filtersAction);
	popup.addAction(&propertiesAction);
	popup.addAction(&advPropAction);
	popup.exec(QCursor::pos());
}

void OBSBasic::on_mixerScrollArea_customContextMenuRequested()
{
	QAction unhideAllAction(QTStr("UnhideAll"), this);

	QAction advPropAction(QTStr("Basic.MainMenu.Edit.AdvAudio"), this);

	/* ------------------- */

	connect(&unhideAllAction, &QAction::triggered,
			this, &OBSBasic::UnhideAllAudioControls,
			Qt::DirectConnection);

	connect(&advPropAction, &QAction::triggered,
			this, &OBSBasic::on_actionAdvAudioProperties_triggered,
			Qt::DirectConnection);

	/* ------------------- */

	QMenu popup(this);
	popup.addAction(&unhideAllAction);
	popup.addSeparator();
	popup.addAction(&advPropAction);
	popup.exec(QCursor::pos());
}

void OBSBasic::ActivateAudioSource(OBSSource source)
{
	if (SourceMixerHidden(source))
		return;

	VolControl *vol = new VolControl(source, true);

	double meterDecayRate = config_get_double(basicConfig, "Audio",
			"MeterDecayRate");
	vol->SetMeterDecayRate(meterDecayRate);
	vol->setContextMenuPolicy(Qt::CustomContextMenu);

	connect(vol, &QWidget::customContextMenuRequested,
			this, &OBSBasic::VolControlContextMenu);
	connect(vol, &VolControl::ConfigClicked,
			this, &OBSBasic::VolControlContextMenu);

	InsertQObjectByName(volumes, vol);

	for (auto volume : volumes) {
		ui->volumeWidgets->layout()->addWidget(volume);
	}
}

void OBSBasic::DeactivateAudioSource(OBSSource source)
{
	for (size_t i = 0; i < volumes.size(); i++) {
		if (volumes[i]->GetSource() == source) {
			delete volumes[i];
			volumes.erase(volumes.begin() + i);
			break;
		}
	}
}

bool OBSBasic::QueryRemoveSource(obs_source_t *source)
{
	if (obs_source_get_type(source) == OBS_SOURCE_TYPE_SCENE) {
		int count = ui->scenes->count();

		if (count == 1) {
			OBSMessageBox::information(this,
						QTStr("FinalScene.Title"),
						QTStr("FinalScene.Text"));
			return false;
		}
	}

	const char *name  = obs_source_get_name(source);

	QString text = QTStr("ConfirmRemove.Text");
	text.replace("$1", QT_UTF8(name));

	QMessageBox remove_source(this);
	remove_source.setText(text);
	QAbstractButton *Yes = remove_source.addButton(QTStr("Yes"),
			QMessageBox::YesRole);
	remove_source.addButton(QTStr("No"), QMessageBox::NoRole);
	remove_source.setIcon(QMessageBox::Question);
	remove_source.setWindowTitle(QTStr("ConfirmRemove.Title"));
	remove_source.exec();

	return Yes == remove_source.clickedButton();
}

#define UPDATE_CHECK_INTERVAL (60*60*24*4) /* 4 days */

#ifdef UPDATE_SPARKLE
void init_sparkle_updater(bool update_to_undeployed);
void trigger_sparkle_update();
#endif

void OBSBasic::TimedCheckForUpdates()
{
	if (!config_get_bool(App()->GlobalConfig(), "General",
				"EnableAutoUpdates"))
		return;

#ifdef UPDATE_SPARKLE
	init_sparkle_updater(config_get_bool(App()->GlobalConfig(), "General",
				"UpdateToUndeployed"));
#elif ENABLE_WIN_UPDATER
	long long lastUpdate = config_get_int(App()->GlobalConfig(), "General",
			"LastUpdateCheck");
	uint32_t lastVersion = config_get_int(App()->GlobalConfig(), "General",
			"LastVersion");

	if (lastVersion < LIBOBS_API_VER) {
		lastUpdate = 0;
		config_set_int(App()->GlobalConfig(), "General",
				"LastUpdateCheck", 0);
	}

	long long t    = (long long)time(nullptr);
	long long secs = t - lastUpdate;

	if (secs > UPDATE_CHECK_INTERVAL)
		CheckForUpdates(false);
#endif
}

void OBSBasic::CheckForUpdates(bool manualUpdate)
{
#ifdef UPDATE_SPARKLE
	trigger_sparkle_update();
#elif ENABLE_WIN_UPDATER
	ui->actionCheckForUpdates->setEnabled(false);

	if (updateCheckThread && updateCheckThread->isRunning())
		return;

	updateCheckThread = new AutoUpdateThread(manualUpdate);
	updateCheckThread->start();
#endif

	UNUSED_PARAMETER(manualUpdate);
}

void OBSBasic::updateCheckFinished()
{
	ui->actionCheckForUpdates->setEnabled(true);
}

void OBSBasic::DuplicateSelectedScene()
{
	OBSScene curScene = GetCurrentScene();

	if (!curScene)
		return;

	OBSSource curSceneSource = obs_scene_get_source(curScene);
	QString format{obs_source_get_name(curSceneSource)};
	format += " %1";

	int i = 2;
	QString placeHolderText = format.arg(i);
	obs_source_t *source = nullptr;
	while ((source = obs_get_source_by_name(QT_TO_UTF8(placeHolderText)))) {
		obs_source_release(source);
		placeHolderText = format.arg(++i);
	}

	for (;;) {
		string name;
		bool accepted = NameDialog::AskForName(this,
				QTStr("Basic.Main.AddSceneDlg.Title"),
				QTStr("Basic.Main.AddSceneDlg.Text"),
				name,
				placeHolderText);
		if (!accepted)
			return;

		if (name.empty()) {
			OBSMessageBox::information(this,
					QTStr("NoNameEntered.Title"),
					QTStr("NoNameEntered.Text"));
			continue;
		}

		obs_source_t *source = obs_get_source_by_name(name.c_str());
		if (source) {
			OBSMessageBox::information(this,
					QTStr("NameExists.Title"),
					QTStr("NameExists.Text"));

			obs_source_release(source);
			continue;
		}

		obs_scene_t *scene = obs_scene_duplicate(curScene,
				name.c_str(), OBS_SCENE_DUP_REFS);
		source = obs_scene_get_source(scene);
		AddScene(source);
		SetCurrentScene(source, true);
		obs_scene_release(scene);

		break;
	}
}

void OBSBasic::RemoveSelectedScene()
{
	OBSScene scene = GetCurrentScene();
	if (scene) {
		obs_source_t *source = obs_scene_get_source(scene);
		if (QueryRemoveSource(source)) {
			obs_source_remove(source);

			if (api)
				api->on_event(OBS_FRONTEND_EVENT_SCENE_LIST_CHANGED);
		}
	}
}

void OBSBasic::RemoveSelectedSceneItem()
{
	OBSSceneItem item = GetCurrentSceneItem();
	if (item) {
		obs_source_t *source = obs_sceneitem_get_source(item);
		if (QueryRemoveSource(source))
			obs_sceneitem_remove(item);
	}
}

struct ReorderInfo {
	int idx = 0;
	OBSBasic *window;

	inline ReorderInfo(OBSBasic *window_) : window(window_) {}
};

void OBSBasic::ReorderSceneItem(obs_sceneitem_t *item, size_t idx)
{
	int count = ui->sources->count();
	int idx_inv = count - (int)idx - 1;

	for (int i = 0; i < count; i++) {
		QListWidgetItem *listItem = ui->sources->item(i);
		OBSSceneItem sceneItem = GetOBSRef<OBSSceneItem>(listItem);

		if (sceneItem == item) {
			if ((int)idx_inv != i) {
				bool sel = (ui->sources->currentRow() == i);

				listItem = TakeListItem(ui->sources, i);
				if (listItem)  {
					ui->sources->insertItem(idx_inv,
							listItem);
					SetupVisibilityItem(ui->sources,
							listItem, item);

					if (sel)
						ui->sources->setCurrentRow(
								idx_inv);
				}
			}

			break;
		}
	}
}

void OBSBasic::ReorderSources(OBSScene scene)
{
	ReorderInfo info(this);

	if (scene != GetCurrentScene() || ui->sources->IgnoreReorder())
		return;

	obs_scene_enum_items(scene,
			[] (obs_scene_t*, obs_sceneitem_t *item, void *p)
			{
				ReorderInfo *info =
					reinterpret_cast<ReorderInfo*>(p);

				info->window->ReorderSceneItem(item,
					info->idx++);
				return true;
			}, &info);

	SaveProject();
}

/* OBS Callbacks */

void OBSBasic::SceneReordered(void *data, calldata_t *params)
{
	OBSBasic *window = static_cast<OBSBasic*>(data);

	obs_scene_t *scene = (obs_scene_t*)calldata_ptr(params, "scene");

	QMetaObject::invokeMethod(window, "ReorderSources",
			Q_ARG(OBSScene, OBSScene(scene)));
}

void OBSBasic::SceneItemAdded(void *data, calldata_t *params)
{
	OBSBasic *window = static_cast<OBSBasic*>(data);

	obs_sceneitem_t *item = (obs_sceneitem_t*)calldata_ptr(params, "item");

	QMetaObject::invokeMethod(window, "AddSceneItem",
			Q_ARG(OBSSceneItem, OBSSceneItem(item)));
}

void OBSBasic::SceneItemRemoved(void *data, calldata_t *params)
{
	OBSBasic *window = static_cast<OBSBasic*>(data);

	obs_sceneitem_t *item = (obs_sceneitem_t*)calldata_ptr(params, "item");

	QMetaObject::invokeMethod(window, "RemoveSceneItem",
			Q_ARG(OBSSceneItem, OBSSceneItem(item)));
}

void OBSBasic::SceneItemSelected(void *data, calldata_t *params)
{
	OBSBasic *window = static_cast<OBSBasic*>(data);

	obs_scene_t     *scene = (obs_scene_t*)calldata_ptr(params, "scene");
	obs_sceneitem_t *item  = (obs_sceneitem_t*)calldata_ptr(params, "item");

	QMetaObject::invokeMethod(window, "SelectSceneItem",
			Q_ARG(OBSScene, scene), Q_ARG(OBSSceneItem, item),
			Q_ARG(bool, true));
}

void OBSBasic::SceneItemDeselected(void *data, calldata_t *params)
{
	OBSBasic *window = static_cast<OBSBasic*>(data);

	obs_scene_t     *scene = (obs_scene_t*)calldata_ptr(params, "scene");
	obs_sceneitem_t *item  = (obs_sceneitem_t*)calldata_ptr(params, "item");

	QMetaObject::invokeMethod(window, "SelectSceneItem",
			Q_ARG(OBSScene, scene), Q_ARG(OBSSceneItem, item),
			Q_ARG(bool, false));

}

void OBSBasic::SourceLoaded(void *data, obs_source_t *source)
{
	OBSBasic *window = static_cast<OBSBasic*>(data);

	if (obs_scene_from_source(source) != NULL)
		QMetaObject::invokeMethod(window,
				"AddScene",
				Q_ARG(OBSSource, OBSSource(source)));
}

void OBSBasic::SourceRemoved(void *data, calldata_t *params)
{
	obs_source_t *source = (obs_source_t*)calldata_ptr(params, "source");

	if (obs_scene_from_source(source) != NULL)
		QMetaObject::invokeMethod(static_cast<OBSBasic*>(data),
				"RemoveScene",
				Q_ARG(OBSSource, OBSSource(source)));
}

void OBSBasic::SourceActivated(void *data, calldata_t *params)
{
	obs_source_t *source = (obs_source_t*)calldata_ptr(params, "source");
	uint32_t     flags  = obs_source_get_output_flags(source);

	if (flags & OBS_SOURCE_AUDIO)
		QMetaObject::invokeMethod(static_cast<OBSBasic*>(data),
				"ActivateAudioSource",
				Q_ARG(OBSSource, OBSSource(source)));
}

void OBSBasic::SourceDeactivated(void *data, calldata_t *params)
{
	obs_source_t *source = (obs_source_t*)calldata_ptr(params, "source");
	uint32_t     flags  = obs_source_get_output_flags(source);

	if (flags & OBS_SOURCE_AUDIO)
		QMetaObject::invokeMethod(static_cast<OBSBasic*>(data),
				"DeactivateAudioSource",
				Q_ARG(OBSSource, OBSSource(source)));
}

void OBSBasic::SourceRenamed(void *data, calldata_t *params)
{
	obs_source_t *source = (obs_source_t*)calldata_ptr(params, "source");
	const char *newName  = calldata_string(params, "new_name");
	const char *prevName = calldata_string(params, "prev_name");

	QMetaObject::invokeMethod(static_cast<OBSBasic*>(data),
			"RenameSources",
			Q_ARG(OBSSource, source),
			Q_ARG(QString, QT_UTF8(newName)),
			Q_ARG(QString, QT_UTF8(prevName)));

	blog(LOG_INFO, "Source '%s' renamed to '%s'", prevName, newName);
}

void OBSBasic::DrawBackdrop(float cx, float cy)
{
	if (!box)
		return;

	gs_effect_t    *solid = obs_get_base_effect(OBS_EFFECT_SOLID);
	gs_eparam_t    *color = gs_effect_get_param_by_name(solid, "color");
	gs_technique_t *tech  = gs_effect_get_technique(solid, "Solid");

	vec4 colorVal;
	vec4_set(&colorVal, 0.0f, 0.0f, 0.0f, 1.0f);
	gs_effect_set_vec4(color, &colorVal);

	gs_technique_begin(tech);
	gs_technique_begin_pass(tech, 0);
	gs_matrix_push();
	gs_matrix_identity();
	gs_matrix_scale3f(float(cx), float(cy), 1.0f);

	gs_load_vertexbuffer(box);
	gs_draw(GS_TRISTRIP, 0, 0);

	gs_matrix_pop();
	gs_technique_end_pass(tech);
	gs_technique_end(tech);

	gs_load_vertexbuffer(nullptr);
}

void OBSBasic::RenderMain(void *data, uint32_t cx, uint32_t cy)
{
	OBSBasic *window = static_cast<OBSBasic*>(data);
	obs_video_info ovi;

	obs_get_video_info(&ovi);

	window->previewCX = int(window->previewScale * float(ovi.base_width));
	window->previewCY = int(window->previewScale * float(ovi.base_height));

	gs_viewport_push();
	gs_projection_push();

	/* --------------------------------------- */

	gs_ortho(0.0f, float(ovi.base_width), 0.0f, float(ovi.base_height),
			-100.0f, 100.0f);
	gs_set_viewport(window->previewX, window->previewY,
			window->previewCX, window->previewCY);

	window->DrawBackdrop(float(ovi.base_width), float(ovi.base_height));

	if (window->IsPreviewProgramMode()) {
		OBSScene scene = window->GetCurrentScene();
		obs_source_t *source = obs_scene_get_source(scene);
		if (source)
			obs_source_video_render(source);
	} else {
		obs_render_main_texture();
	}
	gs_load_vertexbuffer(nullptr);

	/* --------------------------------------- */

	QSize previewSize = GetPixelSize(window->ui->preview);
	float right  = float(previewSize.width())  - window->previewX;
	float bottom = float(previewSize.height()) - window->previewY;

	gs_ortho(-window->previewX, right,
	         -window->previewY, bottom,
	         -100.0f, 100.0f);
	gs_reset_viewport();

	window->ui->preview->DrawSceneEditing();

	/* --------------------------------------- */

	gs_projection_pop();
	gs_viewport_pop();

	UNUSED_PARAMETER(cx);
	UNUSED_PARAMETER(cy);
}

/* Main class functions */

obs_service_t *OBSBasic::GetService()
{
	if (!service) {
		service = obs_service_create("rtmp_common", NULL, NULL,
				nullptr);
		obs_service_release(service);
	}
	return service;
}

void OBSBasic::SetService(obs_service_t *newService)
{
	if (newService)
		service = newService;
}

bool OBSBasic::StreamingActive() const
{
	if (!outputHandler)
		return false;
	return outputHandler->StreamingActive();
}

bool OBSBasic::Active() const
{
	if (!outputHandler)
		return false;
	return outputHandler->Active();
}

#ifdef _WIN32
#define IS_WIN32 1
#else
#define IS_WIN32 0
#endif

static inline int AttemptToResetVideo(struct obs_video_info *ovi)
{
	return obs_reset_video(ovi);
}

static inline enum obs_scale_type GetScaleType(ConfigFile &basicConfig)
{
	const char *scaleTypeStr = config_get_string(basicConfig,
			"Video", "ScaleType");

	if (astrcmpi(scaleTypeStr, "bilinear") == 0)
		return OBS_SCALE_BILINEAR;
	else if (astrcmpi(scaleTypeStr, "lanczos") == 0)
		return OBS_SCALE_LANCZOS;
	else
		return OBS_SCALE_BICUBIC;
}

static inline enum video_format GetVideoFormatFromName(const char *name)
{
	if (astrcmpi(name, "I420") == 0)
		return VIDEO_FORMAT_I420;
	else if (astrcmpi(name, "NV12") == 0)
		return VIDEO_FORMAT_NV12;
	else if (astrcmpi(name, "I444") == 0)
		return VIDEO_FORMAT_I444;
#if 0 //currently unsupported
	else if (astrcmpi(name, "YVYU") == 0)
		return VIDEO_FORMAT_YVYU;
	else if (astrcmpi(name, "YUY2") == 0)
		return VIDEO_FORMAT_YUY2;
	else if (astrcmpi(name, "UYVY") == 0)
		return VIDEO_FORMAT_UYVY;
#endif
	else
		return VIDEO_FORMAT_RGBA;
}

void OBSBasic::ResetUI()
{
	bool studioPortraitLayout = config_get_bool(GetGlobalConfig(),
			"BasicWindow", "StudioPortraitLayout");

	if (studioPortraitLayout)
		ui->previewLayout->setDirection(QBoxLayout::TopToBottom);
	else
		ui->previewLayout->setDirection(QBoxLayout::LeftToRight);
}

int OBSBasic::ResetVideo()
{
	if (outputHandler && outputHandler->Active())
		return OBS_VIDEO_CURRENTLY_ACTIVE;

	ProfileScope("OBSBasic::ResetVideo");

	struct obs_video_info ovi;
	int ret;

	GetConfigFPS(ovi.fps_num, ovi.fps_den);

	const char *colorFormat = config_get_string(basicConfig, "Video",
			"ColorFormat");
	const char *colorSpace = config_get_string(basicConfig, "Video",
			"ColorSpace");
	const char *colorRange = config_get_string(basicConfig, "Video",
			"ColorRange");

	ovi.graphics_module = App()->GetRenderModule();
	ovi.base_width     = (uint32_t)config_get_uint(basicConfig,
			"Video", "BaseCX");
	ovi.base_height    = (uint32_t)config_get_uint(basicConfig,
			"Video", "BaseCY");
	ovi.output_width   = (uint32_t)config_get_uint(basicConfig,
			"Video", "OutputCX");
	ovi.output_height  = (uint32_t)config_get_uint(basicConfig,
			"Video", "OutputCY");
	ovi.output_format  = GetVideoFormatFromName(colorFormat);
	ovi.colorspace     = astrcmpi(colorSpace, "601") == 0 ?
		VIDEO_CS_601 : VIDEO_CS_709;
	ovi.range          = astrcmpi(colorRange, "Full") == 0 ?
		VIDEO_RANGE_FULL : VIDEO_RANGE_PARTIAL;
	ovi.adapter        = config_get_uint(App()->GlobalConfig(),
			"Video", "AdapterIdx");
	ovi.gpu_conversion = true;
	ovi.scale_type     = GetScaleType(basicConfig);

	if (ovi.base_width == 0 || ovi.base_height == 0) {
		ovi.base_width = 1920;
		ovi.base_height = 1080;
		config_set_uint(basicConfig, "Video", "BaseCX", 1920);
		config_set_uint(basicConfig, "Video", "BaseCY", 1080);
	}

	if (ovi.output_width == 0 || ovi.output_height == 0) {
		ovi.output_width = ovi.base_width;
		ovi.output_height = ovi.base_height;
		config_set_uint(basicConfig, "Video", "OutputCX",
				ovi.base_width);
		config_set_uint(basicConfig, "Video", "OutputCY",
				ovi.base_height);
	}

	ret = AttemptToResetVideo(&ovi);
	if (IS_WIN32 && ret != OBS_VIDEO_SUCCESS) {
		if (ret == OBS_VIDEO_CURRENTLY_ACTIVE) {
			blog(LOG_WARNING, "Tried to reset when "
			                  "already active");
			return ret;
		}

		/* Try OpenGL if DirectX fails on windows */
		if (astrcmpi(ovi.graphics_module, DL_OPENGL) != 0) {
			blog(LOG_WARNING, "Failed to initialize obs video (%d) "
					  "with graphics_module='%s', retrying "
					  "with graphics_module='%s'",
					  ret, ovi.graphics_module,
					  DL_OPENGL);
			ovi.graphics_module = DL_OPENGL;
			ret = AttemptToResetVideo(&ovi);
		}
	} else if (ret == OBS_VIDEO_SUCCESS) {
		ResizePreview(ovi.base_width, ovi.base_height);
		if (program)
			ResizeProgram(ovi.base_width, ovi.base_height);
	}

	if (ret == OBS_VIDEO_SUCCESS)
		OBSBasicStats::InitializeValues();

	return ret;
}

bool OBSBasic::ResetAudio()
{
	ProfileScope("OBSBasic::ResetAudio");

	struct obs_audio_info ai;
	ai.samples_per_sec = config_get_uint(basicConfig, "Audio",
			"SampleRate");

	const char *channelSetupStr = config_get_string(basicConfig,
			"Audio", "ChannelSetup");

	if (strcmp(channelSetupStr, "Mono") == 0)
		ai.speakers = SPEAKERS_MONO;
	else if (strcmp(channelSetupStr, "2.1") == 0)
		ai.speakers = SPEAKERS_2POINT1;
	else if (strcmp(channelSetupStr, "4.0") == 0)
		ai.speakers = SPEAKERS_4POINT0;
	else if (strcmp(channelSetupStr, "4.1") == 0)
		ai.speakers = SPEAKERS_4POINT1;
	else if (strcmp(channelSetupStr, "5.1") == 0)
		ai.speakers = SPEAKERS_5POINT1;
	else if (strcmp(channelSetupStr, "7.1") == 0)
		ai.speakers = SPEAKERS_7POINT1;
	else
		ai.speakers = SPEAKERS_STEREO;

	return obs_reset_audio(&ai);
}

void OBSBasic::ResetAudioDevice(const char *sourceId, const char *deviceId,
		const char *deviceDesc, int channel)
{
	bool disable = deviceId && strcmp(deviceId, "disabled") == 0;
	obs_source_t *source;
	obs_data_t *settings;

	source = obs_get_output_source(channel);
	if (source) {
		if (disable) {
			obs_set_output_source(channel, nullptr);
		} else {
			settings = obs_source_get_settings(source);
			const char *oldId = obs_data_get_string(settings,
					"device_id");
			if (strcmp(oldId, deviceId) != 0) {
				obs_data_set_string(settings, "device_id",
						deviceId);
				obs_source_update(source, settings);
			}
			obs_data_release(settings);
		}

		obs_source_release(source);

	} else if (!disable) {
		settings = obs_data_create();
		obs_data_set_string(settings, "device_id", deviceId);
		source = obs_source_create(sourceId, deviceDesc, settings,
				nullptr);
		obs_data_release(settings);

		obs_set_output_source(channel, source);
		obs_source_release(source);
	}
}

void OBSBasic::ResizePreview(uint32_t cx, uint32_t cy)
{
	QSize  targetSize;
	bool isFixedScaling;
	obs_video_info ovi;

	/* resize preview panel to fix to the top section of the window */
	targetSize = GetPixelSize(ui->preview);

	isFixedScaling = ui->preview->IsFixedScaling();
	obs_get_video_info(&ovi);

	if (isFixedScaling) {
		previewScale = ui->preview->GetScalingAmount();
		GetCenterPosFromFixedScale(int(cx), int(cy),
				targetSize.width() - PREVIEW_EDGE_SIZE * 2,
				targetSize.height() - PREVIEW_EDGE_SIZE * 2,
				previewX, previewY, previewScale);
		previewX += ui->preview->GetScrollX();
		previewY += ui->preview->GetScrollY();

	} else {
		GetScaleAndCenterPos(int(cx), int(cy),
				targetSize.width() - PREVIEW_EDGE_SIZE * 2,
				targetSize.height() - PREVIEW_EDGE_SIZE * 2,
				previewX, previewY, previewScale);
	}

	previewX += float(PREVIEW_EDGE_SIZE);
	previewY += float(PREVIEW_EDGE_SIZE);
}

void OBSBasic::CloseDialogs()
{
	QList<QDialog*> childDialogs = this->findChildren<QDialog *>();
	if (!childDialogs.isEmpty()) {
		for (int i = 0; i < childDialogs.size(); ++i) {
			childDialogs.at(i)->close();
		}
	}

	for (QPointer<QWidget> &projector : windowProjectors) {
		delete projector;
		projector.clear();
	}
	for (QPointer<QWidget> &projector : projectors) {
		delete projector;
		projector.clear();
	}

	if (!stats.isNull()) stats->close(); //call close to save Stats geometry
}

void OBSBasic::EnumDialogs()
{
	visDialogs.clear();
	modalDialogs.clear();
	visMsgBoxes.clear();

	/* fill list of Visible dialogs and Modal dialogs */
	QList<QDialog*> dialogs = findChildren<QDialog*>();
	for (QDialog *dialog : dialogs) {
		if (dialog->isVisible())
			visDialogs.append(dialog);
		if (dialog->isModal())
			modalDialogs.append(dialog);
	}

	/* fill list of Visible message boxes */
	QList<QMessageBox*> msgBoxes = findChildren<QMessageBox*>();
	for (QMessageBox *msgbox : msgBoxes) {
		if (msgbox->isVisible())
			visMsgBoxes.append(msgbox);
	}
}

void OBSBasic::ClearSceneData()
{
	disableSaving++;

	CloseDialogs();

	ClearVolumeControls();
	ClearListItems(ui->scenes);
	ClearListItems(ui->sources);
	ClearQuickTransitions();
	ui->transitions->clear();

	obs_set_output_source(0, nullptr);
	obs_set_output_source(1, nullptr);
	obs_set_output_source(2, nullptr);
	obs_set_output_source(3, nullptr);
	obs_set_output_source(4, nullptr);
	obs_set_output_source(5, nullptr);
	lastScene = nullptr;
	swapScene = nullptr;
	programScene = nullptr;

	auto cb = [](void *unused, obs_source_t *source)
	{
		obs_source_remove(source);
		UNUSED_PARAMETER(unused);
		return true;
	};

	obs_enum_sources(cb, nullptr);

	if (api)
		api->on_event(OBS_FRONTEND_EVENT_SCENE_COLLECTION_CLEANUP);

	disableSaving--;

	blog(LOG_INFO, "All scene data cleared");
	blog(LOG_INFO, "------------------------------------------------");
}

void OBSBasic::closeEvent(QCloseEvent *event)
{
	if (isVisible())
		config_set_string(App()->GlobalConfig(),
				"BasicWindow", "geometry",
				saveGeometry().toBase64().constData());

	config_set_string(App()->GlobalConfig(),
			"BasicWindow", "DockState",
			saveState().toBase64().constData());

	if (outputHandler && outputHandler->Active()) {
		SetShowing(true);

		QMessageBox::StandardButton button = OBSMessageBox::question(
				this, QTStr("ConfirmExit.Title"),
				QTStr("ConfirmExit.Text"));

		if (button == QMessageBox::No) {
			event->ignore();
			return;
		}
	}

	QWidget::closeEvent(event);
	if (!event->isAccepted())
		return;

	blog(LOG_INFO, SHUTDOWN_SEPARATOR);

	if (updateCheckThread)
		updateCheckThread->wait();
	if (logUploadThread)
		logUploadThread->wait();

	signalHandlers.clear();

	SaveProjectNow();

	if (api)
		api->on_event(OBS_FRONTEND_EVENT_EXIT);

	disableSaving++;

	/* Clear all scene data (dialogs, widgets, widget sub-items, scenes,
	 * sources, etc) so that all references are released before shutdown */
	ClearSceneData();

	App()->quit();
}

void OBSBasic::changeEvent(QEvent *event)
{
	if (event->type() == QEvent::WindowStateChange &&
	    isMinimized() &&
	    trayIcon &&
	    trayIcon->isVisible() &&
	    sysTrayMinimizeToTray()) {

		ToggleShowHide();
	}
}

void OBSBasic::on_actionShow_Recordings_triggered()
{
	const char *mode = config_get_string(basicConfig, "Output", "Mode");
	const char *path = strcmp(mode, "Advanced") ?
		config_get_string(basicConfig, "SimpleOutput", "FilePath") :
		config_get_string(basicConfig, "AdvOut", "RecFilePath");
	QDesktopServices::openUrl(QUrl::fromLocalFile(path));
}

void OBSBasic::on_actionRemux_triggered()
{
	const char *mode = config_get_string(basicConfig, "Output", "Mode");
	const char *path = strcmp(mode, "Advanced") ?
		config_get_string(basicConfig, "SimpleOutput", "FilePath") :
		config_get_string(basicConfig, "AdvOut", "RecFilePath");
	OBSRemux remux(path, this);
	remux.exec();
}

void OBSBasic::on_action_Settings_triggered()
{
	OBSBasicSettings settings(this);
	settings.exec();
	SystemTray(false);
}

void OBSBasic::on_actionAdvAudioProperties_triggered()
{
	if (advAudioWindow != nullptr) {
		advAudioWindow->raise();
		return;
	}

	advAudioWindow = new OBSBasicAdvAudio(this);
	advAudioWindow->show();
	advAudioWindow->setAttribute(Qt::WA_DeleteOnClose, true);

	connect(advAudioWindow, SIGNAL(destroyed()),
		this, SLOT(on_advAudioProps_destroyed()));
}

void OBSBasic::on_advAudioProps_clicked()
{
	on_actionAdvAudioProperties_triggered();
}

void OBSBasic::on_advAudioProps_destroyed()
{
	advAudioWindow = nullptr;
}

void OBSBasic::on_scenes_currentItemChanged(QListWidgetItem *current,
		QListWidgetItem *prev)
{
	obs_source_t *source = NULL;

	if (sceneChanging)
		return;

	if (current) {
		obs_scene_t *scene;

		scene = GetOBSRef<OBSScene>(current);
		source = obs_scene_get_source(scene);
	}

	SetCurrentScene(source);

	UNUSED_PARAMETER(prev);
}

void OBSBasic::EditSceneName()
{
	QListWidgetItem *item = ui->scenes->currentItem();
	Qt::ItemFlags flags   = item->flags();

	item->setFlags(flags | Qt::ItemIsEditable);
	ui->scenes->editItem(item);
	item->setFlags(flags);
}

static void AddProjectorMenuMonitors(QMenu *parent, QObject *target,
		const char *slot)
{
	QAction *action;
	QList<QScreen*> screens = QGuiApplication::screens();
	for (int i = 0; i < screens.size(); i++) {
		QRect screenGeometry = screens[i]->geometry();
		QString str = QString("%1 %2: %3x%4 @ %5,%6").
			arg(QTStr("Display"),
			    QString::number(i),
			    QString::number(screenGeometry.width()),
			    QString::number(screenGeometry.height()),
			    QString::number(screenGeometry.x()),
			    QString::number(screenGeometry.y()));

		action = parent->addAction(str, target, slot);
		action->setProperty("monitor", i);
	}
}

void OBSBasic::on_scenes_customContextMenuRequested(const QPoint &pos)
{
	QListWidgetItem *item = ui->scenes->itemAt(pos);
	QPointer<QMenu> sceneProjectorMenu;

	QMenu popup(this);
	QMenu order(QTStr("Basic.MainMenu.Edit.Order"), this);
	popup.addAction(QTStr("Add"),
			this, SLOT(on_actionAddScene_triggered()));

	if (item) {
		popup.addSeparator();
		popup.addAction(QTStr("Duplicate"),
				this, SLOT(DuplicateSelectedScene()));
		popup.addAction(QTStr("Rename"),
				this, SLOT(EditSceneName()));
		popup.addAction(QTStr("Remove"),
				this, SLOT(RemoveSelectedScene()));
		popup.addSeparator();

		order.addAction(QTStr("Basic.MainMenu.Edit.Order.MoveUp"),
				this, SLOT(on_actionSceneUp_triggered()));
		order.addAction(QTStr("Basic.MainMenu.Edit.Order.MoveDown"),
				this, SLOT(on_actionSceneDown_triggered()));
		order.addSeparator();
		order.addAction(QTStr("Basic.MainMenu.Edit.Order.MoveToTop"),
				this, SLOT(MoveSceneToTop()));
		order.addAction(QTStr("Basic.MainMenu.Edit.Order.MoveToBottom"),
				this, SLOT(MoveSceneToBottom()));
		popup.addMenu(&order);

		popup.addSeparator();

		sceneProjectorMenu = new QMenu(QTStr("SceneProjector"));
		AddProjectorMenuMonitors(sceneProjectorMenu, this,
				SLOT(OpenSceneProjector()));
		popup.addMenu(sceneProjectorMenu);

		QAction *sceneWindow = popup.addAction(
				QTStr("SceneWindow"),
				this, SLOT(OpenSceneWindow()));

		popup.addAction(sceneWindow);
		popup.addSeparator();
		popup.addAction(QTStr("Filters"), this,
				SLOT(OpenSceneFilters()));

		popup.addSeparator();

		QMenu *transitionMenu = CreatePerSceneTransitionMenu();
		popup.addMenu(transitionMenu);

		/* ---------------------- */

		QAction *multiviewAction = popup.addAction(
				QTStr("ShowInMultiview"));

		OBSSource source = GetCurrentSceneSource();
		OBSData data = obs_source_get_private_settings(source);
		obs_data_release(data);

		obs_data_set_default_bool(data, "show_in_multiview",
				true);
		bool show = obs_data_get_bool(data, "show_in_multiview");

		multiviewAction->setCheckable(true);
		multiviewAction->setChecked(show);

		auto showInMultiview = [this] (OBSData data)
		{
			bool show = obs_data_get_bool(data,
					"show_in_multiview");
			obs_data_set_bool(data, "show_in_multiview",
					!show);
			OBSProjector::UpdateMultiviewProjectors();
		};

		connect(multiviewAction, &QAction::triggered,
				std::bind(showInMultiview, data));
	}

	popup.exec(QCursor::pos());
}

void OBSBasic::on_actionAddScene_triggered()
{
	string name;
	QString format{QTStr("Basic.Main.DefaultSceneName.Text")};

	int i = 2;
	QString placeHolderText = format.arg(i);
	obs_source_t *source = nullptr;
	while ((source = obs_get_source_by_name(QT_TO_UTF8(placeHolderText)))) {
		obs_source_release(source);
		placeHolderText = format.arg(++i);
	}

	bool accepted = NameDialog::AskForName(this,
			QTStr("Basic.Main.AddSceneDlg.Title"),
			QTStr("Basic.Main.AddSceneDlg.Text"),
			name,
			placeHolderText);

	if (accepted) {
		if (name.empty()) {
			OBSMessageBox::information(this,
					QTStr("NoNameEntered.Title"),
					QTStr("NoNameEntered.Text"));
			on_actionAddScene_triggered();
			return;
		}

		obs_source_t *source = obs_get_source_by_name(name.c_str());
		if (source) {
			OBSMessageBox::information(this,
					QTStr("NameExists.Title"),
					QTStr("NameExists.Text"));

			obs_source_release(source);
			on_actionAddScene_triggered();
			return;
		}

		obs_scene_t *scene = obs_scene_create(name.c_str());
		source = obs_scene_get_source(scene);
		AddScene(source);
		SetCurrentScene(source);
		obs_scene_release(scene);
	}
}

void OBSBasic::on_actionRemoveScene_triggered()
{
	OBSScene     scene  = GetCurrentScene();
	obs_source_t *source = obs_scene_get_source(scene);

	if (source && QueryRemoveSource(source))
		obs_source_remove(source);
}

void OBSBasic::ChangeSceneIndex(bool relative, int offset, int invalidIdx)
{
	int idx = ui->scenes->currentRow();
	if (idx == -1 || idx == invalidIdx)
		return;

	sceneChanging = true;

	QListWidgetItem *item = ui->scenes->takeItem(idx);

	if (!relative)
		idx = 0;

	ui->scenes->insertItem(idx + offset, item);
	ui->scenes->setCurrentRow(idx + offset);
	item->setSelected(true);

	sceneChanging = false;
}

void OBSBasic::on_actionSceneUp_triggered()
{
	ChangeSceneIndex(true, -1, 0);
}

void OBSBasic::on_actionSceneDown_triggered()
{
	ChangeSceneIndex(true, 1, ui->scenes->count() - 1);
}

void OBSBasic::MoveSceneToTop()
{
	ChangeSceneIndex(false, 0, 0);
}

void OBSBasic::MoveSceneToBottom()
{
	ChangeSceneIndex(false, ui->scenes->count() - 1,
			ui->scenes->count() - 1);
}

void OBSBasic::on_sources_itemSelectionChanged()
{
	SignalBlocker sourcesSignalBlocker(ui->sources);

	auto updateItemSelection = [&]()
	{
		ignoreSelectionUpdate = true;
		for (int i = 0; i < ui->sources->count(); i++)
		{
			QListWidgetItem *wItem = ui->sources->item(i);
			OBSSceneItem item = GetOBSRef<OBSSceneItem>(wItem);

			obs_sceneitem_select(item, wItem->isSelected());
		}
		ignoreSelectionUpdate = false;
	};
	using updateItemSelection_t = decltype(updateItemSelection);

	obs_scene_atomic_update(GetCurrentScene(),
			[](void *data, obs_scene_t *)
	{
		(*static_cast<updateItemSelection_t*>(data))();
	}, static_cast<void*>(&updateItemSelection));
}

void OBSBasic::EditSceneItemName()
{
	QListWidgetItem *item = GetTopSelectedSourceItem();
	Qt::ItemFlags flags   = item->flags();
	OBSSceneItem sceneItem= GetOBSRef<OBSSceneItem>(item);
	obs_source_t *source  = obs_sceneitem_get_source(sceneItem);
	const char *name      = obs_source_get_name(source);

	item->setText(QT_UTF8(name));
	item->setFlags(flags | Qt::ItemIsEditable);
	ui->sources->removeItemWidget(item);
	ui->sources->editItem(item);
	item->setFlags(flags);
}

void OBSBasic::SetDeinterlacingMode()
{
	QAction *action = reinterpret_cast<QAction*>(sender());
	obs_deinterlace_mode mode =
		(obs_deinterlace_mode)action->property("mode").toInt();
	OBSSceneItem sceneItem = GetCurrentSceneItem();
	obs_source_t *source = obs_sceneitem_get_source(sceneItem);

	obs_source_set_deinterlace_mode(source, mode);
}

void OBSBasic::SetDeinterlacingOrder()
{
	QAction *action = reinterpret_cast<QAction*>(sender());
	obs_deinterlace_field_order order =
		(obs_deinterlace_field_order)action->property("order").toInt();
	OBSSceneItem sceneItem = GetCurrentSceneItem();
	obs_source_t *source = obs_sceneitem_get_source(sceneItem);

	obs_source_set_deinterlace_field_order(source, order);
}

QMenu *OBSBasic::AddDeinterlacingMenu(obs_source_t *source)
{
	QMenu *menu = new QMenu(QTStr("Deinterlacing"));
	obs_deinterlace_mode deinterlaceMode =
		obs_source_get_deinterlace_mode(source);
	obs_deinterlace_field_order deinterlaceOrder =
		obs_source_get_deinterlace_field_order(source);
	QAction *action;

#define ADD_MODE(name, mode) \
	action = menu->addAction(QTStr("" name), this, \
				SLOT(SetDeinterlacingMode())); \
	action->setProperty("mode", (int)mode); \
	action->setCheckable(true); \
	action->setChecked(deinterlaceMode == mode);

	ADD_MODE("Disable",                OBS_DEINTERLACE_MODE_DISABLE);
	ADD_MODE("Deinterlacing.Discard",  OBS_DEINTERLACE_MODE_DISCARD);
	ADD_MODE("Deinterlacing.Retro",    OBS_DEINTERLACE_MODE_RETRO);
	ADD_MODE("Deinterlacing.Blend",    OBS_DEINTERLACE_MODE_BLEND);
	ADD_MODE("Deinterlacing.Blend2x",  OBS_DEINTERLACE_MODE_BLEND_2X);
	ADD_MODE("Deinterlacing.Linear",   OBS_DEINTERLACE_MODE_LINEAR);
	ADD_MODE("Deinterlacing.Linear2x", OBS_DEINTERLACE_MODE_LINEAR_2X);
	ADD_MODE("Deinterlacing.Yadif",    OBS_DEINTERLACE_MODE_YADIF);
	ADD_MODE("Deinterlacing.Yadif2x",  OBS_DEINTERLACE_MODE_YADIF_2X);
#undef ADD_MODE

	menu->addSeparator();

#define ADD_ORDER(name, order) \
	action = menu->addAction(QTStr("Deinterlacing." name), this, \
				SLOT(SetDeinterlacingOrder())); \
	action->setProperty("order", (int)order); \
	action->setCheckable(true); \
	action->setChecked(deinterlaceOrder == order);

	ADD_ORDER("TopFieldFirst",    OBS_DEINTERLACE_FIELD_ORDER_TOP);
	ADD_ORDER("BottomFieldFirst", OBS_DEINTERLACE_FIELD_ORDER_BOTTOM);
#undef ADD_ORDER

	return menu;
}

void OBSBasic::SetScaleFilter()
{
	QAction *action = reinterpret_cast<QAction*>(sender());
	obs_scale_type mode = (obs_scale_type)action->property("mode").toInt();
	OBSSceneItem sceneItem = GetCurrentSceneItem();

	obs_sceneitem_set_scale_filter(sceneItem, mode);
}

QMenu *OBSBasic::AddScaleFilteringMenu(obs_sceneitem_t *item)
{
	QMenu *menu = new QMenu(QTStr("ScaleFiltering"));
	obs_scale_type scaleFilter = obs_sceneitem_get_scale_filter(item);
	QAction *action;

#define ADD_MODE(name, mode) \
	action = menu->addAction(QTStr("" name), this, \
				SLOT(SetScaleFilter())); \
	action->setProperty("mode", (int)mode); \
	action->setCheckable(true); \
	action->setChecked(scaleFilter == mode);

	ADD_MODE("Disable",                 OBS_SCALE_DISABLE);
	ADD_MODE("ScaleFiltering.Point",    OBS_SCALE_POINT);
	ADD_MODE("ScaleFiltering.Bilinear", OBS_SCALE_BILINEAR);
	ADD_MODE("ScaleFiltering.Bicubic",  OBS_SCALE_BICUBIC);
	ADD_MODE("ScaleFiltering.Lanczos",  OBS_SCALE_LANCZOS);
#undef ADD_MODE

	return menu;
}

void OBSBasic::CreateSourcePopupMenu(QListWidgetItem *item, bool preview)
{
	QMenu popup(this);
	QPointer<QMenu> previewProjector;
	QPointer<QMenu> sourceProjector;

	if (preview) {
		QAction *action = popup.addAction(
				QTStr("Basic.Main.PreviewConextMenu.Enable"),
				this, SLOT(TogglePreview()));
		action->setCheckable(true);
		action->setChecked(
				obs_display_enabled(ui->preview->GetDisplay()));
		if (IsPreviewProgramMode())
			action->setEnabled(false);

		popup.addAction(ui->actionLockPreview);
		popup.addMenu(ui->scalingMenu);

		previewProjector = new QMenu(QTStr("PreviewProjector"));
		AddProjectorMenuMonitors(previewProjector, this,
				SLOT(OpenPreviewProjector()));

		popup.addMenu(previewProjector);

		QAction *previewWindow = popup.addAction(
				QTStr("PreviewWindow"),
				this, SLOT(OpenPreviewWindow()));

		popup.addAction(previewWindow);

		popup.addSeparator();
	}

	QPointer<QMenu> addSourceMenu = CreateAddSourcePopupMenu();
	if (addSourceMenu)
		popup.addMenu(addSourceMenu);

	ui->actionCopyFilters->setEnabled(false);
	ui->actionCopySource->setEnabled(false);

	popup.addSeparator();
	popup.addAction(ui->actionCopySource);
	popup.addAction(ui->actionPasteRef);
	popup.addAction(ui->actionPasteDup);
	popup.addSeparator();

	popup.addSeparator();
	popup.addAction(ui->actionCopyFilters);
	popup.addAction(ui->actionPasteFilters);
	popup.addSeparator();

	if (item) {
		if (addSourceMenu)
			popup.addSeparator();

		OBSSceneItem sceneItem = GetSceneItem(item);
		obs_source_t *source = obs_sceneitem_get_source(sceneItem);
		uint32_t flags = obs_source_get_output_flags(source);
		bool isAsyncVideo = (flags & OBS_SOURCE_ASYNC_VIDEO) ==
			OBS_SOURCE_ASYNC_VIDEO;
		bool hasAudio = (flags & OBS_SOURCE_AUDIO) ==
			OBS_SOURCE_AUDIO;
		QAction *action;

		popup.addAction(QTStr("Rename"), this,
				SLOT(EditSceneItemName()));
		popup.addAction(QTStr("Remove"), this,
				SLOT(on_actionRemoveSource_triggered()));
		popup.addSeparator();
		popup.addMenu(ui->orderMenu);
		popup.addMenu(ui->transformMenu);

		sourceProjector = new QMenu(QTStr("SourceProjector"));
		AddProjectorMenuMonitors(sourceProjector, this,
				SLOT(OpenSourceProjector()));

		QAction *sourceWindow = popup.addAction(
				QTStr("SourceWindow"),
				this, SLOT(OpenSourceWindow()));

		popup.addAction(sourceWindow);

		popup.addSeparator();

		if (hasAudio) {
			QAction *actionHideMixer = popup.addAction(
					QTStr("HideMixer"),
					this, SLOT(ToggleHideMixer()));
			actionHideMixer->setCheckable(true);
			actionHideMixer->setChecked(SourceMixerHidden(source));
		}

		if (isAsyncVideo) {
			popup.addMenu(AddDeinterlacingMenu(source));
			popup.addSeparator();
		}

		popup.addMenu(AddScaleFilteringMenu(sceneItem));
		popup.addSeparator();

		popup.addMenu(sourceProjector);
		popup.addAction(sourceWindow);
		popup.addSeparator();

		action = popup.addAction(QTStr("Interact"), this,
				SLOT(on_actionInteract_triggered()));

		action->setEnabled(obs_source_get_output_flags(source) &
				OBS_SOURCE_INTERACTION);

		popup.addAction(QTStr("Filters"), this,
				SLOT(OpenFilters()));
		popup.addAction(QTStr("Properties"), this,
				SLOT(on_actionSourceProperties_triggered()));

		ui->actionCopyFilters->setEnabled(true);
		ui->actionCopySource->setEnabled(true);
	}

	popup.exec(QCursor::pos());
}

void OBSBasic::on_sources_customContextMenuRequested(const QPoint &pos)
{
	if (ui->scenes->count())
		CreateSourcePopupMenu(ui->sources->itemAt(pos), false);
}

void OBSBasic::on_sources_itemDoubleClicked(QListWidgetItem *witem)
{
	if (!witem)
		return;

	OBSSceneItem item = GetSceneItem(witem);
	OBSSource source = obs_sceneitem_get_source(item);

	if (source)
		CreatePropertiesWindow(source);
}

void OBSBasic::on_scenes_itemDoubleClicked(QListWidgetItem *witem)
{
	if (!witem)
		return;

	if (IsPreviewProgramMode()) {
		bool doubleClickSwitch = config_get_bool(App()->GlobalConfig(),
				"BasicWindow", "TransitionOnDoubleClick");

		if (doubleClickSwitch) {
			OBSScene scene = GetCurrentScene();

			if (scene)
				SetCurrentScene(scene, false, true);
		}
	}
}

void OBSBasic::AddSource(const char *id)
{
	if (id && *id) {
		OBSBasicSourceSelect sourceSelect(this, id);
		sourceSelect.exec();
		if (sourceSelect.newSource)
			CreatePropertiesWindow(sourceSelect.newSource);
	}
}

QMenu *OBSBasic::CreateAddSourcePopupMenu()
{
	const char *type;
	bool foundValues = false;
	bool foundDeprecated = false;
	size_t idx = 0;

	QMenu *popup = new QMenu(QTStr("Add"), this);
	QMenu *deprecated = new QMenu(QTStr("Deprecated"), popup);

	auto getActionAfter = [] (QMenu *menu, const QString &name)
	{
		QList<QAction*> actions = menu->actions();

		for (QAction *menuAction : actions) {
			if (menuAction->text().compare(name) >= 0)
				return menuAction;
		}

		return (QAction*)nullptr;
	};

	auto addSource = [this, getActionAfter] (QMenu *popup,
			const char *type, const char *name)
	{
		QString qname = QT_UTF8(name);
		QAction *popupItem = new QAction(qname, this);
		popupItem->setData(QT_UTF8(type));
		connect(popupItem, SIGNAL(triggered(bool)),
				this, SLOT(AddSourceFromAction()));

		QAction *after = getActionAfter(popup, qname);
		popup->insertAction(after, popupItem);
	};

	while (obs_enum_input_types(idx++, &type)) {
		const char *name = obs_source_get_display_name(type);
		uint32_t caps = obs_get_source_output_flags(type);

		if ((caps & OBS_SOURCE_CAP_DISABLED) != 0)
			continue;

		if ((caps & OBS_SOURCE_DEPRECATED) == 0) {
			addSource(popup, type, name);
		} else {
			addSource(deprecated, type, name);
			foundDeprecated = true;
		}
		foundValues = true;
	}

	addSource(popup, "scene", Str("Basic.Scene"));

	if (!foundDeprecated) {
		delete deprecated;
		deprecated = nullptr;
	}

	if (!foundValues) {
		delete popup;
		popup = nullptr;

	} else if (foundDeprecated) {
		popup->addMenu(deprecated);
	}

	return popup;
}

void OBSBasic::AddSourceFromAction()
{
	QAction *action = qobject_cast<QAction*>(sender());
	if (!action)
		return;

	AddSource(QT_TO_UTF8(action->data().toString()));
}

void OBSBasic::AddSourcePopupMenu(const QPoint &pos)
{
	if (!GetCurrentScene()) {
		// Tell the user he needs a scene first (help beginners).
		OBSMessageBox::information(this,
				QTStr("Basic.Main.AddSourceHelp.Title"),
				QTStr("Basic.Main.AddSourceHelp.Text"));
		return;
	}

	QPointer<QMenu> popup = CreateAddSourcePopupMenu();
	if (popup)
		popup->exec(pos);
}

void OBSBasic::on_actionAddSource_triggered()
{
	AddSourcePopupMenu(QCursor::pos());
}

void OBSBasic::on_actionRemoveSource_triggered()
{
	vector<OBSSceneItem> items;

	auto func = [] (obs_scene_t *, obs_sceneitem_t *item, void *param)
	{
		vector<OBSSceneItem> &items =
			*reinterpret_cast<vector<OBSSceneItem>*>(param);
		if (obs_sceneitem_selected(item))
			items.emplace_back(item);
		return true;
	};

	obs_scene_enum_items(GetCurrentScene(), func, &items);

	if (!items.size())
		return;

	auto removeMultiple = [this] (size_t count)
	{
		QString text = QTStr("ConfirmRemove.TextMultiple")
			.arg(QString::number(count));

		QMessageBox remove_items(this);
		remove_items.setText(text);
		QAbstractButton *Yes = remove_items.addButton(QTStr("Yes"),
				QMessageBox::YesRole);
		remove_items.addButton(QTStr("No"), QMessageBox::NoRole);
		remove_items.setIcon(QMessageBox::Question);
		remove_items.setWindowTitle(QTStr("ConfirmRemove.Title"));
		remove_items.exec();

		return Yes == remove_items.clickedButton();
	};

	if (items.size() == 1) {
		OBSSceneItem &item = items[0];
		obs_source_t *source = obs_sceneitem_get_source(item);

		if (source && QueryRemoveSource(source))
			obs_sceneitem_remove(item);
	} else {
		if (removeMultiple(items.size())) {
			for (auto &item : items)
				obs_sceneitem_remove(item);
		}
	}
}

void OBSBasic::on_actionInteract_triggered()
{
	OBSSceneItem item = GetCurrentSceneItem();
	OBSSource source = obs_sceneitem_get_source(item);

	if (source)
		CreateInteractionWindow(source);
}

void OBSBasic::on_actionSourceProperties_triggered()
{
	OBSSceneItem item = GetCurrentSceneItem();
	OBSSource source = obs_sceneitem_get_source(item);

	if (source)
		CreatePropertiesWindow(source);
}

void OBSBasic::on_actionSourceUp_triggered()
{
	OBSSceneItem item = GetCurrentSceneItem();
	obs_sceneitem_set_order(item, OBS_ORDER_MOVE_UP);
}

void OBSBasic::on_actionSourceDown_triggered()
{
	OBSSceneItem item = GetCurrentSceneItem();
	obs_sceneitem_set_order(item, OBS_ORDER_MOVE_DOWN);
}

void OBSBasic::on_actionMoveUp_triggered()
{
	OBSSceneItem item = GetCurrentSceneItem();
	obs_sceneitem_set_order(item, OBS_ORDER_MOVE_UP);
}

void OBSBasic::on_actionMoveDown_triggered()
{
	OBSSceneItem item = GetCurrentSceneItem();
	obs_sceneitem_set_order(item, OBS_ORDER_MOVE_DOWN);
}

void OBSBasic::on_actionMoveToTop_triggered()
{
	OBSSceneItem item = GetCurrentSceneItem();
	obs_sceneitem_set_order(item, OBS_ORDER_MOVE_TOP);
}

void OBSBasic::on_actionMoveToBottom_triggered()
{
	OBSSceneItem item = GetCurrentSceneItem();
	obs_sceneitem_set_order(item, OBS_ORDER_MOVE_BOTTOM);
}

static BPtr<char> ReadLogFile(const char *subdir, const char *log)
{
	char logDir[512];
	if (GetConfigPath(logDir, sizeof(logDir), subdir) <= 0)
		return nullptr;

	string path = (char*)logDir;
	path += "/";
	path += log;

	BPtr<char> file = os_quick_read_utf8_file(path.c_str());
	if (!file)
		blog(LOG_WARNING, "Failed to read log file %s", path.c_str());

	return file;
}

void OBSBasic::UploadLog(const char *subdir, const char *file)
{
	BPtr<char> fileString{ReadLogFile(subdir, file)};

	if (!fileString)
		return;

	if (!*fileString)
		return;

	ui->menuLogFiles->setEnabled(false);

	stringstream ss;
	ss << "OBS " << App()->GetVersionString()
	   << " log file uploaded at " << CurrentDateTimeString()
	   << "\n\n" << fileString;


	if (logUploadThread) {
		logUploadThread->wait();
		delete logUploadThread;
	}

	RemoteTextThread *thread = new RemoteTextThread(
			"https://hastebin.com/documents",
			"text/plain", ss.str().c_str());

	logUploadThread = thread;
	connect(thread, &RemoteTextThread::Result,
			this, &OBSBasic::logUploadFinished);
	logUploadThread->start();
}

void OBSBasic::on_actionShowLogs_triggered()
{
	char logDir[512];
	if (GetConfigPath(logDir, sizeof(logDir), "obs-studio/logs") <= 0)
		return;

	QUrl url = QUrl::fromLocalFile(QT_UTF8(logDir));
	QDesktopServices::openUrl(url);
}

void OBSBasic::on_actionUploadCurrentLog_triggered()
{
	UploadLog("obs-studio/logs", App()->GetCurrentLog());
}

void OBSBasic::on_actionUploadLastLog_triggered()
{
	UploadLog("obs-studio/logs", App()->GetLastLog());
}

void OBSBasic::on_actionViewCurrentLog_triggered()
{
	char logDir[512];
	if (GetConfigPath(logDir, sizeof(logDir), "obs-studio/logs") <= 0)
		return;

	const char* log = App()->GetCurrentLog();

	string path = (char*)logDir;
	path += "/";
	path += log;

	QUrl url = QUrl::fromLocalFile(QT_UTF8(path.c_str()));
	QDesktopServices::openUrl(url);
}

void OBSBasic::on_actionShowCrashLogs_triggered()
{
	char logDir[512];
	if (GetConfigPath(logDir, sizeof(logDir), "obs-studio/crashes") <= 0)
		return;

	QUrl url = QUrl::fromLocalFile(QT_UTF8(logDir));
	QDesktopServices::openUrl(url);
}

void OBSBasic::on_actionUploadLastCrashLog_triggered()
{
	UploadLog("obs-studio/crashes", App()->GetLastCrashLog());
}

void OBSBasic::on_actionCheckForUpdates_triggered()
{
	CheckForUpdates(true);
}

void OBSBasic::logUploadFinished(const QString &text, const QString &error)
{
	ui->menuLogFiles->setEnabled(true);

	if (text.isEmpty()) {
		OBSMessageBox::information(this,
				QTStr("LogReturnDialog.ErrorUploadingLog"),
				error);
		return;
	}

	obs_data_t *returnData = obs_data_create_from_json(QT_TO_UTF8(text));
	string resURL = "https://hastebin.com/";
	resURL += obs_data_get_string(returnData, "key");
	QString logURL = resURL.c_str();
	obs_data_release(returnData);

	OBSLogReply logDialog(this, logURL);
	logDialog.exec();
}

static void RenameListItem(OBSBasic *parent, QListWidget *listWidget,
		obs_source_t *source, const string &name)
{
	const char *prevName = obs_source_get_name(source);
	if (name == prevName)
		return;

	obs_source_t    *foundSource = obs_get_source_by_name(name.c_str());
	QListWidgetItem *listItem    = listWidget->currentItem();

	if (foundSource || name.empty()) {
		listItem->setText(QT_UTF8(prevName));

		if (foundSource) {
			OBSMessageBox::information(parent,
				QTStr("NameExists.Title"),
				QTStr("NameExists.Text"));
		} else if (name.empty()) {
			OBSMessageBox::information(parent,
				QTStr("NoNameEntered.Title"),
				QTStr("NoNameEntered.Text"));
		}

		obs_source_release(foundSource);
	} else {
		listItem->setText(QT_UTF8(name.c_str()));
		obs_source_set_name(source, name.c_str());
	}
}

void OBSBasic::SceneNameEdited(QWidget *editor,
		QAbstractItemDelegate::EndEditHint endHint)
{
	OBSScene  scene = GetCurrentScene();
	QLineEdit *edit = qobject_cast<QLineEdit*>(editor);
	string    text  = QT_TO_UTF8(edit->text().trimmed());

	if (!scene)
		return;

	obs_source_t *source = obs_scene_get_source(scene);
	RenameListItem(this, ui->scenes, source, text);

	if (api)
		api->on_event(OBS_FRONTEND_EVENT_SCENE_LIST_CHANGED);

	UNUSED_PARAMETER(endHint);
}

void OBSBasic::SceneItemNameEdited(QWidget *editor,
		QAbstractItemDelegate::EndEditHint endHint)
{
	OBSSceneItem item  = GetCurrentSceneItem();
	QLineEdit    *edit = qobject_cast<QLineEdit*>(editor);
	string       text  = QT_TO_UTF8(edit->text().trimmed());

	if (!item)
		return;

	obs_source_t *source = obs_sceneitem_get_source(item);
	RenameListItem(this, ui->sources, source, text);

	QListWidgetItem *listItem = ui->sources->currentItem();
	listItem->setText(QString());
	SetupVisibilityItem(ui->sources, listItem, item);

	UNUSED_PARAMETER(endHint);
}

void OBSBasic::OpenFilters()
{
	OBSSceneItem item = GetCurrentSceneItem();
	OBSSource source = obs_sceneitem_get_source(item);

	CreateFiltersWindow(source);
}

void OBSBasic::OpenSceneFilters()
{
	OBSScene scene = GetCurrentScene();
	OBSSource source = obs_scene_get_source(scene);

	CreateFiltersWindow(source);
}

#define RECORDING_START \
	"==== Recording Start ==============================================="
#define RECORDING_STOP \
	"==== Recording Stop ================================================"
#define REPLAY_BUFFER_START \
	"==== Replay Buffer Start ==========================================="
#define REPLAY_BUFFER_STOP \
	"==== Replay Buffer Stop ============================================"
#define STREAMING_START \
	"==== Streaming Start ==============================================="
#define STREAMING_STOP \
	"==== Streaming Stop ================================================"

void OBSBasic::StartStreaming()
{
	if (outputHandler->StreamingActive())
		return;
	if (disableOutputsRef)
		return;

	if (api)
		api->on_event(OBS_FRONTEND_EVENT_STREAMING_STARTING);

	SaveProject();

	ui->streamButton->setEnabled(false);
	ui->streamButton->setText(QTStr("Basic.Main.Connecting"));

	if (sysTrayStream) {
		sysTrayStream->setEnabled(false);
		sysTrayStream->setText(ui->streamButton->text());
	}

	if (!outputHandler->StartStreaming(service)) {
		ui->streamButton->setText(QTStr("Basic.Main.StartStreaming"));
		ui->streamButton->setEnabled(true);
		ui->streamButton->setChecked(false);

		if (sysTrayStream) {
			sysTrayStream->setText(ui->streamButton->text());
			sysTrayStream->setEnabled(true);
		}

		QMessageBox::critical(this,
				QTStr("Output.StartStreamFailed"),
				QTStr("Output.StartFailedGeneric"));
		return;
	}

	bool recordWhenStreaming = config_get_bool(GetGlobalConfig(),
			"BasicWindow", "RecordWhenStreaming");
	if (recordWhenStreaming)
		StartRecording();

	bool replayBufferWhileStreaming = config_get_bool(GetGlobalConfig(),
		"BasicWindow", "ReplayBufferWhileStreaming");
	if (replayBufferWhileStreaming)
		StartReplayBuffer();
}

#ifdef _WIN32
static inline void UpdateProcessPriority()
{
	const char *priority = config_get_string(App()->GlobalConfig(),
			"General", "ProcessPriority");
	if (priority && strcmp(priority, "Normal") != 0)
		SetProcessPriority(priority);
}

static inline void ClearProcessPriority()
{
	const char *priority = config_get_string(App()->GlobalConfig(),
			"General", "ProcessPriority");
	if (priority && strcmp(priority, "Normal") != 0)
		SetProcessPriority("Normal");
}
#else
#define UpdateProcessPriority() do {} while(false)
#define ClearProcessPriority() do {} while(false)
#endif

inline void OBSBasic::OnActivate()
{
	if (ui->profileMenu->isEnabled()) {
		ui->profileMenu->setEnabled(false);
		ui->autoConfigure->setEnabled(false);
		App()->IncrementSleepInhibition();
		UpdateProcessPriority();

		if (trayIcon)
			trayIcon->setIcon(QIcon(":/res/images/tray_active.png"));
	}
}

inline void OBSBasic::OnDeactivate()
{
	if (!outputHandler->Active() && !ui->profileMenu->isEnabled()) {
		ui->profileMenu->setEnabled(true);
		ui->autoConfigure->setEnabled(true);
		App()->DecrementSleepInhibition();
		ClearProcessPriority();

		if (trayIcon)
			trayIcon->setIcon(QIcon(":/res/images/obs.png"));
	}
}

void OBSBasic::StopStreaming()
{
	SaveProject();

	if (outputHandler->StreamingActive())
		outputHandler->StopStreaming(streamingStopping);

	OnDeactivate();

	bool recordWhenStreaming = config_get_bool(GetGlobalConfig(),
			"BasicWindow", "RecordWhenStreaming");
	bool keepRecordingWhenStreamStops = config_get_bool(GetGlobalConfig(),
			"BasicWindow", "KeepRecordingWhenStreamStops");
	if (recordWhenStreaming && !keepRecordingWhenStreamStops)
		StopRecording();

	bool replayBufferWhileStreaming = config_get_bool(GetGlobalConfig(),
		"BasicWindow", "ReplayBufferWhileStreaming");
	bool keepReplayBufferStreamStops = config_get_bool(GetGlobalConfig(),
		"BasicWindow", "KeepReplayBufferStreamStops");
	if (replayBufferWhileStreaming && !keepReplayBufferStreamStops)
		StopReplayBuffer();
}

void OBSBasic::ForceStopStreaming()
{
	SaveProject();

	if (outputHandler->StreamingActive())
		outputHandler->StopStreaming(true);

	OnDeactivate();

	bool recordWhenStreaming = config_get_bool(GetGlobalConfig(),
			"BasicWindow", "RecordWhenStreaming");
	bool keepRecordingWhenStreamStops = config_get_bool(GetGlobalConfig(),
			"BasicWindow", "KeepRecordingWhenStreamStops");
	if (recordWhenStreaming && !keepRecordingWhenStreamStops)
		StopRecording();

	bool replayBufferWhileStreaming = config_get_bool(GetGlobalConfig(),
		"BasicWindow", "ReplayBufferWhileStreaming");
	bool keepReplayBufferStreamStops = config_get_bool(GetGlobalConfig(),
		"BasicWindow", "KeepReplayBufferStreamStops");
	if (replayBufferWhileStreaming && !keepReplayBufferStreamStops)
		StopReplayBuffer();
}

void OBSBasic::StreamDelayStarting(int sec)
{
	ui->streamButton->setText(QTStr("Basic.Main.StopStreaming"));
	ui->streamButton->setEnabled(true);
	ui->streamButton->setChecked(true);

	if (sysTrayStream) {
		sysTrayStream->setText(ui->streamButton->text());
		sysTrayStream->setEnabled(true);
	}

	if (!startStreamMenu.isNull())
		startStreamMenu->deleteLater();

	startStreamMenu = new QMenu();
	startStreamMenu->addAction(QTStr("Basic.Main.StopStreaming"),
			this, SLOT(StopStreaming()));
	startStreamMenu->addAction(QTStr("Basic.Main.ForceStopStreaming"),
			this, SLOT(ForceStopStreaming()));
	ui->streamButton->setMenu(startStreamMenu);

	ui->statusbar->StreamDelayStarting(sec);

	OnActivate();
}

void OBSBasic::StreamDelayStopping(int sec)
{
	ui->streamButton->setText(QTStr("Basic.Main.StartStreaming"));
	ui->streamButton->setEnabled(true);
	ui->streamButton->setChecked(false);

	if (sysTrayStream) {
		sysTrayStream->setText(ui->streamButton->text());
		sysTrayStream->setEnabled(true);
	}

	if (!startStreamMenu.isNull())
		startStreamMenu->deleteLater();

	startStreamMenu = new QMenu();
	startStreamMenu->addAction(QTStr("Basic.Main.StartStreaming"),
			this, SLOT(StartStreaming()));
	startStreamMenu->addAction(QTStr("Basic.Main.ForceStopStreaming"),
			this, SLOT(ForceStopStreaming()));
	ui->streamButton->setMenu(startStreamMenu);

	ui->statusbar->StreamDelayStopping(sec);
}

void OBSBasic::StreamingStart()
{
	ui->streamButton->setText(QTStr("Basic.Main.StopStreaming"));
	ui->streamButton->setEnabled(true);
	ui->streamButton->setChecked(true);
	ui->statusbar->StreamStarted(outputHandler->streamOutput);

	if (sysTrayStream) {
		sysTrayStream->setText(ui->streamButton->text());
		sysTrayStream->setEnabled(true);
	}

	if (api)
		api->on_event(OBS_FRONTEND_EVENT_STREAMING_STARTED);

	OnActivate();

	blog(LOG_INFO, STREAMING_START);
}

void OBSBasic::StreamStopping()
{
	ui->streamButton->setText(QTStr("Basic.Main.StoppingStreaming"));

	if (sysTrayStream)
		sysTrayStream->setText(ui->streamButton->text());

	streamingStopping = true;
	if (api)
		api->on_event(OBS_FRONTEND_EVENT_STREAMING_STOPPING);
}

void OBSBasic::StreamingStop(int code, QString last_error)
{
	const char *errorDescription;
	DStr errorMessage;
	bool use_last_error = false;

	switch (code) {
	case OBS_OUTPUT_BAD_PATH:
		errorDescription = Str("Output.ConnectFail.BadPath");
		break;

	case OBS_OUTPUT_CONNECT_FAILED:
		use_last_error = true;
		errorDescription = Str("Output.ConnectFail.ConnectFailed");
		break;

	case OBS_OUTPUT_INVALID_STREAM:
		errorDescription = Str("Output.ConnectFail.InvalidStream");
		break;

	default:
	case OBS_OUTPUT_ERROR:
		use_last_error = true;
		errorDescription = Str("Output.ConnectFail.Error");
		break;

	case OBS_OUTPUT_DISCONNECTED:
		/* doesn't happen if output is set to reconnect.  note that
		 * reconnects are handled in the output, not in the UI */
		use_last_error = true;
		errorDescription = Str("Output.ConnectFail.Disconnected");
	}

	if (use_last_error && !last_error.isEmpty())
		dstr_printf(errorMessage, "%s\n\n%s", errorDescription,
			QT_TO_UTF8(last_error));
	else
		dstr_copy(errorMessage, errorDescription);

	ui->statusbar->StreamStopped();

	ui->streamButton->setText(QTStr("Basic.Main.StartStreaming"));
	ui->streamButton->setEnabled(true);
	ui->streamButton->setChecked(false);

	if (sysTrayStream) {
		sysTrayStream->setText(ui->streamButton->text());
		sysTrayStream->setEnabled(true);
	}

	streamingStopping = false;
	if (api)
		api->on_event(OBS_FRONTEND_EVENT_STREAMING_STOPPED);

	OnDeactivate();

	blog(LOG_INFO, STREAMING_STOP);

	if (code != OBS_OUTPUT_SUCCESS && isVisible()) {
		OBSMessageBox::information(this,
				QTStr("Output.ConnectFail.Title"),
				QT_UTF8(errorMessage));
	} else if (code != OBS_OUTPUT_SUCCESS && !isVisible()) {
		SysTrayNotify(QT_UTF8(errorDescription), QSystemTrayIcon::Warning);
	}

	if (!startStreamMenu.isNull()) {
		ui->streamButton->setMenu(nullptr);
		startStreamMenu->deleteLater();
		startStreamMenu = nullptr;
	}
}

void OBSBasic::StartRecording()
{
	if (outputHandler->RecordingActive())
		return;
	if (disableOutputsRef)
		return;

	if (api)
		api->on_event(OBS_FRONTEND_EVENT_RECORDING_STARTING);

	SaveProject();
	outputHandler->StartRecording();
}

void OBSBasic::RecordStopping()
{
	ui->recordButton->setText(QTStr("Basic.Main.StoppingRecording"));

	if (sysTrayRecord)
		sysTrayRecord->setText(ui->recordButton->text());

	recordingStopping = true;
	if (api)
		api->on_event(OBS_FRONTEND_EVENT_RECORDING_STOPPING);
}

void OBSBasic::StopRecording()
{
	SaveProject();

	if (outputHandler->RecordingActive())
		outputHandler->StopRecording(recordingStopping);

	OnDeactivate();
}

void OBSBasic::RecordingStart()
{
	ui->statusbar->RecordingStarted(outputHandler->fileOutput);
	ui->recordButton->setText(QTStr("Basic.Main.StopRecording"));
	ui->recordButton->setChecked(true);

	if (sysTrayRecord)
		sysTrayRecord->setText(ui->recordButton->text());

	recordingStopping = false;
	if (api)
		api->on_event(OBS_FRONTEND_EVENT_RECORDING_STARTED);

	OnActivate();

	blog(LOG_INFO, RECORDING_START);
}

void OBSBasic::RecordingStop(int code)
{
	ui->statusbar->RecordingStopped();
	ui->recordButton->setText(QTStr("Basic.Main.StartRecording"));
	ui->recordButton->setChecked(false);

	if (sysTrayRecord)
		sysTrayRecord->setText(ui->recordButton->text());

	blog(LOG_INFO, RECORDING_STOP);

	if (code == OBS_OUTPUT_UNSUPPORTED && isVisible()) {
		OBSMessageBox::information(this,
				QTStr("Output.RecordFail.Title"),
				QTStr("Output.RecordFail.Unsupported"));

	} else if (code == OBS_OUTPUT_NO_SPACE && isVisible()) {
		OBSMessageBox::information(this,
				QTStr("Output.RecordNoSpace.Title"),
				QTStr("Output.RecordNoSpace.Msg"));

	} else if (code != OBS_OUTPUT_SUCCESS && isVisible()) {
		OBSMessageBox::information(this,
				QTStr("Output.RecordError.Title"),
				QTStr("Output.RecordError.Msg"));

	} else if (code == OBS_OUTPUT_UNSUPPORTED && !isVisible()) {
		SysTrayNotify(QTStr("Output.RecordFail.Unsupported"),
			QSystemTrayIcon::Warning);

	} else if (code == OBS_OUTPUT_NO_SPACE && !isVisible()) {
		SysTrayNotify(QTStr("Output.RecordNoSpace.Msg"),
			QSystemTrayIcon::Warning);

	} else if (code != OBS_OUTPUT_SUCCESS && !isVisible()) {
		SysTrayNotify(QTStr("Output.RecordError.Msg"),
			QSystemTrayIcon::Warning);
	}

	if (api)
		api->on_event(OBS_FRONTEND_EVENT_RECORDING_STOPPED);

	OnDeactivate();
}

#define RP_NO_HOTKEY_TITLE QTStr("Output.ReplayBuffer.NoHotkey.Title")
#define RP_NO_HOTKEY_TEXT  QTStr("Output.ReplayBuffer.NoHotkey.Msg")

void OBSBasic::StartReplayBuffer()
{
	if (!outputHandler || !outputHandler->replayBuffer)
		return;
	if (outputHandler->ReplayBufferActive())
		return;
	if (disableOutputsRef)
		return;

	obs_output_t *output = outputHandler->replayBuffer;
	obs_data_t *hotkeys = obs_hotkeys_save_output(output);
	obs_data_array_t *bindings = obs_data_get_array(hotkeys,
			"ReplayBuffer.Save");
	size_t count = obs_data_array_count(bindings);
	obs_data_array_release(bindings);
	obs_data_release(hotkeys);

	if (!count) {
		OBSMessageBox::information(this,
				RP_NO_HOTKEY_TITLE,
				RP_NO_HOTKEY_TEXT);
		return;
	}

	if (api)
		api->on_event(OBS_FRONTEND_EVENT_REPLAY_BUFFER_STARTING);

	SaveProject();
	outputHandler->StartReplayBuffer();
}

void OBSBasic::ReplayBufferStopping()
{
	if (!outputHandler || !outputHandler->replayBuffer)
		return;

	replayBufferButton->setText(QTStr("Basic.Main.StoppingReplayBuffer"));

	if (sysTrayReplayBuffer)
		sysTrayReplayBuffer->setText(replayBufferButton->text());

	replayBufferStopping = true;
	if (api)
		api->on_event(OBS_FRONTEND_EVENT_REPLAY_BUFFER_STOPPING);
}

void OBSBasic::StopReplayBuffer()
{
	if (!outputHandler || !outputHandler->replayBuffer)
		return;

	SaveProject();

	if (outputHandler->ReplayBufferActive())
		outputHandler->StopReplayBuffer(replayBufferStopping);

	OnDeactivate();
}

void OBSBasic::ReplayBufferStart()
{
	if (!outputHandler || !outputHandler->replayBuffer)
		return;

	replayBufferButton->setText(QTStr("Basic.Main.StopReplayBuffer"));

	if (sysTrayReplayBuffer)
		sysTrayReplayBuffer->setText(replayBufferButton->text());

	replayBufferStopping = false;
	if (api)
		api->on_event(OBS_FRONTEND_EVENT_REPLAY_BUFFER_STARTED);

	OnActivate();

	blog(LOG_INFO, REPLAY_BUFFER_START);
}

void OBSBasic::ReplayBufferSave()
{
	if (!outputHandler || !outputHandler->replayBuffer)
		return;
	if (!outputHandler->ReplayBufferActive())
		return;

	calldata_t cd = {0};
	proc_handler_t *ph = obs_output_get_proc_handler(
			outputHandler->replayBuffer);
	proc_handler_call(ph, "save", &cd);
	calldata_free(&cd);
}

void OBSBasic::ReplayBufferStop(int code)
{
	if (!outputHandler || !outputHandler->replayBuffer)
		return;

	replayBufferButton->setText(QTStr("Basic.Main.StartReplayBuffer"));

	if (sysTrayReplayBuffer)
		sysTrayReplayBuffer->setText(replayBufferButton->text());

	blog(LOG_INFO, REPLAY_BUFFER_STOP);

	if (code == OBS_OUTPUT_UNSUPPORTED && isVisible()) {
		OBSMessageBox::information(this,
				QTStr("Output.RecordFail.Title"),
				QTStr("Output.RecordFail.Unsupported"));

	} else if (code == OBS_OUTPUT_NO_SPACE && isVisible()) {
		OBSMessageBox::information(this,
				QTStr("Output.RecordNoSpace.Title"),
				QTStr("Output.RecordNoSpace.Msg"));

	} else if (code != OBS_OUTPUT_SUCCESS && isVisible()) {
		OBSMessageBox::information(this,
				QTStr("Output.RecordError.Title"),
				QTStr("Output.RecordError.Msg"));

	} else if (code == OBS_OUTPUT_UNSUPPORTED && !isVisible()) {
		SysTrayNotify(QTStr("Output.RecordFail.Unsupported"),
			QSystemTrayIcon::Warning);

	} else if (code == OBS_OUTPUT_NO_SPACE && !isVisible()) {
		SysTrayNotify(QTStr("Output.RecordNoSpace.Msg"),
			QSystemTrayIcon::Warning);

	} else if (code != OBS_OUTPUT_SUCCESS && !isVisible()) {
		SysTrayNotify(QTStr("Output.RecordError.Msg"),
			QSystemTrayIcon::Warning);
	}

	if (api)
		api->on_event(OBS_FRONTEND_EVENT_REPLAY_BUFFER_STOPPED);

	OnDeactivate();
}

void OBSBasic::on_streamButton_clicked()
{
	if (outputHandler->StreamingActive()) {
		bool confirm = config_get_bool(GetGlobalConfig(), "BasicWindow",
				"WarnBeforeStoppingStream");

		if (confirm && isVisible()) {
			QMessageBox::StandardButton button =
				OBSMessageBox::question(this,
						QTStr("ConfirmStop.Title"),
						QTStr("ConfirmStop.Text"));

			if (button == QMessageBox::No)
				return;
		}

		StopStreaming();
	} else {
		bool confirm = config_get_bool(GetGlobalConfig(), "BasicWindow",
				"WarnBeforeStartingStream");

		if (confirm && isVisible()) {
			QMessageBox::StandardButton button =
				OBSMessageBox::question(this,
						QTStr("ConfirmStart.Title"),
						QTStr("ConfirmStart.Text"));

			if (button == QMessageBox::No)
				return;
		}

		StartStreaming();
	}
}

void OBSBasic::on_recordButton_clicked()
{
	if (outputHandler->RecordingActive())
		StopRecording();
	else
		StartRecording();
}

void OBSBasic::on_settingsButton_clicked()
{
	on_action_Settings_triggered();
}

void OBSBasic::on_actionHelpPortal_triggered()
{
	QUrl url = QUrl("https://obsproject.com/help", QUrl::TolerantMode);
	QDesktopServices::openUrl(url);
}

void OBSBasic::on_actionWebsite_triggered()
{
	QUrl url = QUrl("https://obsproject.com", QUrl::TolerantMode);
	QDesktopServices::openUrl(url);
}

void OBSBasic::on_actionShowSettingsFolder_triggered()
{
	char path[512];
	int ret = GetConfigPath(path, 512, "obs-studio");
	if (ret <= 0)
		return;

	QDesktopServices::openUrl(QUrl::fromLocalFile(path));
}

void OBSBasic::on_actionShowProfileFolder_triggered()
{
	char path[512];
	int ret = GetProfilePath(path, 512, "");
	if (ret <= 0)
		return;

	QDesktopServices::openUrl(QUrl::fromLocalFile(path));
}

QListWidgetItem *OBSBasic::GetTopSelectedSourceItem()
{
	QList<QListWidgetItem*> selectedItems = ui->sources->selectedItems();
	QListWidgetItem *topItem = nullptr;
	if (selectedItems.size() != 0)
		topItem = selectedItems[0];
	return topItem;
}

void OBSBasic::on_preview_customContextMenuRequested(const QPoint &pos)
{
	CreateSourcePopupMenu(GetTopSelectedSourceItem(), true);

	UNUSED_PARAMETER(pos);
}

void OBSBasic::on_program_customContextMenuRequested(const QPoint&)
{
	QMenu popup(this);
	QPointer<QMenu> studioProgramProjector;

	studioProgramProjector = new QMenu(
			QTStr("StudioProgramProjector"));
	AddProjectorMenuMonitors(studioProgramProjector, this,
			SLOT(OpenStudioProgramProjector()));

	popup.addMenu(studioProgramProjector);

	QAction *studioProgramWindow = popup.addAction(
			QTStr("StudioProgramWindow"),
			this, SLOT(OpenStudioProgramWindow()));

	popup.addAction(studioProgramWindow);

	popup.exec(QCursor::pos());
}

void OBSBasic::on_previewDisabledLabel_customContextMenuRequested(
		const QPoint &pos)
{
	QMenu popup(this);
	QPointer<QMenu> previewProjector;

	QAction *action = popup.addAction(
			QTStr("Basic.Main.PreviewConextMenu.Enable"),
			this, SLOT(TogglePreview()));
	action->setCheckable(true);
	action->setChecked(obs_display_enabled(ui->preview->GetDisplay()));

	previewProjector = new QMenu(QTStr("PreviewProjector"));
	AddProjectorMenuMonitors(previewProjector, this,
			SLOT(OpenPreviewProjector()));

	QAction *previewWindow = popup.addAction(
			QTStr("PreviewWindow"),
			this, SLOT(OpenPreviewWindow()));

	popup.addMenu(previewProjector);
	popup.addAction(previewWindow);
	popup.exec(QCursor::pos());

	UNUSED_PARAMETER(pos);
}

void OBSBasic::on_actionAlwaysOnTop_triggered()
{
#ifndef _WIN32
	/* Make sure all dialogs are safely and successfully closed before
	 * switching the always on top mode due to the fact that windows all
	 * have to be recreated, so queue the actual toggle to happen after
	 * all events related to closing the dialogs have finished */
	CloseDialogs();
#endif

	QMetaObject::invokeMethod(this, "ToggleAlwaysOnTop",
			Qt::QueuedConnection);
}

void OBSBasic::ToggleAlwaysOnTop()
{
	bool isAlwaysOnTop = IsAlwaysOnTop(this);

	ui->actionAlwaysOnTop->setChecked(!isAlwaysOnTop);
	SetAlwaysOnTop(this, !isAlwaysOnTop);

	show();
}

void OBSBasic::GetFPSCommon(uint32_t &num, uint32_t &den) const
{
	const char *val = config_get_string(basicConfig, "Video", "FPSCommon");

	if (strcmp(val, "10") == 0) {
		num = 10;
		den = 1;
	} else if (strcmp(val, "20") == 0) {
		num = 20;
		den = 1;
	} else if (strcmp(val, "24 NTSC") == 0) {
		num = 24000;
		den = 1001;
	} else if (strcmp(val, "25") == 0) {
		num = 25;
		den = 1;
	} else if (strcmp(val, "29.97") == 0) {
		num = 30000;
		den = 1001;
	} else if (strcmp(val, "48") == 0) {
		num = 48;
		den = 1;
	} else if (strcmp(val, "59.94") == 0) {
		num = 60000;
		den = 1001;
	} else if (strcmp(val, "60") == 0) {
		num = 60;
		den = 1;
	} else {
		num = 30;
		den = 1;
	}
}

void OBSBasic::GetFPSInteger(uint32_t &num, uint32_t &den) const
{
	num = (uint32_t)config_get_uint(basicConfig, "Video", "FPSInt");
	den = 1;
}

void OBSBasic::GetFPSFraction(uint32_t &num, uint32_t &den) const
{
	num = (uint32_t)config_get_uint(basicConfig, "Video", "FPSNum");
	den = (uint32_t)config_get_uint(basicConfig, "Video", "FPSDen");
}

void OBSBasic::GetFPSNanoseconds(uint32_t &num, uint32_t &den) const
{
	num = 1000000000;
	den = (uint32_t)config_get_uint(basicConfig, "Video", "FPSNS");
}

void OBSBasic::GetConfigFPS(uint32_t &num, uint32_t &den) const
{
	uint32_t type = config_get_uint(basicConfig, "Video", "FPSType");

	if (type == 1) //"Integer"
		GetFPSInteger(num, den);
	else if (type == 2) //"Fraction"
		GetFPSFraction(num, den);
	else if (false) //"Nanoseconds", currently not implemented
		GetFPSNanoseconds(num, den);
	else
		GetFPSCommon(num, den);
}

config_t *OBSBasic::Config() const
{
	return basicConfig;
}

void OBSBasic::on_actionEditTransform_triggered()
{
	if (transformWindow)
		transformWindow->close();

	transformWindow = new OBSBasicTransform(this);
	transformWindow->show();
	transformWindow->setAttribute(Qt::WA_DeleteOnClose, true);
}

static obs_transform_info copiedTransformInfo;
static obs_sceneitem_crop copiedCropInfo;

void OBSBasic::on_actionCopyTransform_triggered()
{
	auto func = [](obs_scene_t *scene, obs_sceneitem_t *item, void *param)
	{
		if (!obs_sceneitem_selected(item))
			return true;

		obs_sceneitem_defer_update_begin(item);
		obs_sceneitem_get_info(item, &copiedTransformInfo);
		obs_sceneitem_get_crop(item, &copiedCropInfo);
		obs_sceneitem_defer_update_end(item);

		UNUSED_PARAMETER(scene);
		UNUSED_PARAMETER(param);
		return true;
	};

	obs_scene_enum_items(GetCurrentScene(), func, nullptr);
	ui->actionPasteTransform->setEnabled(true);
}

void OBSBasic::on_actionPasteTransform_triggered()
{
	auto func = [](obs_scene_t *scene, obs_sceneitem_t *item, void *param)
	{
		if (!obs_sceneitem_selected(item))
			return true;

		obs_sceneitem_defer_update_begin(item);
		obs_sceneitem_set_info(item, &copiedTransformInfo);
		obs_sceneitem_set_crop(item, &copiedCropInfo);
		obs_sceneitem_defer_update_end(item);

		UNUSED_PARAMETER(scene);
		UNUSED_PARAMETER(param);
		return true;
	};

	obs_scene_enum_items(GetCurrentScene(), func, nullptr);
}

void OBSBasic::on_actionResetTransform_triggered()
{
	auto func = [] (obs_scene_t *scene, obs_sceneitem_t *item, void *param)
	{
		if (!obs_sceneitem_selected(item))
			return true;

		obs_sceneitem_defer_update_begin(item);

		obs_transform_info info;
		vec2_set(&info.pos, 0.0f, 0.0f);
		vec2_set(&info.scale, 1.0f, 1.0f);
		info.rot = 0.0f;
		info.alignment = OBS_ALIGN_TOP | OBS_ALIGN_LEFT;
		info.bounds_type = OBS_BOUNDS_NONE;
		info.bounds_alignment = OBS_ALIGN_CENTER;
		vec2_set(&info.bounds, 0.0f, 0.0f);
		obs_sceneitem_set_info(item, &info);

		obs_sceneitem_crop crop = {};
		obs_sceneitem_set_crop(item, &crop);

		obs_sceneitem_defer_update_end(item);

		UNUSED_PARAMETER(scene);
		UNUSED_PARAMETER(param);
		return true;
	};

	obs_scene_enum_items(GetCurrentScene(), func, nullptr);
}

static void GetItemBox(obs_sceneitem_t *item, vec3 &tl, vec3 &br)
{
	matrix4 boxTransform;
	obs_sceneitem_get_box_transform(item, &boxTransform);

	vec3_set(&tl, M_INFINITE, M_INFINITE, 0.0f);
	vec3_set(&br, -M_INFINITE, -M_INFINITE, 0.0f);

	auto GetMinPos = [&] (float x, float y)
	{
		vec3 pos;
		vec3_set(&pos, x, y, 0.0f);
		vec3_transform(&pos, &pos, &boxTransform);
		vec3_min(&tl, &tl, &pos);
		vec3_max(&br, &br, &pos);
	};

	GetMinPos(0.0f, 0.0f);
	GetMinPos(1.0f, 0.0f);
	GetMinPos(0.0f, 1.0f);
	GetMinPos(1.0f, 1.0f);
}

static vec3 GetItemTL(obs_sceneitem_t *item)
{
	vec3 tl, br;
	GetItemBox(item, tl, br);
	return tl;
}

static void SetItemTL(obs_sceneitem_t *item, const vec3 &tl)
{
	vec3 newTL;
	vec2 pos;

	obs_sceneitem_get_pos(item, &pos);
	newTL = GetItemTL(item);
	pos.x += tl.x - newTL.x;
	pos.y += tl.y - newTL.y;
	obs_sceneitem_set_pos(item, &pos);
}

static bool RotateSelectedSources(obs_scene_t *scene, obs_sceneitem_t *item,
		void *param)
{
	if (!obs_sceneitem_selected(item))
		return true;

	float rot = *reinterpret_cast<float*>(param);

	vec3 tl = GetItemTL(item);

	rot += obs_sceneitem_get_rot(item);
	if (rot >= 360.0f)       rot -= 360.0f;
	else if (rot <= -360.0f) rot += 360.0f;
	obs_sceneitem_set_rot(item, rot);

	SetItemTL(item, tl);

	UNUSED_PARAMETER(scene);
	UNUSED_PARAMETER(param);
	return true;
};

void OBSBasic::on_actionRotate90CW_triggered()
{
	float f90CW = 90.0f;
	obs_scene_enum_items(GetCurrentScene(), RotateSelectedSources, &f90CW);
}

void OBSBasic::on_actionRotate90CCW_triggered()
{
	float f90CCW = -90.0f;
	obs_scene_enum_items(GetCurrentScene(), RotateSelectedSources, &f90CCW);
}

void OBSBasic::on_actionRotate180_triggered()
{
	float f180 = 180.0f;
	obs_scene_enum_items(GetCurrentScene(), RotateSelectedSources, &f180);
}

static bool MultiplySelectedItemScale(obs_scene_t *scene, obs_sceneitem_t *item,
		void *param)
{
	vec2 &mul = *reinterpret_cast<vec2*>(param);

	if (!obs_sceneitem_selected(item))
		return true;

	vec3 tl = GetItemTL(item);

	vec2 scale;
	obs_sceneitem_get_scale(item, &scale);
	vec2_mul(&scale, &scale, &mul);
	obs_sceneitem_set_scale(item, &scale);

	SetItemTL(item, tl);

	UNUSED_PARAMETER(scene);
	return true;
}

void OBSBasic::on_actionFlipHorizontal_triggered()
{
	vec2 scale;
	vec2_set(&scale, -1.0f, 1.0f);
	obs_scene_enum_items(GetCurrentScene(), MultiplySelectedItemScale,
			&scale);
}

void OBSBasic::on_actionFlipVertical_triggered()
{
	vec2 scale;
	vec2_set(&scale, 1.0f, -1.0f);
	obs_scene_enum_items(GetCurrentScene(), MultiplySelectedItemScale,
			&scale);
}

static bool CenterAlignSelectedItems(obs_scene_t *scene, obs_sceneitem_t *item,
		void *param)
{
	obs_bounds_type boundsType = *reinterpret_cast<obs_bounds_type*>(param);

	if (!obs_sceneitem_selected(item))
		return true;

	obs_video_info ovi;
	obs_get_video_info(&ovi);

	obs_transform_info itemInfo;
	vec2_set(&itemInfo.pos, 0.0f, 0.0f);
	vec2_set(&itemInfo.scale, 1.0f, 1.0f);
	itemInfo.alignment = OBS_ALIGN_LEFT | OBS_ALIGN_TOP;
	itemInfo.rot = 0.0f;

	vec2_set(&itemInfo.bounds,
			float(ovi.base_width), float(ovi.base_height));
	itemInfo.bounds_type = boundsType;
	itemInfo.bounds_alignment = OBS_ALIGN_CENTER;

	obs_sceneitem_set_info(item, &itemInfo);

	UNUSED_PARAMETER(scene);
	return true;
}

void OBSBasic::on_actionFitToScreen_triggered()
{
	obs_bounds_type boundsType = OBS_BOUNDS_SCALE_INNER;
	obs_scene_enum_items(GetCurrentScene(), CenterAlignSelectedItems,
			&boundsType);
}

void OBSBasic::on_actionStretchToScreen_triggered()
{
	obs_bounds_type boundsType = OBS_BOUNDS_STRETCH;
	obs_scene_enum_items(GetCurrentScene(), CenterAlignSelectedItems,
			&boundsType);
}

void OBSBasic::on_actionCenterToScreen_triggered()
{
	auto func = [] (obs_scene_t *scene, obs_sceneitem_t *item, void *param)
	{
		vec3 tl, br, itemCenter, screenCenter, offset;
		obs_video_info ovi;

		if (!obs_sceneitem_selected(item))
			return true;

		obs_get_video_info(&ovi);

		vec3_set(&screenCenter, float(ovi.base_width),
				float(ovi.base_height), 0.0f);
		vec3_mulf(&screenCenter, &screenCenter, 0.5f);

		GetItemBox(item, tl, br);

		vec3_sub(&itemCenter, &br, &tl);
		vec3_mulf(&itemCenter, &itemCenter, 0.5f);
		vec3_add(&itemCenter, &itemCenter, &tl);

		vec3_sub(&offset, &screenCenter, &itemCenter);
		vec3_add(&tl, &tl, &offset);

		SetItemTL(item, tl);

		UNUSED_PARAMETER(scene);
		UNUSED_PARAMETER(param);
		return true;
	};

	obs_scene_enum_items(GetCurrentScene(), func, nullptr);
}

void OBSBasic::EnablePreviewDisplay(bool enable)
{
	obs_display_set_enabled(ui->preview->GetDisplay(), enable);
	ui->preview->setVisible(enable);
	ui->previewDisabledLabel->setVisible(!enable);
}

void OBSBasic::TogglePreview()
{
	previewEnabled = !previewEnabled;
	EnablePreviewDisplay(previewEnabled);
}

void OBSBasic::Nudge(int dist, MoveDir dir)
{
	if (ui->preview->Locked())
		return;

	struct MoveInfo {
		float dist;
		MoveDir dir;
	} info = {(float)dist, dir};

	auto func = [] (obs_scene_t*, obs_sceneitem_t *item, void *param)
	{
		if (obs_sceneitem_locked(item))
			return true;

		MoveInfo *info = reinterpret_cast<MoveInfo*>(param);
		struct vec2 dir;
		struct vec2 pos;

		vec2_set(&dir, 0.0f, 0.0f);

		if (!obs_sceneitem_selected(item))
			return true;

		switch (info->dir) {
		case MoveDir::Up:    dir.y = -info->dist; break;
		case MoveDir::Down:  dir.y =  info->dist; break;
		case MoveDir::Left:  dir.x = -info->dist; break;
		case MoveDir::Right: dir.x =  info->dist; break;
		}

		obs_sceneitem_get_pos(item, &pos);
		vec2_add(&pos, &pos, &dir);
		obs_sceneitem_set_pos(item, &pos);
		return true;
	};

	obs_scene_enum_items(GetCurrentScene(), func, &info);
}

void OBSBasic::NudgeUp()       {Nudge(1,  MoveDir::Up);}
void OBSBasic::NudgeDown()     {Nudge(1,  MoveDir::Down);}
void OBSBasic::NudgeLeft()     {Nudge(1,  MoveDir::Left);}
void OBSBasic::NudgeRight()    {Nudge(1,  MoveDir::Right);}

OBSProjector *OBSBasic::OpenProjector(obs_source_t *source, int monitor,
		QString title, ProjectorType type)
{
	/* seriously?  10 monitors? */
	if (monitor > 9 || monitor > QGuiApplication::screens().size() - 1)
		return nullptr;

	OBSProjector *projector = new OBSProjector(nullptr, source, monitor,
			title, type);

	if (monitor < 0) {
		for (auto &projPtr : windowProjectors) {
			if (!projPtr) {
				projPtr = projector;
				projector = nullptr;
			}
		}

		if (projector)
			windowProjectors.push_back(projector);
	} else {
		delete projectors[monitor];
		projectors[monitor].clear();

		projectors[monitor] = projector;
	}

	projector->Init();
	return projector;
}

void OBSBasic::OpenStudioProgramProjector()
{
	int monitor = sender()->property("monitor").toInt();
	OpenProjector(nullptr, monitor, nullptr, ProjectorType::StudioProgram);
}

void OBSBasic::OpenPreviewProjector()
{
	int monitor = sender()->property("monitor").toInt();
	OpenProjector(nullptr, monitor, nullptr, ProjectorType::Preview);
}

void OBSBasic::OpenSourceProjector()
{
	int monitor = sender()->property("monitor").toInt();
	OBSSceneItem item = GetCurrentSceneItem();
	if (!item)
		return;

	OpenProjector(obs_sceneitem_get_source(item), monitor, nullptr,
			ProjectorType::Source);
}

void OBSBasic::OpenMultiviewProjector()
{
	int monitor = sender()->property("monitor").toInt();
	OpenProjector(nullptr, monitor, nullptr, ProjectorType::Multiview);
}

void OBSBasic::OpenSceneProjector()
{
	int monitor = sender()->property("monitor").toInt();
	OBSScene scene = GetCurrentScene();
	if (!scene)
		return;

	OpenProjector(obs_scene_get_source(scene), monitor, nullptr,
			ProjectorType::Scene);
}

void OBSBasic::OpenStudioProgramWindow()
{
	OpenProjector(nullptr, -1, QTStr("StudioProgramWindow"),
			ProjectorType::StudioProgram);
}

void OBSBasic::OpenPreviewWindow()
{
	OpenProjector(nullptr, -1, QTStr("PreviewWindow"),
			ProjectorType::Preview);
}

void OBSBasic::OpenSourceWindow()
{
	OBSSceneItem item = GetCurrentSceneItem();
	if (!item)
		return;

	OBSSource source = obs_sceneitem_get_source(item);
	QString title = QString::fromUtf8(obs_source_get_name(source));

	OpenProjector(obs_sceneitem_get_source(item), -1, title,
			ProjectorType::Source);
}

void OBSBasic::OpenMultiviewWindow()
{
	OpenProjector(nullptr, -1, QTStr("MultiviewWindowed"),
			ProjectorType::Multiview);
}

void OBSBasic::OpenSceneWindow()
{
	OBSScene scene = GetCurrentScene();
	if (!scene)
		return;

	OBSSource source = obs_scene_get_source(scene);
	QString title = QString::fromUtf8(obs_source_get_name(source));

	OpenProjector(obs_scene_get_source(scene), -1, title,
			ProjectorType::Scene);
}

void OBSBasic::OpenSavedProjectors()
{
	for (SavedProjectorInfo *info : savedProjectorsArray) {
		OBSProjector *projector = nullptr;
		switch (info->type) {
		case ProjectorType::Source:
		case ProjectorType::Scene: {
			OBSSource source = obs_get_source_by_name(
					info->name.c_str());
			if (!source)
				continue;

			QString title = nullptr;
			if (info->monitor < 0)
				title = QString::fromUtf8(
						obs_source_get_name(source));

			projector = OpenProjector(source, info->monitor, title,
					info->type);

			obs_source_release(source);
			break;
		}
		case ProjectorType::Preview: {
			projector = OpenProjector(nullptr, info->monitor,
					QTStr("PreviewWindow"),
					ProjectorType::Preview);
			break;
		}
		case ProjectorType::StudioProgram: {
			projector = OpenProjector(nullptr, info->monitor,
					QTStr("StudioProgramWindow"),
					ProjectorType::StudioProgram);
			break;
		}
		case ProjectorType::Multiview: {
			projector = OpenProjector(nullptr, info->monitor,
					QTStr("MultiviewWindowed"),
					ProjectorType::Multiview);
			break;
		}
		}

		if (!info->geometry.empty()) {
			QByteArray byteArray = QByteArray::fromBase64(
					QByteArray(info->geometry.c_str()));
			projector->restoreGeometry(byteArray);

			if (!WindowPositionValid(projector->normalGeometry())) {
				QRect rect = App()->desktop()->geometry();
				projector->setGeometry(QStyle::alignedRect(
						Qt::LeftToRight,
						Qt::AlignCenter, size(), rect));
			}
		}
	}
}

void OBSBasic::on_actionFullscreenInterface_triggered()
{
	if (!fullscreenInterface)
		showFullScreen();
	else
		showNormal();

	fullscreenInterface = !fullscreenInterface;
}

void OBSBasic::UpdateTitleBar()
{
	stringstream name;

	const char *profile = config_get_string(App()->GlobalConfig(),
			"Basic", "Profile");
	const char *sceneCollection = config_get_string(App()->GlobalConfig(),
			"Basic", "SceneCollection");

	name << "OBS ";
	if (previewProgramMode)
		name << "Studio ";

	name << App()->GetVersionString();
	if (App()->IsPortableMode())
		name << " - Portable Mode";

	name << " - " << Str("TitleBar.Profile") << ": " << profile;
	name << " - " << Str("TitleBar.Scenes") << ": " << sceneCollection;

	setWindowTitle(QT_UTF8(name.str().c_str()));
}

int OBSBasic::GetProfilePath(char *path, size_t size, const char *file) const
{
	char profiles_path[512];
	const char *profile = config_get_string(App()->GlobalConfig(),
			"Basic", "ProfileDir");
	int ret;

	if (!profile)
		return -1;
	if (!path)
		return -1;
	if (!file)
		file = "";

	ret = GetConfigPath(profiles_path, 512, "obs-studio/basic/profiles");
	if (ret <= 0)
		return ret;

	if (!*file)
		return snprintf(path, size, "%s/%s", profiles_path, profile);

	return snprintf(path, size, "%s/%s/%s", profiles_path, profile, file);
}

void OBSBasic::on_resetUI_triggered()
{
	restoreState(startingDockLayout);

#if QT_VERSION >= QT_VERSION_CHECK(5, 6, 0)
	int cx = width();
	int cy = height();

	int cx22_5 = cx * 225 / 1000;
	int cx5 = cx * 5 / 100;

	cy = cy * 225 / 1000;

	int mixerSize = cx - (cx22_5 * 2 + cx5 * 2);

	QList<QDockWidget*> docks {
		ui->scenesDock,
		ui->sourcesDock,
		ui->mixerDock,
		ui->transitionsDock,
		ui->controlsDock
	};

	QList<int> sizes {
		cx22_5,
		cx22_5,
		mixerSize,
		cx5,
		cx5
	};

	ui->scenesDock->setVisible(true);
	ui->sourcesDock->setVisible(true);
	ui->mixerDock->setVisible(true);
	ui->transitionsDock->setVisible(true);
	ui->controlsDock->setVisible(true);

	resizeDocks(docks, {cy, cy, cy, cy, cy}, Qt::Vertical);
	resizeDocks(docks, sizes, Qt::Horizontal);
#endif
}

void OBSBasic::on_lockUI_toggled(bool lock)
{
	QDockWidget::DockWidgetFeatures features = lock
		? QDockWidget::NoDockWidgetFeatures
		: QDockWidget::AllDockWidgetFeatures;

	ui->scenesDock->setFeatures(features);
	ui->sourcesDock->setFeatures(features);
	ui->mixerDock->setFeatures(features);
	ui->transitionsDock->setFeatures(features);
	ui->controlsDock->setFeatures(features);
}

void OBSBasic::on_toggleListboxToolbars_toggled(bool visible)
{
	ui->sourcesToolbar->setVisible(visible);
	ui->scenesToolbar->setVisible(visible);

	config_set_bool(App()->GlobalConfig(), "BasicWindow",
			"ShowListboxToolbars", visible);
}

void OBSBasic::on_toggleStatusBar_toggled(bool visible)
{
	ui->statusbar->setVisible(visible);

	config_set_bool(App()->GlobalConfig(), "BasicWindow",
			"ShowStatusBar", visible);
}

void OBSBasic::on_actionLockPreview_triggered()
{
	ui->preview->ToggleLocked();
	ui->actionLockPreview->setChecked(ui->preview->Locked());
}

void OBSBasic::on_scalingMenu_aboutToShow()
{
	obs_video_info ovi;
	obs_get_video_info(&ovi);

	QAction *action = ui->actionScaleCanvas;
	QString text = QTStr("Basic.MainMenu.Edit.Scale.Canvas");
	text = text.arg(QString::number(ovi.base_width),
			QString::number(ovi.base_height));
	action->setText(text);

	action = ui->actionScaleOutput;
	text = QTStr("Basic.MainMenu.Edit.Scale.Output");
	text = text.arg(QString::number(ovi.output_width),
			QString::number(ovi.output_height));
	action->setText(text);
	action->setVisible(!(ovi.output_width == ovi.base_width &&
			ovi.output_height == ovi.base_height));

	UpdatePreviewScalingMenu();
}

void OBSBasic::on_actionScaleWindow_triggered()
{
	ui->preview->SetFixedScaling(false);
	ui->preview->ResetScrollingOffset();
	emit ui->preview->DisplayResized();
}

void OBSBasic::on_actionScaleCanvas_triggered()
{
	ui->preview->SetFixedScaling(true);
	ui->preview->SetScalingLevel(0);
	emit ui->preview->DisplayResized();
}

void OBSBasic::on_actionScaleOutput_triggered()
{
	obs_video_info ovi;
	obs_get_video_info(&ovi);

	ui->preview->SetFixedScaling(true);
	float scalingAmount = float(ovi.output_width) / float(ovi.base_width);
	// log base ZOOM_SENSITIVITY of x = log(x) / log(ZOOM_SENSITIVITY)
	int32_t approxScalingLevel = int32_t(
			round(log(scalingAmount) / log(ZOOM_SENSITIVITY)));
	ui->preview->SetScalingLevel(approxScalingLevel);
	ui->preview->SetScalingAmount(scalingAmount);
	emit ui->preview->DisplayResized();
}

void OBSBasic::SetShowing(bool showing)
{
	if (!showing && isVisible()) {
		config_set_string(App()->GlobalConfig(),
			"BasicWindow", "geometry",
			saveGeometry().toBase64().constData());

		/* hide all visible child dialogs */
		visDlgPositions.clear();
		if (!visDialogs.isEmpty()) {
			for (QDialog *dlg : visDialogs) {
				visDlgPositions.append(dlg->pos());
				dlg->hide();
			}
		}

		if (showHide)
			showHide->setText(QTStr("Basic.SystemTray.Show"));
		QTimer::singleShot(250, this, SLOT(hide()));

		if (previewEnabled)
			EnablePreviewDisplay(false);

		setVisible(false);

	} else if (showing && !isVisible()) {
		if (showHide)
			showHide->setText(QTStr("Basic.SystemTray.Hide"));
		QTimer::singleShot(250, this, SLOT(show()));

		if (previewEnabled)
			EnablePreviewDisplay(true);

		setVisible(true);

		/* show all child dialogs that was visible earlier */
		if (!visDialogs.isEmpty()) {
			for (int i = 0; i < visDialogs.size(); ++i) {
				QDialog *dlg = visDialogs[i];
				dlg->move(visDlgPositions[i]);
				dlg->show();
			}
		}

		/* Unminimize window if it was hidden to tray instead of task
		 * bar. */
		if (sysTrayMinimizeToTray()) {
			Qt::WindowStates state;
			state  = windowState() & ~Qt::WindowMinimized;
			state |= Qt::WindowActive;
			setWindowState(state);
		}
	}
}

void OBSBasic::ToggleShowHide()
{
	bool showing = isVisible();
	if (showing) {
		/* check for modal dialogs */
		EnumDialogs();
		if (!modalDialogs.isEmpty() || !visMsgBoxes.isEmpty())
			return;
	}
	SetShowing(!showing);
}

void OBSBasic::SystemTrayInit()
{
	trayIcon = new QSystemTrayIcon(QIcon(":/res/images/obs.png"),
			this);
	trayIcon->setToolTip("OBS Studio");

	showHide = new QAction(QTStr("Basic.SystemTray.Show"),
			trayIcon);
	sysTrayStream = new QAction(QTStr("Basic.Main.StartStreaming"),
			trayIcon);
	sysTrayRecord = new QAction(QTStr("Basic.Main.StartRecording"),
			trayIcon);
	sysTrayReplayBuffer = new QAction(QTStr("Basic.Main.StartReplayBuffer"),
			trayIcon);
	exit = new QAction(QTStr("Exit"),
			trayIcon);

	if (outputHandler && !outputHandler->replayBuffer)
		sysTrayReplayBuffer->setEnabled(false);

	connect(trayIcon, SIGNAL(activated(QSystemTrayIcon::ActivationReason)),
			this,
			SLOT(IconActivated(QSystemTrayIcon::ActivationReason)));
	connect(showHide, SIGNAL(triggered()),
			this, SLOT(ToggleShowHide()));
	connect(sysTrayStream, SIGNAL(triggered()),
			this, SLOT(on_streamButton_clicked()));
	connect(sysTrayRecord, SIGNAL(triggered()),
			this, SLOT(on_recordButton_clicked()));
	connect(sysTrayReplayBuffer.data(), &QAction::triggered,
			this, &OBSBasic::ReplayBufferClicked);
	connect(exit, SIGNAL(triggered()),
			this, SLOT(close()));

	trayMenu = new QMenu;
}

void OBSBasic::IconActivated(QSystemTrayIcon::ActivationReason reason)
{
	if (reason == QSystemTrayIcon::Trigger) {
		ToggleShowHide();
	} else if (reason == QSystemTrayIcon::Context) {
		QMenu *previewProjector = new QMenu(QTStr("PreviewProjector"));
		AddProjectorMenuMonitors(previewProjector, this,
				SLOT(OpenPreviewProjector()));
		QMenu *studioProgramProjector = new QMenu(
				QTStr("StudioProgramProjector"));
		AddProjectorMenuMonitors(studioProgramProjector, this,
				SLOT(OpenStudioProgramProjector()));

		trayMenu->clear();
		trayMenu->addAction(showHide);
		trayMenu->addMenu(previewProjector);
		trayMenu->addMenu(studioProgramProjector);
		trayMenu->addAction(sysTrayStream);
		trayMenu->addAction(sysTrayRecord);
		trayMenu->addAction(sysTrayReplayBuffer);
		trayMenu->addAction(exit);
		trayMenu->popup(QCursor::pos());
	}
}

void OBSBasic::SysTrayNotify(const QString &text,
		QSystemTrayIcon::MessageIcon n)
{
	if (QSystemTrayIcon::supportsMessages()) {
		QSystemTrayIcon::MessageIcon icon =
				QSystemTrayIcon::MessageIcon(n);
		trayIcon->showMessage("OBS Studio", text, icon, 10000);
	}
}

void OBSBasic::SystemTray(bool firstStarted)
{
	if (!QSystemTrayIcon::isSystemTrayAvailable())
		return;

	bool sysTrayWhenStarted = config_get_bool(GetGlobalConfig(),
			"BasicWindow", "SysTrayWhenStarted");
	bool sysTrayEnabled = config_get_bool(GetGlobalConfig(),
			"BasicWindow", "SysTrayEnabled");

	if (firstStarted)
		SystemTrayInit();

	if (!sysTrayWhenStarted && !sysTrayEnabled) {
		trayIcon->hide();
	} else if ((sysTrayWhenStarted && sysTrayEnabled)
			|| opt_minimize_tray) {
		trayIcon->show();
		if (firstStarted) {
			QTimer::singleShot(50, this, SLOT(hide()));
			EnablePreviewDisplay(false);
			setVisible(false);
			opt_minimize_tray = false;
		}
	} else if (sysTrayEnabled) {
		trayIcon->show();
	} else if (!sysTrayEnabled) {
		trayIcon->hide();
	} else if (!sysTrayWhenStarted && sysTrayEnabled) {
		trayIcon->hide();
	}

	if (isVisible())
		showHide->setText(QTStr("Basic.SystemTray.Hide"));
	else
		showHide->setText(QTStr("Basic.SystemTray.Show"));
}

bool OBSBasic::sysTrayMinimizeToTray()
{
	return config_get_bool(GetGlobalConfig(),
			"BasicWindow", "SysTrayMinimizeToTray");
}

void OBSBasic::on_actionCopySource_triggered()
{
	on_actionCopyTransform_triggered();

	OBSSceneItem item = GetCurrentSceneItem();

	if (!item)
		return;

	OBSSource source = obs_sceneitem_get_source(item);

	copyString = obs_source_get_name(source);
	copyVisible = obs_sceneitem_visible(item);

	ui->actionPasteRef->setEnabled(true);

	uint32_t output_flags = obs_source_get_output_flags(source);
	if ((output_flags & OBS_SOURCE_DO_NOT_DUPLICATE) == 0)
		ui->actionPasteDup->setEnabled(true);
	else
		ui->actionPasteDup->setEnabled(false);
}

void OBSBasic::on_actionPasteRef_triggered()
{
	OBSBasicSourceSelect::SourcePaste(copyString, copyVisible, false);
	on_actionPasteTransform_triggered();
}

void OBSBasic::on_actionPasteDup_triggered()
{
	OBSBasicSourceSelect::SourcePaste(copyString, copyVisible, true);
	on_actionPasteTransform_triggered();
}

void OBSBasic::on_actionCopyFilters_triggered()
{
	OBSSceneItem item = GetCurrentSceneItem();

	if (!item)
		return;

	OBSSource source = obs_sceneitem_get_source(item);

	copyFiltersString = obs_source_get_name(source);

	ui->actionPasteFilters->setEnabled(true);
}

void OBSBasic::on_actionPasteFilters_triggered()
{
	OBSSource source = obs_get_source_by_name(copyFiltersString);
	obs_source_release(source);

	OBSSceneItem sceneItem = GetCurrentSceneItem();
	OBSSource dstSource = obs_sceneitem_get_source(sceneItem);

	if (source == dstSource)
		return;

	obs_source_copy_filters(dstSource, source);
}

void OBSBasic::on_autoConfigure_triggered()
{
	AutoConfig test(this);
	test.setModal(true);
	test.show();
	test.exec();
}

void OBSBasic::on_stats_triggered()
{
	if (!stats.isNull()) {
		stats->show();
		stats->raise();
		return;
	}

	OBSBasicStats *statsDlg;
	statsDlg = new OBSBasicStats(nullptr);
	statsDlg->show();
	stats = statsDlg;
}<|MERGE_RESOLUTION|>--- conflicted
+++ resolved
@@ -1561,214 +1561,12 @@
 	ui->viewMenu->addAction(QTStr("MultiviewWindowed"),
 			this, SLOT(OpenMultiviewWindow()));
 
-<<<<<<< HEAD
 	/* ----------------------- */
 	/* Init save screenshot    */
 
 	ui->menuTools->addAction(QTStr("SaveScreenshot"),
 		this, SLOT(SaveScreenshotHandler()));
-}
-
-void OBSBasic::SaveScreenshotHandler()
-{
-	const bool noSpace = true;
-
-	// Calculate output file path
-	std::string strOutputFilePath =
-		config_get_string(Config(), "ScreenShots", "FilePath");
-
-	char lastChar = strOutputFilePath.back();
-	if (lastChar != '/' && lastChar != '\\')
-		strOutputFilePath += "/";
-
-	// TODO: Take this out to configuration
-	strOutputFilePath += GenerateSpecifiedFilename("png", noSpace, "%CCYY-%MM-%DD %hh-%mm-%ss");
-
-	replace(strOutputFilePath.begin(), strOutputFilePath.end(), '\\', '/');
-
-	// Get & ensure directory exists
-	size_t last = strOutputFilePath.rfind('/');
-	if (last == string::npos)
-		return;
-
-	string directory = strOutputFilePath.substr(0, last);
-	os_mkdirs(directory.c_str());
-
-	// Save screenshot to specified file path
-	bool success = SaveScreenshotToFile(strOutputFilePath.c_str());
-
-	if (success)
-	{
-		// TODO: Audio/visual feedback
-	}
-}
-
-bool OBSBasic::SaveScreenshotToFile(const char* outputFilePath)
-{
-	bool success = false;
-
-	obs_video_info video_info;
-
-	if (obs_get_video_info(&video_info))
-	{
-		uint32_t	width = video_info.base_width;
-		uint32_t	height = video_info.base_height;
-
-		uint8_t*	image_data_ptr = NULL;
-		size_t		image_data_buffer_length = 0;
-		uint32_t	image_data_linesize = 0;
-
-		obs_enter_graphics();
-
-		// Create rendering target backbuffer
-		gs_texrender_t* texrender_obj = gs_texrender_create(GS_RGBA, GS_ZS_NONE);
-
-		// Set active rendering target backbuffer
-		if (gs_texrender_begin(texrender_obj, width, height))
-		{
-			// Clear rendering target backbuffer
-			struct vec4 clear_color;
-
-			vec4_zero(&clear_color);
-			gs_clear(GS_CLEAR_COLOR, &clear_color, 0.0f, 0);
-			gs_ortho(0.0f, (float)width, 0.0f, (float)height,
-				-100.0f, 100.0f);
-
-			// Render main output to active rendering target backbuffer
-			obs_render_main_texture();
-
-			// Get a reference to the active backbuffer
-			gs_texture_t *rendered_texture = gs_texrender_get_texture(texrender_obj);
-
-			// Create a stage surface for copying backbuffer surfaces to RAM
-			gs_stagesurf_t* stage_surface =
-				gs_stagesurface_create(width, height, GS_RGBA);
-
-			// Copy VRAM backbuffer to RAM
-			gs_stage_texture(stage_surface, rendered_texture);
-
-			// Get a reference to the screenshot image data
-			uint8_t* tmp_image_data_ptr = NULL;
-
-			gs_stagesurface_map(stage_surface, &tmp_image_data_ptr, &image_data_linesize);
-
-			// Copy screenshot data aside for later processing
-			image_data_buffer_length = image_data_linesize * height;
-			image_data_ptr = (uint8_t*)bmalloc(image_data_buffer_length);
-			memcpy(image_data_ptr, tmp_image_data_ptr, image_data_buffer_length);
-
-			// Release the reference to screenshot image data
-			gs_stagesurface_unmap(stage_surface);
-
-			// Destroy staging surface
-			gs_stagesurface_destroy(stage_surface);
-
-			// Release active rendering target backbuffer
-			gs_texrender_end(texrender_obj);
-		}
-
-		// Destroy rendering surface backbuffer
-		gs_texrender_destroy(texrender_obj);
-
-		// Leave graphics context
-		obs_leave_graphics();
-
-		// If we managed to get screenshot image data
-		if (image_data_ptr != NULL)
-		{
-			// Write PNG output using libavcodec
-			AVCodec* codec =
-				avcodec_find_encoder(AV_CODEC_ID_PNG);
-
-			if (codec != NULL)
-			{
-				AVCodecContext* codec_context =
-					avcodec_alloc_context3(codec);
-
-				if (codec_context != NULL)
-				{
-					codec_context->width = width;
-					codec_context->height = height;
-					codec_context->pix_fmt = AV_PIX_FMT_RGB24;
-					codec_context->time_base.num = 1;
-					codec_context->time_base.den = 1000;
-					codec_context->codec_id = codec->id;
-
-					if (avcodec_open2(codec_context, codec, NULL) == 0)
-					{
-						AVFrame* frame = av_frame_alloc();
-
-						if (frame != NULL)
-						{
-							frame->pts = 1;
-							frame->format = AV_PIX_FMT_RGBA;
-							frame->width = width;
-							frame->height = height;
-							// frame->sample_aspect_ratio.den = 1;
-
-							if (av_image_alloc(&frame->data[0], &frame->linesize[0], codec_context->width, codec_context->height, codec_context->pix_fmt, 32) >= 0)
-							{
-								// Copy image data, converting RGBA to image format expected by PNG encoder
-								struct SwsContext* swsc =
-									sws_getContext(frame->width, frame->height, AV_PIX_FMT_RGBA, frame->width, frame->height, codec_context->pix_fmt, 0, NULL, NULL, NULL);
-
-								if (swsc != NULL)
-								{
-									// Transform RGBA to RGB24
-									if (sws_scale(swsc, (const uint8_t * const *)&image_data_ptr, (const int *)&image_data_linesize, 0, frame->height, frame->data, frame->linesize) >= 0)
-									{
-										// frame->extended_data = frame->data;
-
-										AVPacket pkt;
-
-										av_init_packet(&pkt);
-										pkt.data = NULL;
-										pkt.size = 0;
-
-										int got_output = 0;
-										if (avcodec_encode_video2(codec_context, &pkt, frame, &got_output) == 0)
-										{
-											if (got_output)
-											{
-												FILE* of = fopen(outputFilePath, "wb");
-												fwrite(pkt.data, pkt.size, 1, of);
-												fclose(of);
-
-												success = true;
-
-												av_free_packet(&pkt);
-											} // encoding to PNG produced no output
-										} // failed encoding to PNG
-									} // failed transforming RGBA buffer to RGB24 buffer
-
-									sws_freeContext(swsc);
-									swsc = NULL;
-								} // failed acquiring SWS context
-
-								av_freep(&frame->data[0]);
-								frame->data[0] = NULL;
-							} // failed allocating image data buffer
-
-							av_frame_free(&frame);
-							frame = NULL;
-						} // failed allocating frame
-
-						avcodec_close(codec_context);
-					} // failed opening PNG encoder
-
-					avcodec_free_context(&codec_context);
-					codec_context = NULL;
-				} // failed allocating PNG encoder context
-
-				// no need to free AVCodec* codec
-			} // PNG codec not found
-
-			bfree(image_data_ptr);
-		} // no image_data_ptr
-	}
-
-	return success;
-=======
+
 #if !defined(_WIN32) && !defined(__APPLE__)
 	delete ui->actionShowCrashLogs;
 	delete ui->actionUploadLastCrashLog;
@@ -1814,12 +1612,212 @@
 	Load(QT_TO_UTF8(file));
 }
 
+void OBSBasic::SaveScreenshotHandler()
+{
+	const bool noSpace = true;
+
+	// Calculate output file path
+	std::string strOutputFilePath =
+		config_get_string(Config(), "ScreenShots", "FilePath");
+
+	char lastChar = strOutputFilePath.back();
+	if (lastChar != '/' && lastChar != '\\')
+		strOutputFilePath += "/";
+
+	// TODO: Take this out to configuration
+	strOutputFilePath += GenerateSpecifiedFilename("png", noSpace, "%CCYY-%MM-%DD %hh-%mm-%ss");
+
+	replace(strOutputFilePath.begin(), strOutputFilePath.end(), '\\', '/');
+
+	// Get & ensure directory exists
+	size_t last = strOutputFilePath.rfind('/');
+	if (last == string::npos)
+		return;
+
+	string directory = strOutputFilePath.substr(0, last);
+	os_mkdirs(directory.c_str());
+
+	// Save screenshot to specified file path
+	bool success = SaveScreenshotToFile(strOutputFilePath.c_str());
+
+	if (success)
+	{
+		// TODO: Audio/visual feedback
+	}
+}
+
+bool OBSBasic::SaveScreenshotToFile(const char* outputFilePath)
+{
+	bool success = false;
+
+	obs_video_info video_info;
+
+	if (obs_get_video_info(&video_info))
+	{
+		uint32_t	width = video_info.base_width;
+		uint32_t	height = video_info.base_height;
+
+		uint8_t*	image_data_ptr = NULL;
+		size_t		image_data_buffer_length = 0;
+		uint32_t	image_data_linesize = 0;
+
+		obs_enter_graphics();
+
+		// Create rendering target backbuffer
+		gs_texrender_t* texrender_obj = gs_texrender_create(GS_RGBA, GS_ZS_NONE);
+
+		// Set active rendering target backbuffer
+		if (gs_texrender_begin(texrender_obj, width, height))
+		{
+			// Clear rendering target backbuffer
+			struct vec4 clear_color;
+
+			vec4_zero(&clear_color);
+			gs_clear(GS_CLEAR_COLOR, &clear_color, 0.0f, 0);
+			gs_ortho(0.0f, (float)width, 0.0f, (float)height,
+				-100.0f, 100.0f);
+
+			// Render main output to active rendering target backbuffer
+			obs_render_main_texture();
+
+			// Get a reference to the active backbuffer
+			gs_texture_t *rendered_texture = gs_texrender_get_texture(texrender_obj);
+
+			// Create a stage surface for copying backbuffer surfaces to RAM
+			gs_stagesurf_t* stage_surface =
+				gs_stagesurface_create(width, height, GS_RGBA);
+
+			// Copy VRAM backbuffer to RAM
+			gs_stage_texture(stage_surface, rendered_texture);
+
+			// Get a reference to the screenshot image data
+			uint8_t* tmp_image_data_ptr = NULL;
+
+			gs_stagesurface_map(stage_surface, &tmp_image_data_ptr, &image_data_linesize);
+
+			// Copy screenshot data aside for later processing
+			image_data_buffer_length = image_data_linesize * height;
+			image_data_ptr = (uint8_t*)bmalloc(image_data_buffer_length);
+			memcpy(image_data_ptr, tmp_image_data_ptr, image_data_buffer_length);
+
+			// Release the reference to screenshot image data
+			gs_stagesurface_unmap(stage_surface);
+
+			// Destroy staging surface
+			gs_stagesurface_destroy(stage_surface);
+
+			// Release active rendering target backbuffer
+			gs_texrender_end(texrender_obj);
+		}
+
+		// Destroy rendering surface backbuffer
+		gs_texrender_destroy(texrender_obj);
+
+		// Leave graphics context
+		obs_leave_graphics();
+
+		// If we managed to get screenshot image data
+		if (image_data_ptr != NULL)
+		{
+			// Write PNG output using libavcodec
+			AVCodec* codec =
+				avcodec_find_encoder(AV_CODEC_ID_PNG);
+
+			if (codec != NULL)
+			{
+				AVCodecContext* codec_context =
+					avcodec_alloc_context3(codec);
+
+				if (codec_context != NULL)
+				{
+					codec_context->width = width;
+					codec_context->height = height;
+					codec_context->pix_fmt = AV_PIX_FMT_RGB24;
+					codec_context->time_base.num = 1;
+					codec_context->time_base.den = 1000;
+					codec_context->codec_id = codec->id;
+
+					if (avcodec_open2(codec_context, codec, NULL) == 0)
+					{
+						AVFrame* frame = av_frame_alloc();
+
+						if (frame != NULL)
+						{
+							frame->pts = 1;
+							frame->format = AV_PIX_FMT_RGBA;
+							frame->width = width;
+							frame->height = height;
+							// frame->sample_aspect_ratio.den = 1;
+
+							if (av_image_alloc(&frame->data[0], &frame->linesize[0], codec_context->width, codec_context->height, codec_context->pix_fmt, 32) >= 0)
+							{
+								// Copy image data, converting RGBA to image format expected by PNG encoder
+								struct SwsContext* swsc =
+									sws_getContext(frame->width, frame->height, AV_PIX_FMT_RGBA, frame->width, frame->height, codec_context->pix_fmt, 0, NULL, NULL, NULL);
+
+								if (swsc != NULL)
+								{
+									// Transform RGBA to RGB24
+									if (sws_scale(swsc, (const uint8_t * const *)&image_data_ptr, (const int *)&image_data_linesize, 0, frame->height, frame->data, frame->linesize) >= 0)
+									{
+										// frame->extended_data = frame->data;
+
+										AVPacket pkt;
+
+										av_init_packet(&pkt);
+										pkt.data = NULL;
+										pkt.size = 0;
+
+										int got_output = 0;
+										if (avcodec_encode_video2(codec_context, &pkt, frame, &got_output) == 0)
+										{
+											if (got_output)
+											{
+												FILE* of = fopen(outputFilePath, "wb");
+												fwrite(pkt.data, pkt.size, 1, of);
+												fclose(of);
+
+												success = true;
+
+												av_free_packet(&pkt);
+											} // encoding to PNG produced no output
+										} // failed encoding to PNG
+									} // failed transforming RGBA buffer to RGB24 buffer
+
+									sws_freeContext(swsc);
+									swsc = NULL;
+								} // failed acquiring SWS context
+
+								av_freep(&frame->data[0]);
+								frame->data[0] = NULL;
+							} // failed allocating image data buffer
+
+							av_frame_free(&frame);
+							frame = NULL;
+						} // failed allocating frame
+
+						avcodec_close(codec_context);
+					} // failed opening PNG encoder
+
+					avcodec_free_context(&codec_context);
+					codec_context = NULL;
+				} // failed allocating PNG encoder context
+
+				// no need to free AVCodec* codec
+			} // PNG codec not found
+
+			bfree(image_data_ptr);
+		} // no image_data_ptr
+	}
+
+	return success;
+}
+
 void OBSBasic::UpdateMultiviewProjectorMenu()
 {
 	multiviewProjectorMenu->clear();
 	AddProjectorMenuMonitors(multiviewProjectorMenu, this,
 			SLOT(OpenMultiviewProjector()));
->>>>>>> dbfcbac3
 }
 
 void OBSBasic::InitHotkeys()
