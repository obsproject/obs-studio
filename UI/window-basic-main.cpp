--- conflicted
+++ resolved
@@ -295,23 +295,11 @@
 	};
 
 	// Replace the slot connected by default
-<<<<<<< HEAD
-	action->disconnect(SIGNAL(triggered(bool)));
-	dock->connect(action, &QAction::triggered, newToggleView);
-
-	// Make the action unable to be disabled
-#if QT_VERSION < QT_VERSION_CHECK(6, 0, 0)
-	action->connect(action, &QAction::changed, neverDisable);
-#else
-	action->connect(action, &QAction::enabledChanged, neverDisable);
-#endif
-=======
 	QObject::disconnect(action, &QAction::triggered, nullptr, 0);
 	dock->connect(action, &QAction::triggered, newToggleView);
 
 	// Make the action unable to be disabled
 	action->connect(action, &QAction::enabledChanged, neverDisable);
->>>>>>> 144599fb
 }
 
 extern void RegisterTwitchAuth();
@@ -492,13 +480,8 @@
 
 	UpdateTitleBar();
 
-<<<<<<< HEAD
-	connect(ui->scenes->itemDelegate(), SIGNAL(closeEditor(QWidget *)),
-		this, SLOT(SceneNameEdited(QWidget *)));
-=======
 	connect(ui->scenes->itemDelegate(), &QAbstractItemDelegate::closeEditor,
 		this, &OBSBasic::SceneNameEdited);
->>>>>>> 144599fb
 
 	cpuUsageInfo = os_cpu_usage_info_start();
 	cpuUsageTimer = new QTimer(this);
@@ -575,11 +558,7 @@
 	SETUP_DOCK(ui->sourcesDock);
 	SETUP_DOCK(ui->mixerDock);
 	SETUP_DOCK(ui->transitionsDock);
-<<<<<<< HEAD
-	SETUP_DOCK(ui->controlsDock);
-=======
 	SETUP_DOCK(controlsDock);
->>>>>>> 144599fb
 	SETUP_DOCK(statsDock);
 #undef SETUP_DOCK
 
@@ -632,13 +611,8 @@
 #endif
 
 	ui->previewDisabledWidget->setContextMenuPolicy(Qt::CustomContextMenu);
-<<<<<<< HEAD
-	connect(ui->enablePreviewButton, SIGNAL(clicked()), this,
-		SLOT(TogglePreview()));
-=======
 	connect(ui->enablePreviewButton, &QPushButton::clicked, this,
 		&OBSBasic::TogglePreview);
->>>>>>> 144599fb
 
 	connect(ui->scenes, &SceneTree::scenesReordered,
 		[]() { OBSProjector::UpdateMultiviewProjectors(); });
@@ -920,19 +894,11 @@
 	if (vcamEnabled) {
 		OBSDataAutoRelease obj = obs_data_create();
 
-<<<<<<< HEAD
-		obs_data_set_int(obj, "type", (int)vcamConfig.type);
-		switch (vcamConfig.type) {
-		case VCamOutputType::InternalOutput:
-			obs_data_set_int(obj, "internal",
-					 (int)vcamConfig.internal);
-=======
 		obs_data_set_int(obj, "type2", (int)vcamConfig.type);
 		switch (vcamConfig.type) {
 		case VCamOutputType::Invalid:
 		case VCamOutputType::ProgramView:
 		case VCamOutputType::PreviewOutput:
->>>>>>> 144599fb
 			break;
 		case VCamOutputType::SceneOutput:
 			obs_data_set_string(obj, "scene",
@@ -1395,14 +1361,6 @@
 		OBSDataAutoRelease obj =
 			obs_data_get_obj(data, "virtual-camera");
 
-<<<<<<< HEAD
-		vcamConfig.type = (VCamOutputType)obs_data_get_int(obj, "type");
-		vcamConfig.internal =
-			(VCamInternalType)obs_data_get_int(obj, "internal");
-		vcamConfig.scene = obs_data_get_string(obj, "scene");
-		vcamConfig.source = obs_data_get_string(obj, "source");
-	}
-=======
 		vcamConfig.type =
 			(VCamOutputType)obs_data_get_int(obj, "type2");
 		if (vcamConfig.type == VCamOutputType::Invalid)
@@ -1435,7 +1393,6 @@
 						obs_data_get_int(res, "y")};
 		}
 	}
->>>>>>> 144599fb
 
 	/* ---------------------- */
 
@@ -1543,12 +1500,8 @@
 		return false;
 
 	/* Enforce Opus on FTL if needed */
-<<<<<<< HEAD
-	if (strcmp(obs_service_get_protocol(service), "FTL") == 0) {
-=======
 	if (strcmp(obs_service_get_protocol(service), "FTL") == 0 ||
 	    strcmp(obs_service_get_protocol(service), "WHIP") == 0) {
->>>>>>> 144599fb
 		const char *option = config_get_string(
 			basicConfig, "SimpleOutput", "StreamAudioEncoder");
 		if (strcmp(option, "opus") != 0)
@@ -1557,13 +1510,9 @@
 
 		option = config_get_string(basicConfig, "AdvOut",
 					   "AudioEncoder");
-<<<<<<< HEAD
-		if (strcmp(obs_get_encoder_codec(option), "opus") != 0)
-=======
 
 		const char *encoder_codec = obs_get_encoder_codec(option);
 		if (!encoder_codec || strcmp(encoder_codec, "opus") != 0)
->>>>>>> 144599fb
 			config_set_string(basicConfig, "AdvOut", "AudioEncoder",
 					  "ffmpeg_opus");
 	}
@@ -1592,13 +1541,6 @@
 				     2.5,         2.75, 3.0,          0.0};
 
 extern void CheckExistingCookieId();
-#if OBS_RELEASE_CANDIDATE == 0 && OBS_BETA == 0
-#define DEFAULT_CONTAINER "mkv"
-#elif defined(__APPLE__)
-#define DEFAULT_CONTAINER "fragmented_mov"
-#else
-#define DEFAULT_CONTAINER "fragmented_mp4"
-#endif
 
 #ifdef __APPLE__
 #define DEFAULT_CONTAINER "fragmented_mov"
@@ -1736,8 +1678,6 @@
 	MigrateFormat("SimpleOutput");
 
 	/* ----------------------------------------------------- */
-<<<<<<< HEAD
-=======
 	/* Migrate output scale setting to GPU scaling options.  */
 
 	if (config_get_bool(basicConfig, "AdvOut", "Rescale") &&
@@ -1753,7 +1693,6 @@
 	}
 
 	/* ----------------------------------------------------- */
->>>>>>> 144599fb
 
 	if (changed)
 		config_save_safe(basicConfig, "tmp", nullptr);
@@ -2089,20 +2028,6 @@
 		StartReplayBuffer();
 };
 
-<<<<<<< HEAD
-void OBSBasic::AddVCamButton()
-{
-	vcamButton = new ControlsSplitButton(
-		QTStr("Basic.Main.StartVirtualCam"), "vcamButton",
-		&OBSBasic::VCamButtonClicked);
-	vcamButton->addIcon(QTStr("Basic.Main.VirtualCamConfig"),
-			    QStringLiteral("configIconSmall"),
-			    &OBSBasic::VCamConfigButtonClicked);
-	vcamButton->insert(2);
-}
-
-=======
->>>>>>> 144599fb
 void OBSBasic::ResetOutputs()
 {
 	ProfileScope("OBSBasic::ResetOutputs");
@@ -2269,11 +2194,8 @@
 
 	LogEncoders();
 
-<<<<<<< HEAD
-=======
 	blog(LOG_INFO, STARTUP_SEPARATOR);
 
->>>>>>> 144599fb
 	if (!InitService())
 		throw "Failed to initialize service";
 
@@ -2570,14 +2492,11 @@
 	ui->actionShowWhatsNew = nullptr;
 #endif
 
-<<<<<<< HEAD
-=======
 	if (safe_mode) {
 		ui->actionRestartSafe->setText(
 			QTStr("Basic.MainMenu.Help.RestartNormal"));
 	}
 
->>>>>>> 144599fb
 	UpdatePreviewProgramIndicators();
 	OnFirstLoad();
 
@@ -2650,29 +2569,6 @@
 	int info_increment = -1;
 
 	/* check to see if there's an info page for this version */
-<<<<<<< HEAD
-	const Json::array &items = json.array_items();
-	for (const Json &item : items) {
-		if (item["os"].is_object()) {
-			Json::object platforms = item["os"].object_items();
-#ifdef _WIN32
-			if (!platforms["windows"].bool_value())
-				continue;
-#elif defined(__APPLE__)
-			if (!platforms["macos"].bool_value())
-				continue;
-#else
-			if (!platforms["linux"].bool_value())
-				continue;
-#endif
-		}
-
-		const std::string &version = item["version"].string_value();
-		const std::string &url = item["url"].string_value();
-		int increment = item["increment"].int_value();
-		int beta = item["Beta"].int_value();
-		int rc = item["RC"].int_value();
-=======
 	for (const WhatsNewItem &item : items) {
 		if (item.os) {
 			WhatsNewPlatforms platforms = *item.os;
@@ -2687,7 +2583,6 @@
 				continue;
 #endif
 		}
->>>>>>> 144599fb
 
 		int major = 0;
 		int minor = 0;
@@ -3554,13 +3449,6 @@
 	    prevName == QString::fromStdString(vcamConfig.scene))
 		vcamConfig.scene = newName.toStdString();
 
-	if (vcamConfig.type == VCamOutputType::SourceOutput &&
-	    prevName == QString::fromStdString(vcamConfig.source))
-		vcamConfig.source = newName.toStdString();
-	if (vcamConfig.type == VCamOutputType::SceneOutput &&
-	    prevName == QString::fromStdString(vcamConfig.scene))
-		vcamConfig.scene = newName.toStdString();
-
 	SaveProject();
 
 	obs_scene_t *scene = obs_scene_from_source(source);
@@ -4294,7 +4182,6 @@
 	UNUSED_PARAMETER(manualUpdate);
 #endif
 }
-<<<<<<< HEAD
 
 void OBSBasic::MacBranchesFetched(const QString &branch, bool manualUpdate)
 {
@@ -4307,20 +4194,6 @@
 		return;
 	}
 
-=======
-
-void OBSBasic::MacBranchesFetched(const QString &branch, bool manualUpdate)
-{
-#ifdef ENABLE_SPARKLE_UPDATER
-	static OBSSparkle *updater;
-
-	if (!updater) {
-		updater = new OBSSparkle(QT_TO_UTF8(branch),
-					 ui->actionCheckForUpdates);
-		return;
-	}
-
->>>>>>> 144599fb
 	updater->setBranch(QT_TO_UTF8(branch));
 	updater->checkForUpdates(manualUpdate);
 #else
@@ -5212,19 +5085,11 @@
 	/* Reset VCam to default to clear its private scene and any references
 	 * it holds. It will be reconfigured during loading. */
 	if (vcamEnabled) {
-<<<<<<< HEAD
-		vcamConfig.type = VCamOutputType::InternalOutput;
-		vcamConfig.internal = VCamInternalType::Default;
-		outputHandler->UpdateVirtualCamOutputSource();
-	}
-
-=======
 		vcamConfig.type = VCamOutputType::ProgramView;
 		outputHandler->UpdateVirtualCamOutputSource();
 	}
 
 	collectionModuleData = nullptr;
->>>>>>> 144599fb
 	lastScene = nullptr;
 	swapScene = nullptr;
 	programScene = nullptr;
@@ -5369,8 +5234,6 @@
 
 	closing = true;
 
-<<<<<<< HEAD
-=======
 	/* While closing, a resize event to OBSQTDisplay could be triggered.
 	 * The graphics thread on macOS dispatches a lambda function to be
 	 * executed asynchronously in the main thread. However, the display is
@@ -5381,7 +5244,6 @@
 	if (program)
 		program->DestroyDisplay();
 
->>>>>>> 144599fb
 	if (outputHandler->VirtualCamActive())
 		outputHandler->StopVirtualCam();
 
@@ -5665,12 +5527,7 @@
 
 	SetCurrentScene(source);
 
-<<<<<<< HEAD
-	if (vcamEnabled && vcamConfig.type == VCamOutputType::InternalOutput &&
-	    vcamConfig.internal == VCamInternalType::Preview)
-=======
 	if (vcamEnabled && vcamConfig.type == VCamOutputType::PreviewOutput)
->>>>>>> 144599fb
 		outputHandler->UpdateVirtualCamOutputSource();
 
 	if (api)
@@ -6314,22 +6171,14 @@
 		if (hasVideo) {
 			QAction *resizeOutput = popup.addAction(
 				QTStr("ResizeOutputSizeOfSource"), this,
-<<<<<<< HEAD
-				SLOT(ResizeOutputSizeOfSource()));
-=======
 				&OBSBasic::ResizeOutputSizeOfSource);
->>>>>>> 144599fb
 
 			int width = obs_source_get_width(source);
 			int height = obs_source_get_height(source);
 
 			resizeOutput->setEnabled(!obs_video_active());
 
-<<<<<<< HEAD
-			if (width < 8 || height < 8)
-=======
 			if (width < 32 || height < 32)
->>>>>>> 144599fb
 				resizeOutput->setEnabled(false);
 
 			scaleFilteringMenu = new QMenu(QTStr("ScaleFiltering"));
@@ -6355,16 +6204,6 @@
 			popup.addSeparator();
 
 			sourceProjector = new QMenu(QTStr("SourceProjector"));
-<<<<<<< HEAD
-			AddProjectorMenuMonitors(sourceProjector, this,
-						 SLOT(OpenSourceProjector()));
-			popup.addMenu(sourceProjector);
-			popup.addAction(QTStr("SourceWindow"), this,
-					SLOT(OpenSourceWindow()));
-
-			popup.addAction(QTStr("Screenshot.Source"), this,
-					SLOT(ScreenshotSelectedSource()));
-=======
 			AddProjectorMenuMonitors(
 				sourceProjector, this,
 				&OBSBasic::OpenSourceProjector);
@@ -6374,7 +6213,6 @@
 
 			popup.addAction(QTStr("Screenshot.Source"), this,
 					&OBSBasic::ScreenshotSelectedSource);
->>>>>>> 144599fb
 		}
 
 		popup.addSeparator();
@@ -7825,19 +7663,6 @@
 
 	const obs_encoder_t *videoEncoder =
 		obs_output_get_video_encoder(outputHandler->fileOutput);
-<<<<<<< HEAD
-	const obs_encoder_t *audioEncoder =
-		obs_output_get_audio_encoder(outputHandler->fileOutput, 0);
-	const char *vCodecName = obs_encoder_get_codec(videoEncoder);
-	const char *aCodecName = obs_encoder_get_codec(audioEncoder);
-	const char *format = config_get_string(
-		config, isSimpleMode ? "SimpleOutput" : "AdvOut", "RecFormat2");
-
-	/* AV1+PCM cannot be remuxed into any supported format (until FFmpeg 6.1) */
-	if (strcmp(vCodecName, "av1") == 0 &&
-	    strncmp(aCodecName, "pcm", 3) == 0)
-		return;
-=======
 	const char *vCodecName = obs_encoder_get_codec(videoEncoder);
 	const char *format = config_get_string(
 		config, isSimpleMode ? "SimpleOutput" : "AdvOut", "RecFormat2");
@@ -7852,20 +7677,14 @@
 	if (audio_is_pcm && strcmp(vCodecName, "av1") == 0)
 		return;
 #endif
->>>>>>> 144599fb
 
 	/* Retain original container for fMP4/fMOV */
 	if (strncmp(format, "fragmented", 10) == 0) {
 		output += "remuxed." + suffix;
-<<<<<<< HEAD
-	} else if (strcmp(vCodecName, "prores") == 0 ||
-		   strncmp(aCodecName, "pcm", 3) == 0) {
-=======
 	} else if (strcmp(vCodecName, "prores") == 0) {
 		output += "mov";
 #if LIBAVFORMAT_VERSION_INT < AV_VERSION_INT(60, 5, 100)
 	} else if (audio_is_pcm) {
->>>>>>> 144599fb
 		output += "mov";
 #endif
 	} else {
@@ -8441,14 +8260,6 @@
 
 void log_vcam_changed(const VCamConfig &config, bool starting)
 {
-<<<<<<< HEAD
-	OBSBasicVCamConfig dialog(vcamConfig, this);
-
-	connect(&dialog, &OBSBasicVCamConfig::Accepted, this,
-		&OBSBasic::UpdateVirtualCamConfig);
-
-	dialog.exec();
-=======
 	const char *action = starting ? "Starting" : "Changing";
 
 	switch (config.type) {
@@ -8469,7 +8280,6 @@
 		     action, config.source.c_str());
 		break;
 	}
->>>>>>> 144599fb
 }
 
 void OBSBasic::UpdateVirtualCamConfig(const VCamConfig &config)
@@ -8477,8 +8287,6 @@
 	vcamConfig = config;
 
 	outputHandler->UpdateVirtualCamOutputSource();
-<<<<<<< HEAD
-=======
 	log_vcam_changed(config, false);
 }
 
@@ -8489,7 +8297,6 @@
 	StopVirtualCam();
 
 	vcamConfig = config;
->>>>>>> 144599fb
 }
 
 void OBSBasic::RestartingVirtualCam()
@@ -8539,8 +8346,6 @@
 #endif
 }
 
-<<<<<<< HEAD
-=======
 void OBSBasic::on_actionReleaseNotes_triggered()
 {
 	QString addr("https://github.com/obsproject/obs-studio/releases");
@@ -8549,7 +8354,6 @@
 	QDesktopServices::openUrl(url);
 }
 
->>>>>>> 144599fb
 void OBSBasic::on_actionShowSettingsFolder_triggered()
 {
 	char path[512];
@@ -9683,11 +9487,8 @@
 		name << "Studio ";
 
 	name << App()->GetVersionString(false);
-<<<<<<< HEAD
-=======
 	if (safe_mode)
 		name << " (" << Str("TitleBar.SafeMode") << ")";
->>>>>>> 144599fb
 	if (App()->IsPortableMode())
 		name << " - " << Str("TitleBar.PortableMode");
 
@@ -9727,23 +9528,12 @@
 	for (int i = oldExtraDocks.size() - 1; i >= 0; i--) {
 		if (!oldExtraDocks[i]) {
 			oldExtraDocks.removeAt(i);
-<<<<<<< HEAD
-=======
 			oldExtraDockNames.removeAt(i);
->>>>>>> 144599fb
 		}
 	}
 
 #ifdef BROWSER_AVAILABLE
 	if ((oldExtraDocks.size() || extraDocks.size() ||
-<<<<<<< HEAD
-	     extraBrowserDocks.size()) &&
-	    !force) {
-#else
-	if ((oldExtraDocks.size() || extraDocks.size()) && !force) {
-#endif
-		QMessageBox::StandardButton button = QMessageBox::question(
-=======
 	     extraCustomDocks.size() || extraBrowserDocks.size()) &&
 	    !force)
 #else
@@ -9753,7 +9543,6 @@
 #endif
 	{
 		QMessageBox::StandardButton button = OBSMessageBox::question(
->>>>>>> 144599fb
 			this, QTStr("ResetUIWarning.Title"),
 			QTStr("ResetUIWarning.Text"));
 
@@ -9784,10 +9573,7 @@
 	}
 
 	RESET_DOCKLIST(extraDocks)
-<<<<<<< HEAD
-=======
 	RESET_DOCKLIST(extraCustomDocks)
->>>>>>> 144599fb
 #ifdef BROWSER_AVAILABLE
 	RESET_DOCKLIST(extraBrowserDocks)
 #endif
@@ -9847,12 +9633,9 @@
 	for (int i = extraDocks.size() - 1; i >= 0; i--)
 		extraDocks[i]->setFeatures(features);
 
-<<<<<<< HEAD
-=======
 	for (int i = extraCustomDocks.size() - 1; i >= 0; i--)
 		extraCustomDocks[i]->setFeatures(features);
 
->>>>>>> 144599fb
 #ifdef BROWSER_AVAILABLE
 	for (int i = extraBrowserDocks.size() - 1; i >= 0; i--)
 		extraBrowserDocks[i]->setFeatures(features);
@@ -9861,10 +9644,7 @@
 	for (int i = oldExtraDocks.size() - 1; i >= 0; i--) {
 		if (!oldExtraDocks[i]) {
 			oldExtraDocks.removeAt(i);
-<<<<<<< HEAD
-=======
 			oldExtraDockNames.removeAt(i);
->>>>>>> 144599fb
 		} else {
 			oldExtraDocks[i]->setFeatures(features);
 		}
@@ -10678,13 +10458,10 @@
 
 QAction *OBSBasic::AddDockWidget(QDockWidget *dock)
 {
-<<<<<<< HEAD
-=======
 	// Prevent the object name from being changed
 	connect(dock, &QObject::objectNameChanged, this,
 		&OBSBasic::RepairOldExtraDockName);
 
->>>>>>> 144599fb
 #ifdef BROWSER_AVAILABLE
 	QAction *action = new QAction(dock->windowTitle(), ui->menuDocks);
 
@@ -10699,10 +10476,7 @@
 	action->setCheckable(true);
 	assignDockToggle(dock, action);
 	oldExtraDocks.push_back(dock);
-<<<<<<< HEAD
-=======
 	oldExtraDockNames.push_back(dock->objectName());
->>>>>>> 144599fb
 
 	bool lock = ui->lockDocks->isChecked();
 	QDockWidget::DockWidgetFeatures features =
@@ -10717,18 +10491,13 @@
 	for (int i = oldExtraDocks.size() - 1; i >= 0; i--) {
 		if (!oldExtraDocks[i]) {
 			oldExtraDocks.removeAt(i);
-<<<<<<< HEAD
-=======
 			oldExtraDockNames.removeAt(i);
->>>>>>> 144599fb
 		}
 	}
 
 	return action;
 }
 
-<<<<<<< HEAD
-=======
 void OBSBasic::RepairOldExtraDockName()
 {
 	QDockWidget *dock = reinterpret_cast<QDockWidget *>(sender());
@@ -10746,7 +10515,6 @@
 	dock->setObjectName(oldExtraDockNames[idx]);
 }
 
->>>>>>> 144599fb
 void OBSBasic::AddDockWidget(QDockWidget *dock, Qt::DockWidgetArea area,
 			     bool extraBrowser)
 {
@@ -10783,24 +10551,11 @@
 #endif
 
 	extraDockNames.push_back(dock->objectName());
-<<<<<<< HEAD
-	extraDocks.push_back(QSharedPointer<QDockWidget>(dock));
-=======
 	extraDocks.push_back(std::shared_ptr<QDockWidget>(dock));
->>>>>>> 144599fb
 }
 
 void OBSBasic::RemoveDockWidget(const QString &name)
 {
-<<<<<<< HEAD
-	if (!extraDockNames.contains(name))
-		return;
-
-	int idx = extraDockNames.indexOf(name);
-	extraDockNames.removeAt(idx);
-	extraDocks[idx].clear();
-	extraDocks.removeAt(idx);
-=======
 	if (extraDockNames.contains(name)) {
 		int idx = extraDockNames.indexOf(name);
 		extraDockNames.removeAt(idx);
@@ -10865,7 +10620,6 @@
 	     QT_TO_UTF8(extraCustomDockNames[idx]));
 
 	dock->setObjectName(extraCustomDockNames[idx]);
->>>>>>> 144599fb
 }
 
 OBSBasic *OBSBasic::Get()
