--- conflicted
+++ resolved
@@ -29,15 +29,14 @@
 	case OBS_FRONTEND_EVENT_RECORDING_STOPPED:
 		stats->ResetRecTimeLeft();
 		break;
-<<<<<<< HEAD
-=======
+	default:
+		break;
 	case OBS_FRONTEND_EVENT_EXIT:
 		// This is only reached when the non-closable (dock) stats
 		// window is being cleaned up. The closable stats window is
 		// already gone by this point as it's deleted on close.
 		obs_frontend_remove_event_callback(OBSFrontendEvent, stats);
 		break;
->>>>>>> 144599fb
 	default:
 		break;
 	}
