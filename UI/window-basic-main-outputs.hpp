#pragma once

#include <future>
#include <memory>
#include <string>

#include "multitrack-video-output.hpp"

class OBSBasic;

using SetupStreamingContinuation_t = std::function<void(bool)>;

struct BasicOutputHandler {
	OBSOutputAutoRelease fileOutput;
	OBSOutputAutoRelease streamOutput;
	OBSOutputAutoRelease replayBuffer;
	OBSOutputAutoRelease virtualCam;
	bool streamingActive = false;
	bool recordingActive = false;
	bool delayActive = false;
	bool replayBufferActive = false;
	bool virtualCamActive = false;
	OBSBasic *main;

<<<<<<< HEAD
=======
	std::unique_ptr<MultitrackVideoOutput> multitrackVideo;
	bool multitrackVideoActive = false;

	OBSOutputAutoRelease StreamingOutput() const
	{
		return (multitrackVideo && multitrackVideoActive)
			       ? multitrackVideo->StreamingOutput()
			       : OBSOutputAutoRelease{
					 obs_output_get_ref(streamOutput)};
	}

>>>>>>> 144599fb
	obs_view_t *virtualCamView = nullptr;
	video_t *virtualCamVideo = nullptr;
	obs_scene_t *vCamSourceScene = nullptr;
	obs_sceneitem_t *vCamSourceSceneItem = nullptr;

	std::string outputType;
	std::string lastError;

	std::string lastRecordingPath;

	OBSSignal startRecording;
	OBSSignal stopRecording;
	OBSSignal startReplayBuffer;
	OBSSignal stopReplayBuffer;
	OBSSignal startStreaming;
	OBSSignal stopStreaming;
	OBSSignal startVirtualCam;
	OBSSignal stopVirtualCam;
	OBSSignal deactivateVirtualCam;
	OBSSignal streamDelayStarting;
	OBSSignal streamStopping;
	OBSSignal recordStopping;
	OBSSignal recordFileChanged;
	OBSSignal replayBufferStopping;
	OBSSignal replayBufferSaved;

	inline BasicOutputHandler(OBSBasic *main_);

	virtual ~BasicOutputHandler(){};

	virtual std::shared_future<void>
	SetupStreaming(obs_service_t *service,
		       SetupStreamingContinuation_t continuation) = 0;
	virtual bool StartStreaming(obs_service_t *service) = 0;
	virtual bool StartRecording() = 0;
	virtual bool StartReplayBuffer() { return false; }
	virtual bool StartVirtualCam();
	virtual void StopStreaming(bool force = false) = 0;
	virtual void StopRecording(bool force = false) = 0;
	virtual void StopReplayBuffer(bool force = false) { (void)force; }
	virtual void StopVirtualCam();
	virtual bool StreamingActive() const = 0;
	virtual bool RecordingActive() const = 0;
	virtual bool ReplayBufferActive() const { return false; }
	virtual bool VirtualCamActive() const;

	virtual void Update() = 0;
	virtual void SetupOutputs() = 0;

	virtual void UpdateVirtualCamOutputSource();
	virtual void DestroyVirtualCamView();
	virtual void DestroyVirtualCameraScene();

	inline bool Active() const
	{
		return streamingActive || recordingActive || delayActive ||
		       replayBufferActive || virtualCamActive ||
		       multitrackVideoActive;
	}

protected:
	void SetupAutoRemux(const char *&container);
	std::string GetRecordingFilename(const char *path,
					 const char *container, bool noSpace,
					 bool overwrite, const char *format,
					 bool ffmpeg);
<<<<<<< HEAD
=======

	std::shared_future<void> SetupMultitrackVideo(
		obs_service_t *service, std::string audio_encoder_id,
		size_t main_audio_mixer, std::optional<size_t> vod_track_mixer,
		std::function<void(std::optional<bool>)> continuation);
	OBSDataAutoRelease GenerateMultitrackVideoStreamDumpConfig();
>>>>>>> 144599fb
};

BasicOutputHandler *CreateSimpleOutputHandler(OBSBasic *main);
BasicOutputHandler *CreateAdvancedOutputHandler(OBSBasic *main);<|MERGE_RESOLUTION|>--- conflicted
+++ resolved
@@ -22,8 +22,6 @@
 	bool virtualCamActive = false;
 	OBSBasic *main;
 
-<<<<<<< HEAD
-=======
 	std::unique_ptr<MultitrackVideoOutput> multitrackVideo;
 	bool multitrackVideoActive = false;
 
@@ -35,7 +33,6 @@
 					 obs_output_get_ref(streamOutput)};
 	}
 
->>>>>>> 144599fb
 	obs_view_t *virtualCamView = nullptr;
 	video_t *virtualCamVideo = nullptr;
 	obs_scene_t *vCamSourceScene = nullptr;
@@ -102,15 +99,12 @@
 					 const char *container, bool noSpace,
 					 bool overwrite, const char *format,
 					 bool ffmpeg);
-<<<<<<< HEAD
-=======
 
 	std::shared_future<void> SetupMultitrackVideo(
 		obs_service_t *service, std::string audio_encoder_id,
 		size_t main_audio_mixer, std::optional<size_t> vod_track_mixer,
 		std::function<void(std::optional<bool>)> continuation);
 	OBSDataAutoRelease GenerateMultitrackVideoStreamDumpConfig();
->>>>>>> 144599fb
 };
 
 BasicOutputHandler *CreateSimpleOutputHandler(OBSBasic *main);
