#include "slider-ignorewheel.hpp"

SliderIgnoreScroll::SliderIgnoreScroll(QWidget *parent) : QSlider(parent)
{
	setFocusPolicy(Qt::StrongFocus);
}

SliderIgnoreScroll::SliderIgnoreScroll(Qt::Orientation orientation,
				       QWidget *parent)
	: QSlider(parent)
{
	setFocusPolicy(Qt::StrongFocus);
	setOrientation(orientation);
}

void SliderIgnoreScroll::wheelEvent(QWheelEvent *event)
{
	if (!hasFocus())
		event->ignore();
	else
		QSlider::wheelEvent(event);
}

void SliderIgnoreClick::mousePressEvent(QMouseEvent *event)
{
	QStyleOptionSlider styleOption;
	initStyleOption(&styleOption);
	QRect handle = style()->subControlRect(QStyle::CC_Slider, &styleOption,
					       QStyle::SC_SliderHandle, this);
	if (handle.contains(event->position().toPoint())) {
		SliderIgnoreScroll::mousePressEvent(event);
		dragging = true;
	} else {
		event->accept();
	}
}

void SliderIgnoreClick::mouseReleaseEvent(QMouseEvent *event)
{
	dragging = false;
	SliderIgnoreScroll::mouseReleaseEvent(event);
}

void SliderIgnoreClick::mouseMoveEvent(QMouseEvent *event)
{
<<<<<<< HEAD
	return slider()->minimum();
}

QVariant VolumeAccessibleInterface::minimumStepSize() const
{
	return slider()->singleStep();
}

QAccessible::Role VolumeAccessibleInterface::role() const
{
	return QAccessible::Role::Slider;
}

void SliderIgnoreClick::mousePressEvent(QMouseEvent *event)
{
	QStyleOptionSlider styleOption;
	initStyleOption(&styleOption);
	QRect handle = style()->subControlRect(QStyle::CC_Slider, &styleOption,
					       QStyle::SC_SliderHandle, this);
#if QT_VERSION >= QT_VERSION_CHECK(6, 0, 0)
	QPointF pointExact = event->position();
#endif
	if (handle.contains(
#if QT_VERSION >= QT_VERSION_CHECK(6, 0, 0)
		    QPoint(pointExact.x(), pointExact.y())
#else
		    // Ubuntu 20.04. Sigh.
		    QPoint(event->x(), event->y())
#endif
			    )) {
		SliderIgnoreScroll::mousePressEvent(event);
		dragging = true;
	} else {
		event->accept();
	}
}

void SliderIgnoreClick::mouseReleaseEvent(QMouseEvent *event)
{
	dragging = false;
	SliderIgnoreScroll::mouseReleaseEvent(event);
}

void SliderIgnoreClick::mouseMoveEvent(QMouseEvent *event)
{
=======
>>>>>>> 144599fb
	if (dragging) {
		SliderIgnoreScroll::mouseMoveEvent(event);
	} else {
		event->accept();
	}
}<|MERGE_RESOLUTION|>--- conflicted
+++ resolved
@@ -43,18 +43,11 @@
 
 void SliderIgnoreClick::mouseMoveEvent(QMouseEvent *event)
 {
-<<<<<<< HEAD
-	return slider()->minimum();
-}
-
-QVariant VolumeAccessibleInterface::minimumStepSize() const
-{
-	return slider()->singleStep();
-}
-
-QAccessible::Role VolumeAccessibleInterface::role() const
-{
-	return QAccessible::Role::Slider;
+	if (dragging) {
+		SliderIgnoreScroll::mouseMoveEvent(event);
+	} else {
+		event->accept();
+	}
 }
 
 void SliderIgnoreClick::mousePressEvent(QMouseEvent *event)
@@ -89,8 +82,6 @@
 
 void SliderIgnoreClick::mouseMoveEvent(QMouseEvent *event)
 {
-=======
->>>>>>> 144599fb
 	if (dragging) {
 		SliderIgnoreScroll::mouseMoveEvent(event);
 	} else {
