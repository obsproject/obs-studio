--- conflicted
+++ resolved
@@ -232,13 +232,10 @@
 	std::vector<OBSSignal> signalHandlers;
 
 	QList<QPointer<QDockWidget>> oldExtraDocks;
-<<<<<<< HEAD
-=======
 	QStringList oldExtraDockNames;
 
 	OBSDataAutoRelease collectionModuleData;
 	std::vector<OBSDataAutoRelease> safeModeTransitions;
->>>>>>> 144599fb
 
 	bool loaded = false;
 	long disableSaving = 1;
@@ -565,24 +562,16 @@
 	void UpdatePreviewProgramIndicators();
 
 	QStringList extraDockNames;
-<<<<<<< HEAD
-	QList<QSharedPointer<QDockWidget>> extraDocks;
-=======
 	QList<std::shared_ptr<QDockWidget>> extraDocks;
 
 	QStringList extraCustomDockNames;
 	QList<QPointer<QDockWidget>> extraCustomDocks;
->>>>>>> 144599fb
 
 #ifdef BROWSER_AVAILABLE
 	QPointer<QAction> extraBrowserMenuDocksSeparator;
 
-<<<<<<< HEAD
-	QList<QSharedPointer<QDockWidget>> extraBrowserDocks;
-=======
 	QList<std::shared_ptr<QDockWidget>> extraBrowserDocks;
 	QStringList extraBrowserDockNames;
->>>>>>> 144599fb
 	QStringList extraBrowserDockTargets;
 
 	void ClearExtraBrowserDocks();
@@ -680,8 +669,6 @@
 
 	void UpdatePreviewOverflowSettings();
 
-<<<<<<< HEAD
-=======
 	bool streamingStarting = false;
 
 	bool recordingStarted = false;
@@ -690,7 +677,6 @@
 
 	bool restartingVCam = false;
 
->>>>>>> 144599fb
 public slots:
 	void DeferSaveBegin();
 	void DeferSaveEnd();
@@ -868,8 +854,6 @@
 	void RestartVirtualCam(const VCamConfig &config);
 	void RestartingVirtualCam();
 
-	void UpdateVirtualCamConfig(const VCamConfig &config);
-
 private:
 	/* OBS Callbacks */
 	static void SceneReordered(void *data, calldata_t *params);
@@ -1004,11 +988,8 @@
 	void AddDockWidget(QDockWidget *dock, Qt::DockWidgetArea area,
 			   bool extraBrowser = false);
 	void RemoveDockWidget(const QString &name);
-<<<<<<< HEAD
-=======
 	bool IsDockObjectNameUsed(const QString &name);
 	void AddCustomDockWidget(QDockWidget *dock);
->>>>>>> 144599fb
 
 	static OBSBasic *Get();
 
@@ -1087,10 +1068,7 @@
 	void on_actionCheckForUpdates_triggered();
 	void on_actionRepair_triggered();
 	void on_actionShowWhatsNew_triggered();
-<<<<<<< HEAD
-=======
 	void on_actionRestartSafe_triggered();
->>>>>>> 144599fb
 
 	void on_actionShowCrashLogs_triggered();
 	void on_actionUploadLastCrashLog_triggered();
