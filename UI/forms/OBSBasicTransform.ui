--- conflicted
+++ resolved
@@ -305,8 +305,6 @@
        <widget class="QLabel" name="label_4">
         <property name="accessibleName">
          <string>Basic.TransformWindow.Alignment</string>
-<<<<<<< HEAD
-=======
         </property>
         <property name="text">
          <string>Basic.TransformWindow.Alignment</string>
@@ -453,159 +451,9 @@
         </property>
         <property name="currentText">
          <string>Basic.TransformWindow.Alignment.TopLeft</string>
->>>>>>> 144599fb
-        </property>
-        <property name="text">
-         <string>Basic.TransformWindow.Alignment</string>
-        </property>
-       </widget>
-      </item>
-      <item row="3" column="1">
-       <widget class="QComboBox" name="align">
-        <property name="accessibleName">
-         <string>Basic.TransformWindow.Alignment</string>
-        </property>
-        <property name="currentText">
-         <string>Basic.TransformWindow.Alignment.TopLeft</string>
-        </property>
-        <item>
-         <property name="text">
-          <string>Basic.TransformWindow.Alignment.TopLeft</string>
-         </property>
-        </item>
-        <item>
-         <property name="text">
-          <string>Basic.TransformWindow.Alignment.TopCenter</string>
-         </property>
-        </item>
-        <item>
-         <property name="text">
-          <string>Basic.TransformWindow.Alignment.TopRight</string>
-         </property>
-        </item>
-        <item>
-         <property name="text">
-          <string>Basic.TransformWindow.Alignment.CenterLeft</string>
-         </property>
-        </item>
-        <item>
-         <property name="text">
-<<<<<<< HEAD
-          <string>Basic.TransformWindow.Alignment.Center</string>
-         </property>
-        </item>
-        <item>
-         <property name="text">
-          <string>Basic.TransformWindow.Alignment.CenterRight</string>
-         </property>
-        </item>
-        <item>
-         <property name="text">
-          <string>Basic.TransformWindow.Alignment.BottomLeft</string>
-         </property>
-        </item>
-        <item>
-         <property name="text">
-          <string>Basic.TransformWindow.Alignment.BottomCenter</string>
-         </property>
-        </item>
-        <item>
-         <property name="text">
-          <string>Basic.TransformWindow.Alignment.BottomRight</string>
-         </property>
-        </item>
-       </widget>
-      </item>
-      <item row="4" column="1">
-       <spacer name="verticalSpacer">
-        <property name="orientation">
-         <enum>Qt::Vertical</enum>
-        </property>
-        <property name="sizeHint" stdset="0">
-         <size>
-          <width>10</width>
-          <height>10</height>
-         </size>
-        </property>
-       </spacer>
-      </item>
-      <item row="5" column="0">
-       <widget class="QLabel" name="label_5">
-        <property name="accessibleName">
-         <string>Basic.TransformWindow.BoundsType</string>
-        </property>
-        <property name="text">
-         <string>Basic.TransformWindow.BoundsType</string>
-        </property>
-       </widget>
-      </item>
-      <item row="5" column="1">
-       <widget class="QComboBox" name="boundsType">
-        <property name="accessibleName">
-         <string>Basic.TransformWindow.BoundsType</string>
-        </property>
-        <item>
-         <property name="text">
-          <string>Basic.TransformWindow.BoundsType.None</string>
-         </property>
-        </item>
-        <item>
-         <property name="text">
-          <string>Basic.TransformWindow.BoundsType.Stretch</string>
-         </property>
-        </item>
-        <item>
-         <property name="text">
-          <string>Basic.TransformWindow.BoundsType.ScaleInner</string>
-         </property>
-        </item>
-        <item>
-         <property name="text">
-          <string>Basic.TransformWindow.BoundsType.ScaleOuter</string>
-         </property>
-        </item>
-        <item>
-         <property name="text">
-          <string>Basic.TransformWindow.BoundsType.ScaleToWidth</string>
-         </property>
-        </item>
-        <item>
-         <property name="text">
-          <string>Basic.TransformWindow.BoundsType.ScaleToHeight</string>
-         </property>
-        </item>
-        <item>
-         <property name="text">
-          <string>Basic.TransformWindow.BoundsType.MaxOnly</string>
-         </property>
-        </item>
-       </widget>
-      </item>
-      <item row="6" column="0">
-       <widget class="QLabel" name="label_6">
-        <property name="accessibleName">
-         <string>Basic.TransformWindow.BoundsAlignment</string>
-        </property>
-        <property name="text">
-         <string>Basic.TransformWindow.BoundsAlignment</string>
-        </property>
-       </widget>
-      </item>
-      <item row="6" column="1">
-       <widget class="QComboBox" name="boundsAlign">
-        <property name="enabled">
-         <bool>false</bool>
-        </property>
-        <property name="accessibleName">
-         <string>Basic.TransformWindow.BoundsAlignment</string>
-        </property>
-        <property name="currentText">
-         <string>Basic.TransformWindow.Alignment.TopLeft</string>
-        </property>
-        <item>
-         <property name="text">
-=======
->>>>>>> 144599fb
+        </property>
+        <item>
+         <property name="text">
           <string>Basic.TransformWindow.Alignment.TopLeft</string>
          </property>
         </item>
@@ -754,8 +602,6 @@
        </widget>
       </item>
       <item row="8" column="1">
-<<<<<<< HEAD
-=======
        <widget class="QCheckBox" name="cropToBounds">
         <property name="accessibleName">
          <string>Basic.TransformWindow.BoundsAlignment</string>
@@ -766,7 +612,6 @@
        </widget>
       </item>
       <item row="9" column="1">
->>>>>>> 144599fb
        <spacer name="verticalSpacer_2">
         <property name="orientation">
          <enum>Qt::Vertical</enum>
@@ -779,11 +624,7 @@
         </property>
        </spacer>
       </item>
-<<<<<<< HEAD
-      <item row="9" column="0">
-=======
       <item row="10" column="0">
->>>>>>> 144599fb
        <widget class="QLabel" name="label_8">
         <property name="accessibleName">
          <string>Basic.TransformWindow.Crop</string>
@@ -793,11 +634,7 @@
         </property>
        </widget>
       </item>
-<<<<<<< HEAD
-      <item row="9" column="1">
-=======
       <item row="10" column="1">
->>>>>>> 144599fb
        <layout class="QGridLayout" name="gridLayout">
         <item row="0" column="1">
          <widget class="QSpinBox" name="cropLeft">
