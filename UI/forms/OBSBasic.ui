<?xml version="1.0" encoding="UTF-8"?>
<ui version="4.0">
 <author>Lain</author>
 <class>OBSBasic</class>
 <widget class="QMainWindow" name="OBSBasic">
  <property name="geometry">
   <rect>
    <x>0</x>
    <y>0</y>
    <width>1086</width>
    <height>729</height>
   </rect>
  </property>
  <property name="sizePolicy">
   <sizepolicy hsizetype="Minimum" vsizetype="Minimum">
    <horstretch>0</horstretch>
    <verstretch>0</verstretch>
   </sizepolicy>
  </property>
  <property name="minimumSize">
   <size>
    <width>0</width>
    <height>0</height>
   </size>
  </property>
  <property name="windowTitle">
   <string>.MainWindow</string>
  </property>
  <property name="windowIcon">
   <iconset resource="obs.qrc">
    <normaloff>:/res/images/obs.png</normaloff>:/res/images/obs.png</iconset>
  </property>
  <property name="styleSheet">
   <string notr="true"/>
  </property>
  <property name="dockOptions">
   <set>QMainWindow::AllowNestedDocks|QMainWindow::AllowTabbedDocks|QMainWindow::AnimatedDocks</set>
  </property>
  <widget class="QWidget" name="centralwidget">
   <layout class="QVBoxLayout" name="verticalLayout">
    <property name="spacing">
     <number>0</number>
    </property>
    <property name="leftMargin">
     <number>4</number>
    </property>
    <property name="topMargin">
     <number>0</number>
    </property>
    <property name="rightMargin">
     <number>4</number>
    </property>
    <property name="bottomMargin">
     <number>0</number>
    </property>
    <item>
     <layout class="QHBoxLayout" name="horizontalLayout_2">
      <item>
       <layout class="QHBoxLayout" name="previewLayout">
        <property name="spacing">
         <number>2</number>
        </property>
        <item>
         <widget class="QFrame" name="previewDisabledWidget">
          <property name="sizePolicy">
           <sizepolicy hsizetype="Expanding" vsizetype="Expanding">
            <horstretch>0</horstretch>
            <verstretch>0</verstretch>
           </sizepolicy>
          </property>
          <layout class="QVBoxLayout" name="verticalLayout_7">
           <item>
            <spacer name="verticalSpacer_2">
             <property name="orientation">
              <enum>Qt::Vertical</enum>
             </property>
             <property name="sizeHint" stdset="0">
              <size>
               <width>20</width>
               <height>40</height>
              </size>
             </property>
            </spacer>
           </item>
           <item>
            <widget class="QLabel" name="label">
             <property name="sizePolicy">
              <sizepolicy hsizetype="Preferred" vsizetype="Preferred">
               <horstretch>0</horstretch>
               <verstretch>0</verstretch>
              </sizepolicy>
             </property>
             <property name="text">
              <string>Basic.Main.PreviewDisabled</string>
             </property>
             <property name="alignment">
              <set>Qt::AlignCenter</set>
             </property>
            </widget>
           </item>
           <item>
            <layout class="QHBoxLayout" name="horizontalLayout">
             <item>
              <spacer name="horizontalSpacer_2">
               <property name="orientation">
                <enum>Qt::Horizontal</enum>
               </property>
               <property name="sizeHint" stdset="0">
                <size>
                 <width>40</width>
                 <height>20</height>
                </size>
               </property>
              </spacer>
             </item>
             <item>
              <widget class="QPushButton" name="enablePreviewButton">
               <property name="text">
                <string>Basic.Main.PreviewConextMenu.Enable</string>
               </property>
              </widget>
             </item>
             <item>
              <spacer name="horizontalSpacer_3">
               <property name="orientation">
                <enum>Qt::Horizontal</enum>
               </property>
               <property name="sizeHint" stdset="0">
                <size>
                 <width>40</width>
                 <height>20</height>
                </size>
               </property>
              </spacer>
             </item>
            </layout>
           </item>
           <item>
            <spacer name="verticalSpacer_3">
             <property name="orientation">
              <enum>Qt::Vertical</enum>
             </property>
             <property name="sizeHint" stdset="0">
              <size>
               <width>20</width>
               <height>40</height>
              </size>
             </property>
            </spacer>
           </item>
          </layout>
         </widget>
        </item>
        <item>
         <layout class="QVBoxLayout" name="previewTextLayout">
          <property name="spacing">
           <number>0</number>
          </property>
          <item>
           <widget class="QLabel" name="previewLabel">
            <property name="sizePolicy">
             <sizepolicy hsizetype="Ignored" vsizetype="Preferred">
              <horstretch>0</horstretch>
              <verstretch>0</verstretch>
             </sizepolicy>
            </property>
            <property name="text">
             <string>StudioMode.PreviewSceneName</string>
            </property>
            <property name="alignment">
             <set>Qt::AlignLeading|Qt::AlignLeft|Qt::AlignVCenter</set>
            </property>
            <property name="themeID" stdset="0">
             <string>previewProgramLabels</string>
            </property>
           </widget>
          </item>
          <item>
           <widget class="OBSBasicPreview" name="preview" native="true">
            <property name="sizePolicy">
             <sizepolicy hsizetype="Expanding" vsizetype="Expanding">
              <horstretch>0</horstretch>
              <verstretch>0</verstretch>
             </sizepolicy>
            </property>
            <property name="minimumSize">
             <size>
              <width>32</width>
              <height>32</height>
             </size>
            </property>
            <property name="focusPolicy">
             <enum>Qt::ClickFocus</enum>
            </property>
            <property name="contextMenuPolicy">
             <enum>Qt::CustomContextMenu</enum>
            </property>
            <addaction name="actionRemoveSource"/>
           </widget>
          </item>
         </layout>
        </item>
       </layout>
      </item>
     </layout>
    </item>
    <item>
     <widget class="QFrame" name="contextContainer">
      <property name="sizePolicy">
       <sizepolicy hsizetype="Preferred" vsizetype="Preferred">
        <horstretch>0</horstretch>
        <verstretch>0</verstretch>
       </sizepolicy>
      </property>
      <property name="minimumSize">
       <size>
        <width>0</width>
        <height>0</height>
       </size>
      </property>
      <layout class="QHBoxLayout" name="horizontalLayout9">
       <property name="spacing">
        <number>6</number>
       </property>
       <property name="sizeConstraint">
        <enum>QLayout::SetDefaultConstraint</enum>
       </property>
       <property name="leftMargin">
        <number>6</number>
       </property>
       <property name="topMargin">
        <number>4</number>
       </property>
       <property name="rightMargin">
        <number>6</number>
       </property>
       <property name="bottomMargin">
        <number>4</number>
       </property>
       <item>
        <widget class="QFrame" name="contextSubContainer">
         <property name="sizePolicy">
          <sizepolicy hsizetype="Preferred" vsizetype="Preferred">
           <horstretch>0</horstretch>
           <verstretch>0</verstretch>
          </sizepolicy>
         </property>
         <property name="minimumSize">
          <size>
           <width>0</width>
           <height>0</height>
          </size>
         </property>
         <layout class="QHBoxLayout" name="horizontalLayout_5">
          <property name="spacing">
           <number>6</number>
          </property>
          <property name="leftMargin">
           <number>0</number>
          </property>
          <property name="topMargin">
           <number>0</number>
          </property>
          <property name="rightMargin">
           <number>0</number>
          </property>
          <property name="bottomMargin">
           <number>0</number>
          </property>
          <item>
           <widget class="QLabel" name="contextSourceIcon">
            <property name="sizePolicy">
             <sizepolicy hsizetype="Fixed" vsizetype="Fixed">
              <horstretch>0</horstretch>
              <verstretch>0</verstretch>
             </sizepolicy>
            </property>
            <property name="minimumSize">
             <size>
              <width>22</width>
              <height>22</height>
             </size>
            </property>
            <property name="maximumSize">
             <size>
              <width>22</width>
              <height>22</height>
             </size>
            </property>
            <property name="text">
             <string/>
            </property>
           </widget>
          </item>
          <item>
           <widget class="QLabel" name="contextSourceLabel">
            <property name="sizePolicy">
             <sizepolicy hsizetype="Preferred" vsizetype="Fixed">
              <horstretch>0</horstretch>
              <verstretch>0</verstretch>
             </sizepolicy>
            </property>
            <property name="minimumSize">
             <size>
              <width>160</width>
              <height>22</height>
             </size>
            </property>
            <property name="maximumSize">
             <size>
              <width>160</width>
              <height>22</height>
             </size>
            </property>
            <property name="text">
             <string>TextLabel</string>
            </property>
           </widget>
          </item>
          <item>
           <widget class="QLabel" name="contextSourceIconSpacer">
            <property name="sizePolicy">
             <sizepolicy hsizetype="Fixed" vsizetype="Fixed">
              <horstretch>0</horstretch>
              <verstretch>0</verstretch>
             </sizepolicy>
            </property>
            <property name="minimumSize">
             <size>
              <width>22</width>
              <height>22</height>
             </size>
            </property>
            <property name="maximumSize">
             <size>
              <width>22</width>
              <height>22</height>
             </size>
            </property>
            <property name="text">
             <string/>
            </property>
           </widget>
          </item>
          <item>
           <widget class="Line" name="line_3">
            <property name="orientation">
             <enum>Qt::Vertical</enum>
            </property>
           </widget>
          </item>
          <item>
           <widget class="QPushButton" name="sourcePropertiesButton">
            <property name="sizePolicy">
             <sizepolicy hsizetype="Minimum" vsizetype="Fixed">
              <horstretch>0</horstretch>
              <verstretch>0</verstretch>
             </sizepolicy>
            </property>
            <property name="minimumSize">
             <size>
              <width>0</width>
              <height>22</height>
             </size>
            </property>
            <property name="toolTip">
             <string>SourceProperties</string>
            </property>
            <property name="text">
             <string>Properties</string>
            </property>
            <property name="icon">
             <iconset resource="obs.qrc">
              <normaloff>:/settings/images/settings/general.svg</normaloff>:/settings/images/settings/general.svg</iconset>
            </property>
            <property name="flat">
             <bool>false</bool>
            </property>
            <property name="themeID2" stdset="0">
             <string notr="true">contextBarButton</string>
            </property>
           </widget>
          </item>
          <item>
           <widget class="QPushButton" name="sourceFiltersButton">
            <property name="minimumSize">
             <size>
              <width>0</width>
              <height>22</height>
             </size>
            </property>
            <property name="toolTip">
             <string>SourceFilters</string>
            </property>
            <property name="text">
             <string>Filters</string>
            </property>
            <property name="icon">
             <iconset resource="obs.qrc">
              <normaloff>:/res/images/filter.svg</normaloff>:/res/images/filter.svg</iconset>
            </property>
            <property name="flat">
             <bool>false</bool>
            </property>
            <property name="themeID2" stdset="0">
             <string notr="true">contextBarButton</string>
            </property>
           </widget>
          </item>
          <item>
           <widget class="QPushButton" name="sourceInteractButton">
            <property name="minimumSize">
             <size>
              <width>0</width>
              <height>22</height>
             </size>
            </property>
            <property name="toolTip">
             <string>Interact</string>
            </property>
            <property name="text">
             <string>Interact</string>
            </property>
            <property name="icon">
             <iconset resource="obs.qrc">
              <normaloff>:/res/images/interact.svg</normaloff>:/res/images/interact.svg</iconset>
            </property>
            <property name="flat">
             <bool>false</bool>
            </property>
            <property name="themeID2" stdset="0">
             <string notr="true">contextBarButton</string>
            </property>
           </widget>
          </item>
          <item>
           <widget class="Line" name="line">
            <property name="orientation">
             <enum>Qt::Vertical</enum>
            </property>
           </widget>
          </item>
         </layout>
        </widget>
       </item>
       <item>
        <widget class="QFrame" name="emptySpace">
         <property name="sizePolicy">
          <sizepolicy hsizetype="Expanding" vsizetype="Minimum">
           <horstretch>0</horstretch>
           <verstretch>0</verstretch>
          </sizepolicy>
         </property>
         <property name="minimumSize">
          <size>
           <width>0</width>
           <height>22</height>
          </size>
         </property>
         <layout class="QHBoxLayout" name="horizontalLayout_6">
          <property name="spacing">
           <number>0</number>
          </property>
          <property name="leftMargin">
           <number>0</number>
          </property>
          <property name="topMargin">
           <number>0</number>
          </property>
          <property name="rightMargin">
           <number>0</number>
          </property>
          <property name="bottomMargin">
           <number>0</number>
          </property>
         </layout>
        </widget>
       </item>
      </layout>
     </widget>
    </item>
   </layout>
  </widget>
  <widget class="QMenuBar" name="menubar">
   <property name="geometry">
    <rect>
     <x>0</x>
     <y>0</y>
     <width>1086</width>
     <height>22</height>
    </rect>
   </property>
   <widget class="QMenu" name="menu_File">
    <property name="title">
     <string>Basic.MainMenu.File</string>
    </property>
    <addaction name="actionShow_Recordings"/>
    <addaction name="actionRemux"/>
    <addaction name="separator"/>
    <addaction name="action_Settings"/>
    <addaction name="actionShowSettingsFolder"/>
    <addaction name="actionShowProfileFolder"/>
    <addaction name="separator"/>
    <addaction name="actionE_xit"/>
   </widget>
   <widget class="QMenu" name="menuBasic_MainMenu_Help">
    <property name="title">
     <string>Basic.MainMenu.Help</string>
    </property>
    <widget class="QMenu" name="menuLogFiles">
     <property name="title">
      <string>Basic.MainMenu.Help.Logs</string>
     </property>
     <addaction name="actionShowLogs"/>
     <addaction name="actionUploadCurrentLog"/>
     <addaction name="actionUploadLastLog"/>
     <addaction name="actionViewCurrentLog"/>
    </widget>
    <widget class="QMenu" name="menuCrashLogs">
     <property name="title">
      <string>Basic.MainMenu.Help.CrashLogs</string>
     </property>
     <addaction name="actionShowCrashLogs"/>
     <addaction name="actionUploadLastCrashLog"/>
    </widget>
    <addaction name="actionHelpPortal"/>
    <addaction name="actionWebsite"/>
    <addaction name="actionDiscord"/>
    <addaction name="separator"/>
    <addaction name="menuLogFiles"/>
    <addaction name="menuCrashLogs"/>
    <addaction name="separator"/>
    <addaction name="actionRepair"/>
    <addaction name="actionCheckForUpdates"/>
<<<<<<< HEAD
    <addaction name="actionShowWhatsNew"/>
    <addaction name="actionShowAbout"/>
=======
    <addaction name="actionRestartSafe"/>
>>>>>>> 144599fb
    <addaction name="actionShowMacPermissions"/>
    <addaction name="separator"/>
    <addaction name="actionShowWhatsNew"/>
    <addaction name="actionReleaseNotes"/>
    <addaction name="actionShowAbout"/>
    <addaction name="separator"/>
   </widget>
   <widget class="QMenu" name="menuBasic_MainMenu_Edit">
    <property name="title">
     <string>Basic.MainMenu.Edit</string>
    </property>
    <widget class="QMenu" name="transformMenu">
     <property name="title">
      <string>Basic.MainMenu.Edit.Transform</string>
     </property>
     <addaction name="actionEditTransform"/>
     <addaction name="actionCopyTransform"/>
     <addaction name="actionPasteTransform"/>
     <addaction name="actionResetTransform"/>
     <addaction name="separator"/>
     <addaction name="actionRotate90CW"/>
     <addaction name="actionRotate90CCW"/>
     <addaction name="actionRotate180"/>
     <addaction name="separator"/>
     <addaction name="actionFlipHorizontal"/>
     <addaction name="actionFlipVertical"/>
     <addaction name="separator"/>
     <addaction name="actionFitToScreen"/>
     <addaction name="actionStretchToScreen"/>
     <addaction name="actionCenterToScreen"/>
     <addaction name="actionVerticalCenter"/>
     <addaction name="actionHorizontalCenter"/>
    </widget>
    <widget class="QMenu" name="orderMenu">
     <property name="title">
      <string>Basic.MainMenu.Edit.Order</string>
     </property>
     <addaction name="actionMoveUp"/>
     <addaction name="actionMoveDown"/>
     <addaction name="separator"/>
     <addaction name="actionMoveToTop"/>
     <addaction name="actionMoveToBottom"/>
    </widget>
    <widget class="QMenu" name="scalingMenu">
     <property name="title">
      <string>Basic.MainMenu.Edit.Scale</string>
     </property>
     <addaction name="actionScaleWindow"/>
     <addaction name="actionScaleCanvas"/>
     <addaction name="actionScaleOutput"/>
    </widget>
    <action name="actionCopySource">
     <property name="text">
      <string>Copy</string>
     </property>
     <property name="shortcut">
      <string>Ctrl+C</string>
     </property>
    </action>
    <action name="actionPasteRef">
     <property name="enabled">
      <bool>false</bool>
     </property>
     <property name="text">
      <string>PasteReference</string>
     </property>
     <property name="iconText">
      <string>PasteReference</string>
     </property>
     <property name="toolTip">
      <string>PasteReference</string>
     </property>
     <property name="shortcut">
      <string>Ctrl+V</string>
     </property>
    </action>
    <action name="actionCopyFilters">
     <property name="text">
      <string>Copy.Filters</string>
     </property>
    </action>
    <action name="actionPasteFilters">
     <property name="enabled">
      <bool>false</bool>
     </property>
     <property name="text">
      <string>Paste.Filters</string>
     </property>
    </action>
    <addaction name="actionMainUndo"/>
    <addaction name="actionMainRedo"/>
    <addaction name="separator"/>
    <addaction name="actionCopySource"/>
    <addaction name="actionPasteRef"/>
    <addaction name="actionPasteDup"/>
    <addaction name="separator"/>
    <addaction name="actionCopyFilters"/>
    <addaction name="actionPasteFilters"/>
    <addaction name="separator"/>
    <addaction name="transformMenu"/>
    <addaction name="orderMenu"/>
    <addaction name="scalingMenu"/>
    <addaction name="actionLockPreview"/>
    <addaction name="separator"/>
    <addaction name="actionAdvAudioProperties"/>
    <addaction name="separator"/>
   </widget>
   <widget class="QMenu" name="profileMenu">
    <property name="title">
     <string>Basic.MainMenu.Profile</string>
    </property>
    <addaction name="actionNewProfile"/>
    <addaction name="actionDupProfile"/>
    <addaction name="actionRenameProfile"/>
    <addaction name="actionRemoveProfile"/>
    <addaction name="actionImportProfile"/>
    <addaction name="actionExportProfile"/>
    <addaction name="separator"/>
   </widget>
   <widget class="QMenu" name="sceneCollectionMenu">
    <property name="title">
     <string>Basic.MainMenu.SceneCollection</string>
    </property>
    <addaction name="actionNewSceneCollection"/>
    <addaction name="actionDupSceneCollection"/>
    <addaction name="actionRenameSceneCollection"/>
    <addaction name="actionRemoveSceneCollection"/>
    <addaction name="actionImportSceneCollection"/>
    <addaction name="actionExportSceneCollection"/>
    <addaction name="separator"/>
    <addaction name="actionShowMissingFiles"/>
    <addaction name="separator"/>
   </widget>
   <widget class="QMenu" name="viewMenu">
    <property name="title">
     <string>Basic.MainMenu.View</string>
    </property>
    <widget class="QMenu" name="sceneListModeMenu">
     <property name="title">
      <string>Basic.MainMenu.View.SceneListMode</string>
     </property>
     <addaction name="actionSceneListMode"/>
     <addaction name="actionSceneGridMode"/>
    </widget>
    <widget class="QMenu" name="multiviewProjectorMenu">
     <property name="title">
      <string>MultiviewProjector</string>
     </property>
    </widget>
    <action name="resetUI">
     <property name="text">
      <string>Basic.MainMenu.View.ResetUI</string>
     </property>
    </action>
    <action name="actionFullscreenInterface">
     <property name="text">
      <string>Basic.MainMenu.View.Fullscreen.Interface</string>
     </property>
     <property name="shortcut">
      <string>F11</string>
     </property>
    </action>
    <addaction name="resetUI"/>
    <addaction name="actionFullscreenInterface"/>
    <addaction name="separator"/>
    <addaction name="sceneListModeMenu"/>
    <addaction name="toggleListboxToolbars"/>
    <addaction name="toggleContextBar"/>
    <addaction name="toggleSourceIcons"/>
    <addaction name="toggleStatusBar"/>
    <addaction name="separator"/>
    <addaction name="stats"/>
    <addaction name="separator"/>
    <addaction name="multiviewProjectorMenu"/>
    <addaction name="multiviewProjectorWindowed"/>
    <addaction name="separator"/>
    <addaction name="actionAlwaysOnTop"/>
   </widget>
   <widget class="QMenu" name="menuTools">
    <property name="title">
     <string>Basic.MainMenu.Tools</string>
    </property>
    <addaction name="autoConfigure"/>
    <addaction name="separator"/>
   </widget>
   <widget class="QMenu" name="menuDocks">
    <property name="title">
     <string>Basic.MainMenu.Docks</string>
    </property>
    <addaction name="lockDocks"/>
    <addaction name="sideDocks"/>
    <addaction name="resetDocks"/>
    <addaction name="separator"/>
   </widget>
   <addaction name="menu_File"/>
   <addaction name="menuBasic_MainMenu_Edit"/>
   <addaction name="viewMenu"/>
   <addaction name="menuDocks"/>
   <addaction name="profileMenu"/>
   <addaction name="sceneCollectionMenu"/>
   <addaction name="menuTools"/>
   <addaction name="menuBasic_MainMenu_Help"/>
  </widget>
  <widget class="OBSBasicStatusBar" name="statusbar"/>
  <widget class="OBSDock" name="scenesDock">
   <property name="features">
    <set>QDockWidget::DockWidgetClosable|QDockWidget::DockWidgetFloatable|QDockWidget::DockWidgetMovable</set>
   </property>
   <property name="windowTitle">
    <string>Basic.Main.Scenes</string>
   </property>
   <attribute name="dockWidgetArea">
    <number>8</number>
   </attribute>
   <widget class="QWidget" name="dockWidgetContents_2">
    <layout class="QVBoxLayout" name="verticalLayout_6">
     <property name="spacing">
      <number>0</number>
     </property>
     <property name="leftMargin">
      <number>1</number>
     </property>
     <property name="topMargin">
      <number>0</number>
     </property>
     <property name="rightMargin">
      <number>1</number>
     </property>
     <property name="bottomMargin">
      <number>1</number>
     </property>
     <item>
      <widget class="QFrame" name="scenesFrame">
       <layout class="QVBoxLayout" name="verticalLayout_12">
        <property name="spacing">
         <number>0</number>
        </property>
        <property name="leftMargin">
         <number>0</number>
        </property>
        <property name="topMargin">
         <number>0</number>
        </property>
        <property name="rightMargin">
         <number>0</number>
        </property>
        <property name="bottomMargin">
         <number>0</number>
        </property>
        <item>
         <widget class="SceneTree" name="scenes">
          <property name="sizePolicy">
           <sizepolicy hsizetype="Preferred" vsizetype="Expanding">
            <horstretch>0</horstretch>
            <verstretch>0</verstretch>
           </sizepolicy>
          </property>
          <property name="contextMenuPolicy">
           <enum>Qt::CustomContextMenu</enum>
          </property>
          <property name="frameShape">
           <enum>QFrame::NoFrame</enum>
          </property>
          <property name="frameShadow">
           <enum>QFrame::Plain</enum>
          </property>
          <property name="showDropIndicator" stdset="0">
           <bool>true</bool>
          </property>
          <property name="dragEnabled">
           <bool>true</bool>
          </property>
          <property name="dragDropMode">
           <enum>QAbstractItemView::InternalMove</enum>
          </property>
          <property name="defaultDropAction">
           <enum>Qt::TargetMoveAction</enum>
          </property>
          <property name="spacing">
           <number>0</number>
          </property>
          <addaction name="actionRemoveScene"/>
         </widget>
        </item>
        <item>
         <widget class="QToolBar" name="scenesToolbar">
          <property name="iconSize">
           <size>
            <width>16</width>
            <height>16</height>
           </size>
          </property>
          <property name="floatable">
           <bool>false</bool>
          </property>
          <addaction name="actionAddScene"/>
          <addaction name="actionRemoveScene"/>
          <addaction name="separator"/>
          <addaction name="actionSceneFilters"/>
          <addaction name="separator"/>
          <addaction name="actionSceneUp"/>
          <addaction name="actionSceneDown"/>
         </widget>
        </item>
        <item>
         <spacer name="scenesFixedSizeHSpacer">
          <property name="orientation">
           <enum>Qt::Horizontal</enum>
          </property>
          <property name="sizeType">
           <enum>QSizePolicy::Fixed</enum>
          </property>
          <property name="sizeHint" stdset="0">
           <size>
            <width>150</width>
            <height>0</height>
           </size>
          </property>
         </spacer>
        </item>
       </layout>
      </widget>
     </item>
    </layout>
   </widget>
  </widget>
  <widget class="OBSDock" name="sourcesDock">
   <property name="features">
    <set>QDockWidget::DockWidgetClosable|QDockWidget::DockWidgetFloatable|QDockWidget::DockWidgetMovable</set>
   </property>
   <property name="windowTitle">
    <string>Basic.Main.Sources</string>
   </property>
   <attribute name="dockWidgetArea">
    <number>8</number>
   </attribute>
   <widget class="QWidget" name="dockWidgetContents_6">
    <layout class="QVBoxLayout" name="verticalLayout_5">
     <property name="spacing">
      <number>0</number>
     </property>
     <property name="leftMargin">
      <number>1</number>
     </property>
     <property name="topMargin">
      <number>0</number>
     </property>
     <property name="rightMargin">
      <number>1</number>
     </property>
     <property name="bottomMargin">
      <number>1</number>
     </property>
     <item>
      <widget class="QFrame" name="sourcesFrame">
       <layout class="QVBoxLayout" name="verticalLayout_17">
        <property name="spacing">
         <number>0</number>
        </property>
        <property name="leftMargin">
         <number>0</number>
        </property>
        <property name="topMargin">
         <number>0</number>
        </property>
        <property name="rightMargin">
         <number>0</number>
        </property>
        <property name="bottomMargin">
         <number>0</number>
        </property>
        <item>
         <widget class="SourceTree" name="sources">
          <property name="sizePolicy">
           <sizepolicy hsizetype="Preferred" vsizetype="Expanding">
            <horstretch>0</horstretch>
            <verstretch>0</verstretch>
           </sizepolicy>
          </property>
          <property name="contextMenuPolicy">
           <enum>Qt::CustomContextMenu</enum>
          </property>
          <property name="frameShape">
           <enum>QFrame::NoFrame</enum>
          </property>
          <property name="showDropIndicator" stdset="0">
           <bool>true</bool>
          </property>
          <property name="dragEnabled">
           <bool>true</bool>
          </property>
          <property name="dragDropMode">
           <enum>QAbstractItemView::InternalMove</enum>
          </property>
          <property name="defaultDropAction">
           <enum>Qt::TargetMoveAction</enum>
          </property>
          <property name="selectionMode">
           <enum>QAbstractItemView::ExtendedSelection</enum>
          </property>
          <property name="spacing">
           <number>0</number>
          </property>
          <addaction name="actionRemoveSource"/>
         </widget>
        </item>
        <item>
         <widget class="QToolBar" name="sourcesToolbar">
          <property name="iconSize">
           <size>
            <width>16</width>
            <height>16</height>
           </size>
          </property>
          <property name="floatable">
           <bool>false</bool>
          </property>
          <addaction name="actionAddSource"/>
          <addaction name="actionRemoveSource"/>
          <addaction name="separator"/>
          <addaction name="actionSourceProperties"/>
          <addaction name="separator"/>
          <addaction name="actionSourceUp"/>
          <addaction name="actionSourceDown"/>
         </widget>
        </item>
        <item>
         <spacer name="sourcesFixedSizeHSpacer">
          <property name="orientation">
           <enum>Qt::Horizontal</enum>
          </property>
          <property name="sizeType">
           <enum>QSizePolicy::Fixed</enum>
          </property>
          <property name="sizeHint" stdset="0">
           <size>
            <width>150</width>
            <height>0</height>
           </size>
          </property>
         </spacer>
        </item>
       </layout>
      </widget>
     </item>
    </layout>
   </widget>
  </widget>
  <widget class="OBSDock" name="mixerDock">
   <property name="features">
    <set>QDockWidget::DockWidgetClosable|QDockWidget::DockWidgetFloatable|QDockWidget::DockWidgetMovable</set>
   </property>
   <property name="windowTitle">
    <string>Mixer</string>
   </property>
   <attribute name="dockWidgetArea">
    <number>8</number>
   </attribute>
   <widget class="QWidget" name="dockWidgetContents_7">
    <layout class="QVBoxLayout" name="verticalLayout_4">
     <property name="spacing">
      <number>0</number>
     </property>
     <property name="leftMargin">
      <number>1</number>
     </property>
     <property name="topMargin">
      <number>0</number>
     </property>
     <property name="rightMargin">
      <number>1</number>
     </property>
     <property name="bottomMargin">
      <number>1</number>
     </property>
     <item>
      <widget class="QFrame" name="mixerFrame">
       <layout class="QVBoxLayout" name="verticalLayout_2">
        <property name="spacing">
         <number>0</number>
        </property>
        <property name="leftMargin">
         <number>0</number>
        </property>
        <property name="topMargin">
         <number>0</number>
        </property>
        <property name="rightMargin">
         <number>0</number>
        </property>
        <property name="bottomMargin">
         <number>0</number>
        </property>
        <item>
         <widget class="QStackedWidget" name="stackedMixerArea">
          <widget class="VScrollArea" name="hMixerScrollArea">
           <property name="contextMenuPolicy">
            <enum>Qt::CustomContextMenu</enum>
           </property>
           <property name="frameShape">
            <enum>QFrame::NoFrame</enum>
           </property>
           <property name="frameShadow">
            <enum>QFrame::Plain</enum>
           </property>
           <property name="verticalScrollBarPolicy">
            <enum>Qt::ScrollBarAsNeeded</enum>
           </property>
           <property name="horizontalScrollBarPolicy">
            <enum>Qt::ScrollBarAlwaysOff</enum>
           </property>
           <property name="widgetResizable">
            <bool>true</bool>
           </property>
           <widget class="QWidget" name="hVolumeWidgets">
            <property name="geometry">
             <rect>
              <x>0</x>
              <y>0</y>
              <width>225</width>
              <height>16</height>
             </rect>
            </property>
            <property name="sizePolicy">
             <sizepolicy hsizetype="Preferred" vsizetype="Maximum">
              <horstretch>0</horstretch>
              <verstretch>0</verstretch>
             </sizepolicy>
            </property>
            <layout class="QVBoxLayout" name="hVolControlLayout">
             <property name="spacing">
              <number>0</number>
             </property>
             <property name="leftMargin">
              <number>0</number>
             </property>
             <property name="topMargin">
              <number>0</number>
             </property>
             <property name="rightMargin">
              <number>0</number>
             </property>
             <property name="bottomMargin">
              <number>0</number>
             </property>
            </layout>
           </widget>
          </widget>
          <widget class="HScrollArea" name="vMixerScrollArea">
           <property name="contextMenuPolicy">
            <enum>Qt::CustomContextMenu</enum>
           </property>
           <property name="frameShape">
            <enum>QFrame::NoFrame</enum>
           </property>
           <property name="frameShadow">
            <enum>QFrame::Plain</enum>
           </property>
           <property name="verticalScrollBarPolicy">
            <enum>Qt::ScrollBarAlwaysOff</enum>
           </property>
           <property name="horizontalScrollBarPolicy">
            <enum>Qt::ScrollBarAsNeeded</enum>
           </property>
           <property name="widgetResizable">
            <bool>true</bool>
           </property>
           <widget class="QWidget" name="vVolumeWidgets">
            <property name="geometry">
             <rect>
              <x>0</x>
              <y>0</y>
              <width>16</width>
              <height>192</height>
             </rect>
            </property>
            <property name="sizePolicy">
             <sizepolicy hsizetype="Maximum" vsizetype="Preferred">
              <horstretch>0</horstretch>
              <verstretch>0</verstretch>
             </sizepolicy>
            </property>
            <layout class="QHBoxLayout" name="vVolControlLayout">
             <property name="spacing">
              <number>0</number>
             </property>
             <property name="leftMargin">
              <number>0</number>
             </property>
             <property name="topMargin">
              <number>0</number>
             </property>
             <property name="rightMargin">
              <number>0</number>
             </property>
             <property name="bottomMargin">
              <number>0</number>
             </property>
            </layout>
           </widget>
          </widget>
         </widget>
        </item>
        <item>
         <widget class="QToolBar" name="mixerToolbar">
          <property name="iconSize">
           <size>
            <width>16</width>
            <height>16</height>
           </size>
          </property>
          <property name="floatable">
           <bool>false</bool>
          </property>
          <addaction name="actionMixerToolbarAdvAudio"/>
          <addaction name="separator"/>
          <addaction name="actionMixerToolbarMenu"/>
         </widget>
        </item>
       </layout>
      </widget>
     </item>
    </layout>
   </widget>
  </widget>
  <widget class="OBSDock" name="transitionsDock">
   <property name="features">
    <set>QDockWidget::DockWidgetClosable|QDockWidget::DockWidgetFloatable|QDockWidget::DockWidgetMovable</set>
   </property>
   <property name="windowTitle">
    <string>Basic.SceneTransitions</string>
   </property>
   <attribute name="dockWidgetArea">
    <number>8</number>
   </attribute>
   <widget class="QWidget" name="dockWidgetContents_5">
    <layout class="QVBoxLayout" name="verticalLayout_3">
     <property name="spacing">
      <number>0</number>
     </property>
     <property name="leftMargin">
      <number>1</number>
     </property>
     <property name="topMargin">
      <number>0</number>
     </property>
     <property name="rightMargin">
      <number>1</number>
     </property>
     <property name="bottomMargin">
      <number>1</number>
     </property>
     <item>
      <widget class="QFrame" name="transitionsFrame">
       <layout class="QVBoxLayout" name="verticalLayout_8">
        <property name="spacing">
         <number>0</number>
        </property>
        <property name="leftMargin">
         <number>0</number>
        </property>
        <property name="topMargin">
         <number>0</number>
        </property>
        <property name="rightMargin">
         <number>0</number>
        </property>
        <property name="bottomMargin">
         <number>0</number>
        </property>
        <item>
         <widget class="QComboBox" name="transitions">
          <property name="minimumSize">
           <size>
            <width>120</width>
            <height>0</height>
           </size>
          </property>
          <property name="accessibleName">
           <string>Transition</string>
          </property>
         </widget>
        </item>
        <item>
         <layout class="QHBoxLayout" name="horizontalLayout_3">
          <property name="spacing">
           <number>4</number>
          </property>
          <item>
           <widget class="QLabel" name="transitionDurationLabel">
            <property name="sizePolicy">
             <sizepolicy hsizetype="Maximum" vsizetype="Preferred">
              <horstretch>0</horstretch>
              <verstretch>0</verstretch>
             </sizepolicy>
            </property>
            <property name="text">
             <string>Basic.TransitionDuration</string>
            </property>
            <property name="buddy">
             <cstring>transitionDuration</cstring>
            </property>
           </widget>
          </item>
          <item>
           <widget class="QSpinBox" name="transitionDuration">
            <property name="accessibleName">
             <string>Basic.TransitionDuration</string>
            </property>
            <property name="suffix">
             <string> ms</string>
            </property>
            <property name="minimum">
             <number>50</number>
            </property>
            <property name="maximum">
             <number>20000</number>
            </property>
            <property name="singleStep">
             <number>50</number>
            </property>
            <property name="value">
             <number>300</number>
            </property>
           </widget>
          </item>
         </layout>
        </item>
        <item>
         <layout class="QHBoxLayout" name="horizontalLayout_4">
          <property name="spacing">
           <number>4</number>
          </property>
          <item>
           <spacer name="horizontalSpacer">
            <property name="orientation">
             <enum>Qt::Horizontal</enum>
            </property>
            <property name="sizeType">
             <enum>QSizePolicy::Expanding</enum>
            </property>
            <property name="sizeHint" stdset="0">
             <size>
              <width>40</width>
              <height>20</height>
             </size>
            </property>
           </spacer>
          </item>
          <item>
           <widget class="QPushButton" name="transitionAdd">
            <property name="sizePolicy">
             <sizepolicy hsizetype="Maximum" vsizetype="Maximum">
              <horstretch>0</horstretch>
              <verstretch>0</verstretch>
             </sizepolicy>
            </property>
            <property name="toolTip">
             <string>Basic.AddTransition</string>
            </property>
            <property name="accessibleName">
             <string>Basic.AddTransition</string>
            </property>
            <property name="text">
             <string notr="true"/>
            </property>
            <property name="icon">
             <iconset resource="obs.qrc">
              <normaloff>:/res/images/plus.svg</normaloff>:/res/images/plus.svg</iconset>
            </property>
            <property name="flat">
             <bool>false</bool>
            </property>
            <property name="themeID" stdset="0">
             <string notr="true">addIconSmall</string>
            </property>
            <property name="toolButton" stdset="0">
             <bool>true</bool>
            </property>
           </widget>
          </item>
          <item>
           <widget class="QPushButton" name="transitionRemove">
            <property name="sizePolicy">
             <sizepolicy hsizetype="Maximum" vsizetype="Maximum">
              <horstretch>0</horstretch>
              <verstretch>0</verstretch>
             </sizepolicy>
            </property>
            <property name="toolTip">
             <string>Basic.RemoveTransition</string>
            </property>
            <property name="accessibleName">
             <string>Basic.RemoveTransition</string>
            </property>
            <property name="text">
             <string notr="true"/>
            </property>
            <property name="icon">
             <iconset resource="obs.qrc">
              <normaloff>:/res/images/minus.svg</normaloff>:/res/images/minus.svg</iconset>
            </property>
            <property name="flat">
             <bool>false</bool>
            </property>
            <property name="themeID" stdset="0">
             <string notr="true">removeIconSmall</string>
            </property>
            <property name="toolButton" stdset="0">
             <bool>true</bool>
            </property>
           </widget>
          </item>
          <item>
           <widget class="QPushButton" name="transitionProps">
            <property name="sizePolicy">
             <sizepolicy hsizetype="Maximum" vsizetype="Maximum">
              <horstretch>0</horstretch>
              <verstretch>0</verstretch>
             </sizepolicy>
            </property>
            <property name="toolTip">
             <string>Basic.TransitionProperties</string>
            </property>
            <property name="accessibleName">
             <string>Basic.TransitionProperties</string>
            </property>
            <property name="text">
             <string notr="true"/>
            </property>
            <property name="icon">
             <iconset resource="obs.qrc">
              <normaloff>:/settings/images/settings/general.svg</normaloff>:/settings/images/settings/general.svg</iconset>
            </property>
            <property name="flat">
             <bool>false</bool>
            </property>
            <property name="themeID" stdset="0">
             <string notr="true">menuIconSmall</string>
            </property>
            <property name="toolButton" stdset="0">
             <string notr="true">true</string>
            </property>
           </widget>
          </item>
         </layout>
        </item>
        <item>
         <spacer name="verticalSpacer">
          <property name="orientation">
           <enum>Qt::Vertical</enum>
          </property>
          <property name="sizeHint" stdset="0">
           <size>
            <width>20</width>
            <height>40</height>
           </size>
          </property>
         </spacer>
        </item>
       </layout>
      </widget>
     </item>
    </layout>
   </widget>
  </widget>
  <action name="actionAddScene">
   <property name="icon">
    <iconset resource="obs.qrc">
     <normaloff>:/res/images/plus.svg</normaloff>:/res/images/plus.svg</iconset>
   </property>
   <property name="text">
    <string>Add</string>
   </property>
   <property name="toolTip">
    <string>Basic.Main.AddSceneDlg.Title</string>
   </property>
   <property name="themeID" stdset="0">
    <string notr="true">addIconSmall</string>
   </property>
  </action>
  <action name="actionAddSource">
   <property name="icon">
    <iconset resource="obs.qrc">
     <normaloff>:/res/images/plus.svg</normaloff>:/res/images/plus.svg</iconset>
   </property>
   <property name="text">
    <string>Add</string>
   </property>
   <property name="toolTip">
    <string>AddSource</string>
   </property>
   <property name="themeID" stdset="0">
    <string notr="true">addIconSmall</string>
   </property>
  </action>
  <action name="actionRemoveScene">
   <property name="icon">
    <iconset resource="obs.qrc">
     <normaloff>:/res/images/minus.svg</normaloff>:/res/images/minus.svg</iconset>
   </property>
   <property name="text">
    <string>Remove</string>
   </property>
   <property name="toolTip">
    <string>RemoveScene</string>
   </property>
   <property name="shortcut">
    <string>Del</string>
   </property>
   <property name="shortcutContext">
    <enum>Qt::WidgetWithChildrenShortcut</enum>
   </property>
   <property name="iconVisibleInMenu">
    <bool>false</bool>
   </property>
   <property name="themeID" stdset="0">
    <string notr="true">removeIconSmall</string>
   </property>
  </action>
  <action name="actionRemoveSource">
   <property name="icon">
    <iconset resource="obs.qrc">
     <normaloff>:/res/images/minus.svg</normaloff>:/res/images/minus.svg</iconset>
   </property>
   <property name="text">
    <string>Remove</string>
   </property>
   <property name="toolTip">
    <string>RemoveSource</string>
   </property>
   <property name="shortcut">
    <string>Del</string>
   </property>
   <property name="shortcutContext">
    <enum>Qt::WidgetWithChildrenShortcut</enum>
   </property>
   <property name="iconVisibleInMenu">
    <bool>false</bool>
   </property>
   <property name="themeID" stdset="0">
    <string notr="true">removeIconSmall</string>
   </property>
  </action>
  <action name="actionSourceProperties">
   <property name="enabled">
    <bool>true</bool>
   </property>
   <property name="icon">
    <iconset resource="obs.qrc">
     <normaloff>:/settings/images/settings/general.svg</normaloff>:/settings/images/settings/general.svg</iconset>
   </property>
   <property name="text">
    <string>Properties</string>
   </property>
   <property name="toolTip">
    <string>SourceProperties</string>
   </property>
   <property name="themeID" stdset="0">
    <string notr="true">propertiesIconSmall</string>
   </property>
  </action>
  <action name="actionSceneUp">
   <property name="icon">
    <iconset resource="obs.qrc">
     <normaloff>:/res/images/up.svg</normaloff>:/res/images/up.svg</iconset>
   </property>
   <property name="text">
    <string>MoveUp</string>
   </property>
   <property name="toolTip">
    <string>MoveSceneUp</string>
   </property>
   <property name="themeID" stdset="0">
    <string notr="true">upArrowIconSmall</string>
   </property>
  </action>
  <action name="actionSourceUp">
   <property name="enabled">
    <bool>true</bool>
   </property>
   <property name="icon">
    <iconset resource="obs.qrc">
     <normaloff>:/res/images/up.svg</normaloff>:/res/images/up.svg</iconset>
   </property>
   <property name="text">
    <string>MoveUp</string>
   </property>
   <property name="toolTip">
    <string>MoveSourceUp</string>
   </property>
   <property name="themeID" stdset="0">
    <string notr="true">upArrowIconSmall</string>
   </property>
  </action>
  <action name="actionSceneDown">
   <property name="icon">
    <iconset resource="obs.qrc">
     <normaloff>:/res/images/down.svg</normaloff>:/res/images/down.svg</iconset>
   </property>
   <property name="text">
    <string>MoveDown</string>
   </property>
   <property name="toolTip">
    <string>MoveSceneDown</string>
   </property>
   <property name="themeID" stdset="0">
    <string notr="true">downArrowIconSmall</string>
   </property>
  </action>
  <action name="actionSourceDown">
   <property name="enabled">
    <bool>true</bool>
   </property>
   <property name="icon">
    <iconset resource="obs.qrc">
     <normaloff>:/res/images/down.svg</normaloff>:/res/images/down.svg</iconset>
   </property>
   <property name="text">
    <string>MoveDown</string>
   </property>
   <property name="toolTip">
    <string>MoveSourceDown</string>
   </property>
   <property name="themeID" stdset="0">
    <string notr="true">downArrowIconSmall</string>
   </property>
  </action>
  <action name="actionShow_Recordings">
   <property name="text">
    <string>Basic.MainMenu.File.ShowRecordings</string>
   </property>
  </action>
  <action name="actionRemux">
   <property name="text">
    <string>Basic.MainMenu.File.Remux</string>
   </property>
  </action>
  <action name="action_Settings">
   <property name="text">
    <string>Basic.MainMenu.File.Settings</string>
   </property>
  </action>
  <action name="actionE_xit">
   <property name="text">
    <string>Basic.MainMenu.File.Exit</string>
   </property>
  </action>
  <action name="actionShowLogs">
   <property name="text">
    <string>Basic.MainMenu.Help.Logs.ShowLogs</string>
   </property>
  </action>
  <action name="actionUploadLastLog">
   <property name="text">
    <string>Basic.MainMenu.Help.Logs.UploadLastLog</string>
   </property>
  </action>
  <action name="actionUploadCurrentLog">
   <property name="text">
    <string>Basic.MainMenu.Help.Logs.UploadCurrentLog</string>
   </property>
  </action>
  <action name="actionViewCurrentLog">
   <property name="text">
    <string>Basic.MainMenu.Help.Logs.ViewCurrentLog</string>
   </property>
  </action>
  <action name="actionUndo">
   <property name="enabled">
    <bool>false</bool>
   </property>
   <property name="text">
    <string>Basic.MainMenu.Edit.Undo</string>
   </property>
  </action>
  <action name="actionRedo">
   <property name="enabled">
    <bool>false</bool>
   </property>
   <property name="text">
    <string>Basic.MainMenu.Edit.Redo</string>
   </property>
  </action>
  <action name="actionEditTransform">
   <property name="text">
    <string>Basic.MainMenu.Edit.Transform.EditTransform</string>
   </property>
   <property name="shortcut">
    <string>Ctrl+E</string>
   </property>
  </action>
  <action name="actionCopyTransform">
   <property name="text">
    <string>Basic.MainMenu.Edit.Transform.CopyTransform</string>
   </property>
   <property name="shortcut">
    <string>Ctrl+Shift+C</string>
   </property>
  </action>
  <action name="actionPasteTransform">
   <property name="enabled">
    <bool>false</bool>
   </property>
   <property name="text">
    <string>Basic.MainMenu.Edit.Transform.PasteTransform</string>
   </property>
   <property name="shortcut">
    <string>Ctrl+Shift+V</string>
   </property>
  </action>
  <action name="actionRotate90CW">
   <property name="text">
    <string>Basic.MainMenu.Edit.Transform.Rotate90CW</string>
   </property>
  </action>
  <action name="actionRotate90CCW">
   <property name="text">
    <string>Basic.MainMenu.Edit.Transform.Rotate90CCW</string>
   </property>
  </action>
  <action name="actionRotate180">
   <property name="text">
    <string>Basic.MainMenu.Edit.Transform.Rotate180</string>
   </property>
  </action>
  <action name="actionFitToScreen">
   <property name="text">
    <string>Basic.MainMenu.Edit.Transform.FitToScreen</string>
   </property>
   <property name="shortcut">
    <string>Ctrl+F</string>
   </property>
  </action>
  <action name="actionStretchToScreen">
   <property name="text">
    <string>Basic.MainMenu.Edit.Transform.StretchToScreen</string>
   </property>
   <property name="shortcut">
    <string>Ctrl+S</string>
   </property>
  </action>
  <action name="actionResetTransform">
   <property name="text">
    <string>Basic.MainMenu.Edit.Transform.ResetTransform</string>
   </property>
   <property name="shortcut">
    <string>Ctrl+R</string>
   </property>
  </action>
  <action name="actionCenterToScreen">
   <property name="text">
    <string>Basic.MainMenu.Edit.Transform.CenterToScreen</string>
   </property>
   <property name="shortcut">
    <string>Ctrl+D</string>
   </property>
  </action>
  <action name="actionVerticalCenter">
   <property name="text">
    <string>Basic.MainMenu.Edit.Transform.VerticalCenter</string>
   </property>
  </action>
  <action name="actionHorizontalCenter">
   <property name="text">
    <string>Basic.MainMenu.Edit.Transform.HorizontalCenter</string>
   </property>
  </action>
  <action name="actionFlipHorizontal">
   <property name="text">
    <string>Basic.MainMenu.Edit.Transform.FlipHorizontal</string>
   </property>
  </action>
  <action name="actionFlipVertical">
   <property name="text">
    <string>Basic.MainMenu.Edit.Transform.FlipVertical</string>
   </property>
  </action>
  <action name="actionMoveUp">
   <property name="text">
    <string>Basic.MainMenu.Edit.Order.MoveUp</string>
   </property>
   <property name="shortcut">
    <string>Ctrl+Up</string>
   </property>
  </action>
  <action name="actionMoveDown">
   <property name="text">
    <string>Basic.MainMenu.Edit.Order.MoveDown</string>
   </property>
   <property name="shortcut">
    <string>Ctrl+Down</string>
   </property>
  </action>
  <action name="actionMoveToTop">
   <property name="text">
    <string>Basic.MainMenu.Edit.Order.MoveToTop</string>
   </property>
   <property name="shortcut">
    <string>Ctrl+Home</string>
   </property>
  </action>
  <action name="actionMoveToBottom">
   <property name="text">
    <string>Basic.MainMenu.Edit.Order.MoveToBottom</string>
   </property>
   <property name="shortcut">
    <string>Ctrl+End</string>
   </property>
  </action>
  <action name="actionCheckForUpdates">
   <property name="text">
    <string>Basic.MainMenu.Help.CheckForUpdates</string>
   </property>
  </action>
  <action name="actionShowMacPermissions">
   <property name="text">
    <string>MacPermissions.MenuAction</string>
   </property>
  </action>
  <action name="actionRepair">
   <property name="text">
    <string>Basic.MainMenu.Help.Repair</string>
   </property>
  </action>
  <action name="actionRestartSafe">
   <property name="text">
    <string>Basic.MainMenu.Help.RestartSafeMode</string>
   </property>
  </action>
  <action name="actionReleaseNotes">
   <property name="text">
    <string>Basic.MainMenu.Help.ReleaseNotes</string>
   </property>
   <property name="visible">
    <bool>false</bool>
   </property>
  </action>
  <action name="actionInteract">
   <property name="text">
    <string>Interact</string>
   </property>
  </action>
  <action name="actionAdvAudioProperties">
   <property name="text">
    <string>Basic.MainMenu.Edit.AdvAudio</string>
   </property>
  </action>
  <action name="actionWebsite">
   <property name="text">
    <string>Basic.MainMenu.Help.Website</string>
   </property>
  </action>
  <action name="actionNewSceneCollection">
   <property name="text">
    <string>New</string>
   </property>
  </action>
  <action name="actionDupSceneCollection">
   <property name="text">
    <string>Duplicate</string>
   </property>
  </action>
  <action name="actionRenameSceneCollection">
   <property name="text">
    <string>Rename</string>
   </property>
  </action>
  <action name="actionRemoveSceneCollection">
   <property name="text">
    <string>Remove</string>
   </property>
  </action>
  <action name="actionImportSceneCollection">
   <property name="text">
    <string>Import</string>
   </property>
  </action>
  <action name="actionExportSceneCollection">
   <property name="text">
    <string>Export</string>
   </property>
  </action>
  <action name="actionShowMissingFiles">
   <property name="text">
    <string>Basic.MainMenu.File.ShowMissingFiles</string>
   </property>
  </action>
  <action name="actionNewProfile">
   <property name="text">
    <string>New</string>
   </property>
  </action>
  <action name="actionDupProfile">
   <property name="text">
    <string>Duplicate</string>
   </property>
  </action>
  <action name="actionRenameProfile">
   <property name="text">
    <string>Rename</string>
   </property>
  </action>
  <action name="actionRemoveProfile">
   <property name="text">
    <string>Remove</string>
   </property>
  </action>
  <action name="actionImportProfile">
   <property name="text">
    <string>Import</string>
   </property>
  </action>
  <action name="actionExportProfile">
   <property name="text">
    <string>Export</string>
   </property>
  </action>
  <action name="actionShowSettingsFolder">
   <property name="text">
    <string>Basic.MainMenu.File.ShowSettingsFolder</string>
   </property>
  </action>
  <action name="actionShowProfileFolder">
   <property name="text">
    <string>Basic.MainMenu.File.ShowProfileFolder</string>
   </property>
  </action>
  <action name="actionAlwaysOnTop">
   <property name="checkable">
    <bool>true</bool>
   </property>
   <property name="text">
    <string>Basic.MainMenu.View.AlwaysOnTop</string>
   </property>
  </action>
  <action name="toggleListboxToolbars">
   <property name="checkable">
    <bool>true</bool>
   </property>
   <property name="checked">
    <bool>true</bool>
   </property>
   <property name="text">
    <string>Basic.MainMenu.View.ListboxToolbars</string>
   </property>
  </action>
  <action name="toggleStatusBar">
   <property name="checkable">
    <bool>true</bool>
   </property>
   <property name="checked">
    <bool>true</bool>
   </property>
   <property name="text">
    <string>Basic.MainMenu.View.StatusBar</string>
   </property>
  </action>
  <action name="actionLockPreview">
   <property name="checkable">
    <bool>true</bool>
   </property>
   <property name="text">
    <string>Basic.MainMenu.Edit.LockPreview</string>
   </property>
  </action>
  <action name="actionScaleWindow">
   <property name="checkable">
    <bool>true</bool>
   </property>
   <property name="text">
    <string>Basic.MainMenu.Edit.Scale.Window</string>
   </property>
  </action>
  <action name="actionScaleCanvas">
   <property name="checkable">
    <bool>true</bool>
   </property>
   <property name="text">
    <string>Basic.MainMenu.Edit.Scale.Canvas</string>
   </property>
  </action>
  <action name="actionScaleOutput">
   <property name="checkable">
    <bool>true</bool>
   </property>
   <property name="text">
    <string>Basic.MainMenu.Edit.Scale.Output</string>
   </property>
  </action>
  <action name="actionPasteDup">
   <property name="text">
    <string>PasteDuplicate</string>
   </property>
  </action>
  <action name="autoConfigure2">
   <property name="text">
    <string>Basic.AutoConfig</string>
   </property>
  </action>
  <action name="autoConfigure">
   <property name="text">
    <string>Basic.AutoConfig</string>
   </property>
  </action>
  <action name="stats">
   <property name="text">
    <string>Basic.Stats</string>
   </property>
  </action>
  <action name="multiviewProjectorWindowed">
   <property name="text">
    <string>MultiviewWindowed</string>
   </property>
  </action>
  <action name="resetDocks">
   <property name="text">
    <string>Basic.MainMenu.Docks.ResetDocks</string>
   </property>
  </action>
  <action name="lockDocks">
   <property name="checkable">
    <bool>true</bool>
   </property>
   <property name="checked">
    <bool>true</bool>
   </property>
   <property name="text">
    <string>Basic.MainMenu.Docks.LockDocks</string>
   </property>
  </action>
<<<<<<< HEAD
=======
  <action name="sideDocks">
   <property name="checkable">
    <bool>true</bool>
   </property>
   <property name="checked">
    <bool>false</bool>
   </property>
   <property name="text">
    <string>Basic.MainMenu.Docks.SideDocks</string>
   </property>
  </action>
>>>>>>> 144599fb
  <action name="actionHelpPortal">
   <property name="text">
    <string>Basic.MainMenu.Help.HelpPortal</string>
   </property>
  </action>
  <action name="actionShowCrashLogs">
   <property name="text">
    <string>Basic.MainMenu.Help.CrashLogs.ShowLogs</string>
   </property>
  </action>
  <action name="actionUploadLastCrashLog">
   <property name="text">
    <string>Basic.MainMenu.Help.CrashLogs.UploadLastLog</string>
   </property>
  </action>
  <action name="actionDiscord">
   <property name="text">
    <string>Basic.MainMenu.Help.Discord</string>
   </property>
  </action>
  <action name="actionShowWhatsNew">
   <property name="text">
    <string>Basic.MainMenu.Help.WhatsNew</string>
   </property>
  </action>
  <action name="actionShowAbout">
   <property name="text">
    <string>Basic.MainMenu.Help.About</string>
   </property>
  </action>
  <action name="toggleSourceIcons">
   <property name="checkable">
    <bool>true</bool>
   </property>
   <property name="checked">
    <bool>true</bool>
   </property>
   <property name="text">
    <string>Basic.MainMenu.View.SourceIcons</string>
   </property>
  </action>
  <action name="toggleContextToolbars">
   <property name="checkable">
    <bool>true</bool>
   </property>
   <property name="text">
    <string>Basic.MainMenu.View.Toolbars.Context</string>
   </property>
  </action>
  <action name="toggleContextBar">
   <property name="checkable">
    <bool>true</bool>
   </property>
   <property name="checked">
    <bool>true</bool>
   </property>
   <property name="text">
    <string>Basic.MainMenu.View.ContextBar</string>
   </property>
  </action>
  <action name="actionMainUndo">
   <property name="enabled">
    <bool>false</bool>
   </property>
   <property name="text">
    <string>Undo.Undo</string>
   </property>
  </action>
  <action name="actionMainRedo">
   <property name="enabled">
    <bool>false</bool>
   </property>
   <property name="text">
    <string>Undo.Redo</string>
   </property>
  </action>
  <action name="actionMixerToolbarAdvAudio">
   <property name="icon">
    <iconset resource="obs.qrc">
     <normaloff>:/settings/images/settings/advanced.svg</normaloff>:/settings/images/settings/advanced.svg</iconset>
   </property>
   <property name="text">
    <string>AdvAudioProps</string>
   </property>
   <property name="toolTip">
    <string>Basic.AdvAudio</string>
   </property>
   <property name="themeID" stdset="0">
    <string>cogsIcon</string>
   </property>
  </action>
  <action name="actionMixerToolbarMenu">
   <property name="icon">
    <iconset resource="obs.qrc">
     <normaloff>:/res/images/dots-vert.svg</normaloff>:/res/images/dots-vert.svg</iconset>
   </property>
   <property name="text">
    <string>MixerToolbarMenu</string>
   </property>
   <property name="themeID" stdset="0">
    <string>menuIconSmall</string>
   </property>
  </action>
  <action name="actionSceneFilters">
   <property name="icon">
    <iconset resource="obs.qrc">
     <normaloff>:/res/images/filter.svg</normaloff>:/res/images/filter.svg</iconset>
   </property>
   <property name="text">
    <string>SceneFilters</string>
   </property>
   <property name="toolTip">
    <string>SceneFilters</string>
   </property>
   <property name="themeID" stdset="0">
    <string>filtersIcon</string>
   </property>
  </action>
  <action name="actionSceneGridMode">
   <property name="checkable">
    <bool>true</bool>
   </property>
   <property name="text">
    <string>Grid</string>
   </property>
  </action>
  <action name="actionSceneListMode">
   <property name="checkable">
    <bool>true</bool>
   </property>
   <property name="text">
    <string>List</string>
   </property>
  </action>
 </widget>
 <customwidgets>
  <customwidget>
   <class>OBSBasicPreview</class>
   <extends>QWidget</extends>
   <header>window-basic-preview.hpp</header>
   <container>1</container>
  </customwidget>
  <customwidget>
   <class>OBSBasicStatusBar</class>
   <extends>QStatusBar</extends>
   <header>window-basic-status-bar.hpp</header>
  </customwidget>
  <customwidget>
   <class>HScrollArea</class>
   <extends>QScrollArea</extends>
   <header>horizontal-scroll-area.hpp</header>
   <container>1</container>
  </customwidget>
  <customwidget>
   <class>VScrollArea</class>
   <extends>QScrollArea</extends>
   <header>vertical-scroll-area.hpp</header>
   <container>1</container>
  </customwidget>
  <customwidget>
   <class>SourceTree</class>
   <extends>QListView</extends>
   <header>source-tree.hpp</header>
  </customwidget>
  <customwidget>
   <class>SceneTree</class>
   <extends>QListWidget</extends>
   <header>scene-tree.hpp</header>
  </customwidget>
  <customwidget>
   <class>OBSDock</class>
   <extends>QDockWidget</extends>
   <header>window-dock.hpp</header>
   <container>1</container>
  </customwidget>
 </customwidgets>
 <resources>
  <include location="obs.qrc"/>
 </resources>
 <connections>
  <connection>
   <sender>actionE_xit</sender>
   <signal>triggered()</signal>
   <receiver>OBSBasic</receiver>
   <slot>close()</slot>
   <hints>
    <hint type="sourcelabel">
     <x>-1</x>
     <y>-1</y>
    </hint>
    <hint type="destinationlabel">
     <x>463</x>
     <y>351</y>
    </hint>
   </hints>
  </connection>
 </connections>
</ui><|MERGE_RESOLUTION|>--- conflicted
+++ resolved
@@ -532,12 +532,7 @@
     <addaction name="separator"/>
     <addaction name="actionRepair"/>
     <addaction name="actionCheckForUpdates"/>
-<<<<<<< HEAD
-    <addaction name="actionShowWhatsNew"/>
-    <addaction name="actionShowAbout"/>
-=======
     <addaction name="actionRestartSafe"/>
->>>>>>> 144599fb
     <addaction name="actionShowMacPermissions"/>
     <addaction name="separator"/>
     <addaction name="actionShowWhatsNew"/>
@@ -1969,8 +1964,6 @@
     <string>Basic.MainMenu.Docks.LockDocks</string>
    </property>
   </action>
-<<<<<<< HEAD
-=======
   <action name="sideDocks">
    <property name="checkable">
     <bool>true</bool>
@@ -1982,7 +1975,6 @@
     <string>Basic.MainMenu.Docks.SideDocks</string>
    </property>
   </action>
->>>>>>> 144599fb
   <action name="actionHelpPortal">
    <property name="text">
     <string>Basic.MainMenu.Help.HelpPortal</string>
