--- conflicted
+++ resolved
@@ -197,11 +197,7 @@
 			obs_pw_stream->format.info.raw.size.height);
 }
 
-<<<<<<< HEAD
-static void destroy_session(obs_pipewire *obs_pw)
-=======
 static int get_buffer_flip(obs_pipewire_stream *obs_pw_stream)
->>>>>>> 144599fb
 {
 	int flip = 0;
 
@@ -224,11 +220,7 @@
 	return flip;
 }
 
-<<<<<<< HEAD
-static inline bool has_effective_crop(obs_pipewire *obs_pw)
-=======
 static bool push_rotation(obs_pipewire_stream *obs_pw_stream)
->>>>>>> 144599fb
 {
 	double offset_x = 0;
 	double offset_y = 0;
@@ -277,117 +269,9 @@
 	return rotation != 0;
 }
 
-<<<<<<< HEAD
-static int get_buffer_flip(obs_pipewire *obs_pw)
-{
-	int flip = 0;
-
-	switch (obs_pw->transform) {
-	case SPA_META_TRANSFORMATION_Flipped:
-	case SPA_META_TRANSFORMATION_Flipped180:
-		flip = GS_FLIP_U;
-		break;
-	case SPA_META_TRANSFORMATION_Flipped90:
-	case SPA_META_TRANSFORMATION_Flipped270:
-		flip = GS_FLIP_V;
-		break;
-	case SPA_META_TRANSFORMATION_None:
-	case SPA_META_TRANSFORMATION_90:
-	case SPA_META_TRANSFORMATION_180:
-	case SPA_META_TRANSFORMATION_270:
-		break;
-	}
-
-	return flip;
-}
-
-static bool push_rotation(obs_pipewire *obs_pw)
-{
-	double offset_x = 0;
-	double offset_y = 0;
-	double rotation = 0;
-	bool has_crop;
-
-	has_crop = has_effective_crop(obs_pw);
-
-	switch (obs_pw->transform) {
-	case SPA_META_TRANSFORMATION_Flipped:
-	case SPA_META_TRANSFORMATION_None:
-		rotation = 0;
-		break;
-	case SPA_META_TRANSFORMATION_Flipped90:
-	case SPA_META_TRANSFORMATION_90:
-		rotation = 90;
-		offset_x = 0;
-		offset_y = has_crop ? obs_pw->crop.height
-				    : obs_pw->format.info.raw.size.height;
-		break;
-	case SPA_META_TRANSFORMATION_Flipped180:
-	case SPA_META_TRANSFORMATION_180:
-		rotation = 180;
-		offset_x = has_crop ? obs_pw->crop.width
-				    : obs_pw->format.info.raw.size.width;
-		offset_y = has_crop ? obs_pw->crop.height
-				    : obs_pw->format.info.raw.size.height;
-		break;
-	case SPA_META_TRANSFORMATION_Flipped270:
-	case SPA_META_TRANSFORMATION_270:
-		rotation = 270;
-		offset_x = has_crop ? obs_pw->crop.width
-				    : obs_pw->format.info.raw.size.width;
-		offset_y = 0;
-		break;
-	}
-
-	if (rotation != 0) {
-		gs_matrix_push();
-		gs_matrix_rotaa4f(0.0f, 0.0f, 1.0f, RAD(rotation));
-		gs_matrix_translate3f(-offset_x, -offset_y, 0.0f);
-	}
-
-	return rotation != 0;
-}
-
-static const struct {
-	uint32_t spa_format;
-	uint32_t drm_format;
-	enum gs_color_format gs_format;
-	bool swap_red_blue;
-	const char *pretty_name;
-} supported_formats[] = {
-	{
-		SPA_VIDEO_FORMAT_BGRA,
-		DRM_FORMAT_ARGB8888,
-		GS_BGRA,
-		false,
-		"ARGB8888",
-	},
-	{
-		SPA_VIDEO_FORMAT_RGBA,
-		DRM_FORMAT_ABGR8888,
-		GS_RGBA,
-		false,
-		"ABGR8888",
-	},
-	{
-		SPA_VIDEO_FORMAT_BGRx,
-		DRM_FORMAT_XRGB8888,
-		GS_BGRX,
-		false,
-		"XRGB8888",
-	},
-	{
-		SPA_VIDEO_FORMAT_RGBx,
-		DRM_FORMAT_XBGR8888,
-		GS_BGRX,
-		true,
-		"XBGR8888",
-	},
-=======
 static const uint32_t supported_formats_async[] = {
 	SPA_VIDEO_FORMAT_RGBA,
 	SPA_VIDEO_FORMAT_YUY2,
->>>>>>> 144599fb
 };
 
 #define N_SUPPORTED_FORMATS_ASYNC \
@@ -500,11 +384,7 @@
 	return spa_pod_builder_pop(b, &format_frame);
 }
 
-<<<<<<< HEAD
-static bool build_format_params(obs_pipewire *obs_pw,
-=======
 static bool build_format_params(obs_pipewire_stream *obs_pw_stream,
->>>>>>> 144599fb
 				struct spa_pod_builder *pod_builder,
 				const struct spa_pod ***param_list,
 				uint32_t *n_params)
@@ -559,11 +439,7 @@
 	return false;
 }
 
-<<<<<<< HEAD
-static void init_format_info(obs_pipewire *obs_pw)
-=======
 static void init_format_info_async(obs_pipewire_stream *obs_pw_stream)
->>>>>>> 144599fb
 {
 	da_init(obs_pw_stream->format_info);
 
@@ -633,9 +509,6 @@
 	bfree(drm_formats);
 }
 
-<<<<<<< HEAD
-static void clear_format_info(obs_pipewire *obs_pw)
-=======
 static void init_format_info(obs_pipewire_stream *obs_pw_stream)
 {
 	uint32_t output_flags;
@@ -651,7 +524,6 @@
 }
 
 static void clear_format_info(obs_pipewire_stream *obs_pw_stream)
->>>>>>> 144599fb
 {
 	for (size_t i = 0; i < obs_pw_stream->format_info.num; i++) {
 		da_free(obs_pw_stream->format_info.array[i].modifiers);
@@ -659,11 +531,7 @@
 	da_free(obs_pw_stream->format_info);
 }
 
-<<<<<<< HEAD
-static void remove_modifier_from_format(obs_pipewire *obs_pw,
-=======
 static void remove_modifier_from_format(obs_pipewire_stream *obs_pw_stream,
->>>>>>> 144599fb
 					uint32_t spa_format, uint64_t modifier)
 {
 	obs_pipewire *obs_pw = obs_pw_stream->obs_pw;
@@ -698,12 +566,8 @@
 static void renegotiate_format(void *data, uint64_t expirations)
 {
 	UNUSED_PARAMETER(expirations);
-<<<<<<< HEAD
-	obs_pipewire *obs_pw = (obs_pipewire *)data;
-=======
 	obs_pipewire_stream *obs_pw_stream = (obs_pipewire_stream *)data;
 	obs_pipewire *obs_pw = obs_pw_stream->obs_pw;
->>>>>>> 144599fb
 	const struct spa_pod **params = NULL;
 
 	blog(LOG_INFO, "[pipewire] Renegotiating stream");
@@ -730,20 +594,7 @@
 
 static inline struct pw_buffer *find_latest_buffer(struct pw_stream *stream)
 {
-<<<<<<< HEAD
-	obs_pipewire *obs_pw = user_data;
-	struct spa_meta_cursor *cursor;
-	uint32_t drm_format;
-	struct spa_meta_header *header;
-	struct spa_meta_region *region;
-	struct spa_meta_videotransform *video_transform;
-	struct spa_buffer *buffer;
 	struct pw_buffer *b;
-	bool swap_red_blue = false;
-	bool has_buffer = true;
-=======
-	struct pw_buffer *b;
->>>>>>> 144599fb
 
 	/* Find the most recent buffer */
 	b = NULL;
@@ -828,13 +679,7 @@
 	}
 
 	buffer = b->buffer;
-	header = spa_buffer_find_meta_data(buffer, SPA_META_Header,
-					   sizeof(*header));
-	if (header && (header->flags & SPA_META_HEADER_FLAG_CORRUPTED) > 0) {
-		blog(LOG_ERROR, "[pipewire] buffer is corrupt");
-		pw_stream_queue_buffer(obs_pw->stream, b);
-		return;
-	}
+	has_buffer = buffer->datas[0].chunk->size != 0;
 
 	if (!has_buffer)
 		goto done;
@@ -922,15 +767,6 @@
 		     "[pipewire] DMA-BUF info: fd:%ld, stride:%d, offset:%u, size:%dx%d",
 		     buffer->datas[0].fd, buffer->datas[0].chunk->stride,
 		     buffer->datas[0].chunk->offset,
-<<<<<<< HEAD
-		     obs_pw->format.info.raw.size.width,
-		     obs_pw->format.info.raw.size.height);
-#endif
-
-		if (!lookup_format_info_from_spa_format(
-			    obs_pw->format.info.raw.format, &drm_format, NULL,
-			    NULL)) {
-=======
 		     obs_pw_stream->format.info.raw.size.width,
 		     obs_pw_stream->format.info.raw.size.height);
 #endif
@@ -939,7 +775,6 @@
 			    obs_pw_stream->format.info.raw.format,
 			    &obs_pw_video_format) ||
 		    obs_pw_video_format.gs_format == GS_UNKNOWN) {
->>>>>>> 144599fb
 			blog(LOG_ERROR,
 			     "[pipewire] unsupported DMA buffer format: %d",
 			     obs_pw_stream->format.info.raw.format);
@@ -950,22 +785,10 @@
 			fds[plane] = buffer->datas[plane].fd;
 			offsets[plane] = buffer->datas[plane].chunk->offset;
 			strides[plane] = buffer->datas[plane].chunk->stride;
-<<<<<<< HEAD
-			modifiers[plane] = obs_pw->format.info.raw.modifier;
-			corrupt |= (buffer->datas[plane].chunk->flags &
-				    SPA_CHUNK_FLAG_CORRUPTED) > 0;
-		}
-
-		if (corrupt) {
-			blog(LOG_DEBUG,
-			     "[pipewire] buffer contains corrupted data");
-			goto read_metadata;
-=======
 			modifiers[plane] =
 				obs_pw_stream->format.info.raw.modifier;
 			corrupt |= (buffer->datas[plane].chunk->flags &
 				    SPA_CHUNK_FLAG_CORRUPTED) > 0;
->>>>>>> 144599fb
 		}
 
 		if (corrupt) {
@@ -1003,8 +826,7 @@
 		    obs_pw_video_format.gs_format == GS_UNKNOWN) {
 			blog(LOG_ERROR,
 			     "[pipewire] unsupported buffer format: %d",
-<<<<<<< HEAD
-			     obs_pw->format.info.raw.format);
+			     obs_pw_stream->format.info.raw.format);
 			goto read_metadata;
 		}
 
@@ -1015,37 +837,17 @@
 			goto read_metadata;
 		}
 
-=======
-			     obs_pw_stream->format.info.raw.format);
-			goto read_metadata;
-		}
-
-		if ((buffer->datas[0].chunk->flags & SPA_CHUNK_FLAG_CORRUPTED) >
-		    0) {
-			blog(LOG_DEBUG,
-			     "[pipewire] buffer contains corrupted data");
-			goto read_metadata;
-		}
-
->>>>>>> 144599fb
 		if (buffer->datas[0].chunk->size == 0) {
 			blog(LOG_DEBUG,
 			     "[pipewire] buffer contains empty data");
 			goto read_metadata;
 		}
 
-<<<<<<< HEAD
-		g_clear_pointer(&obs_pw->texture, gs_texture_destroy);
-		obs_pw->texture = gs_texture_create(
-			obs_pw->format.info.raw.size.width,
-			obs_pw->format.info.raw.size.height, gs_format, 1,
-=======
 		g_clear_pointer(&obs_pw_stream->texture, gs_texture_destroy);
 		obs_pw_stream->texture = gs_texture_create(
 			obs_pw_stream->format.info.raw.size.width,
 			obs_pw_stream->format.info.raw.size.height,
 			obs_pw_video_format.gs_format, 1,
->>>>>>> 144599fb
 			(const uint8_t **)&buffer->datas[0].data, GS_DYNAMIC);
 	}
 
@@ -1076,15 +878,9 @@
 	video_transform = spa_buffer_find_meta_data(
 		buffer, SPA_META_VideoTransform, sizeof(*video_transform));
 	if (video_transform)
-<<<<<<< HEAD
-		obs_pw->transform = video_transform->transform;
-	else
-		obs_pw->transform = SPA_META_TRANSFORMATION_None;
-=======
 		obs_pw_stream->transform = video_transform->transform;
 	else
 		obs_pw_stream->transform = SPA_META_TRANSFORMATION_None;
->>>>>>> 144599fb
 
 read_metadata:
 
@@ -1101,11 +897,7 @@
 					    struct spa_meta_bitmap);
 
 		if (bitmap)
-<<<<<<< HEAD
-			g_clear_pointer(&obs_pw->cursor.texture,
-=======
 			g_clear_pointer(&obs_pw_stream->cursor.texture,
->>>>>>> 144599fb
 					gs_texture_destroy);
 
 		if (bitmap && bitmap->size.width > 0 &&
@@ -1117,20 +909,6 @@
 
 			bitmap_data =
 				SPA_MEMBER(bitmap, bitmap->offset, uint8_t);
-<<<<<<< HEAD
-			obs_pw->cursor.hotspot_x = cursor->hotspot.x;
-			obs_pw->cursor.hotspot_y = cursor->hotspot.y;
-			obs_pw->cursor.width = bitmap->size.width;
-			obs_pw->cursor.height = bitmap->size.height;
-
-			assert(obs_pw->cursor.texture == NULL);
-			obs_pw->cursor.texture = gs_texture_create(
-				obs_pw->cursor.width, obs_pw->cursor.height,
-				gs_format, 1, &bitmap_data, GS_DYNAMIC);
-
-			if (swap_red_blue)
-				swap_texture_red_blue(obs_pw->cursor.texture);
-=======
 			obs_pw_stream->cursor.hotspot_x = cursor->hotspot.x;
 			obs_pw_stream->cursor.hotspot_y = cursor->hotspot.y;
 			obs_pw_stream->cursor.width = bitmap->size.width;
@@ -1146,7 +924,6 @@
 			if (obs_pw_video_format.swap_red_blue)
 				swap_texture_red_blue(
 					obs_pw_stream->cursor.texture);
->>>>>>> 144599fb
 		}
 
 		obs_pw_stream->cursor.x = cursor->position.x;
@@ -1176,17 +953,11 @@
 static void on_param_changed_cb(void *user_data, uint32_t id,
 				const struct spa_pod *param)
 {
-<<<<<<< HEAD
-	obs_pipewire *obs_pw = user_data;
-	struct spa_pod_builder pod_builder;
-	const struct spa_pod *params[5];
-=======
 	obs_pipewire_stream *obs_pw_stream = user_data;
 	obs_pipewire *obs_pw = obs_pw_stream->obs_pw;
 	struct spa_pod_builder pod_builder;
 	const struct spa_pod *params[5];
 	const char *format_name;
->>>>>>> 144599fb
 	uint32_t n_params = 0;
 	uint32_t buffer_types;
 	uint32_t output_flags;
@@ -1228,11 +999,7 @@
 
 	if (has_modifier) {
 		blog(LOG_INFO, "[pipewire]     Modifier: 0x%" PRIx64,
-<<<<<<< HEAD
-		     obs_pw->format.info.raw.modifier);
-=======
 		     obs_pw_stream->format.info.raw.modifier);
->>>>>>> 144599fb
 	}
 
 	blog(LOG_INFO, "[pipewire]     Size: %dx%d",
@@ -1284,14 +1051,8 @@
 			SPA_POD_Int(sizeof(struct spa_meta_videotransform)));
 	}
 #endif
-<<<<<<< HEAD
-	pw_stream_update_params(obs_pw->stream, params, n_params);
-
-	obs_pw->negotiated = true;
-=======
 	pw_stream_update_params(obs_pw_stream->stream, params, n_params);
 	obs_pw_stream->negotiated = true;
->>>>>>> 144599fb
 }
 
 static void on_state_changed_cb(void *user_data, enum pw_stream_state old,
@@ -1299,11 +1060,7 @@
 {
 	UNUSED_PARAMETER(old);
 
-<<<<<<< HEAD
-	obs_pipewire *obs_pw = user_data;
-=======
 	obs_pipewire_stream *obs_pw_stream = user_data;
->>>>>>> 144599fb
 
 	blog(LOG_INFO, "[pipewire] Stream %p state: \"%s\" (error: %s)",
 	     obs_pw_stream->stream, pw_stream_state_as_string(state),
@@ -1352,23 +1109,12 @@
 
 /* obs_source_info methods */
 
-<<<<<<< HEAD
-obs_pipewire *obs_pipewire_create(int pipewire_fd)
-{
-	obs_pipewire *obs_pw;
-
-	obs_pw = bzalloc(sizeof(obs_pipewire));
-	obs_pw->pipewire_fd = pipewire_fd;
-
-	init_format_info(obs_pw);
-=======
 obs_pipewire *
 obs_pipewire_connect_fd(int pipewire_fd,
 			const struct pw_registry_events *registry_events,
 			void *user_data)
 {
 	obs_pipewire *obs_pw;
->>>>>>> 144599fb
 
 	obs_pw = bzalloc(sizeof(obs_pipewire));
 	obs_pw->pipewire_fd = pipewire_fd;
@@ -1399,16 +1145,6 @@
 			     obs_pw);
 
 	// Dispatch to receive the info core event
-<<<<<<< HEAD
-	obs_pw->server_version_sync = pw_core_sync(obs_pw->core, PW_ID_CORE,
-						   obs_pw->server_version_sync);
-	pw_thread_loop_wait(obs_pw->thread_loop);
-	pw_thread_loop_unlock(obs_pw->thread_loop);
-
-	return obs_pw;
-}
-
-=======
 	obs_pw->sync_id =
 		pw_core_sync(obs_pw->core, PW_ID_CORE, obs_pw->sync_id);
 	pw_thread_loop_wait(obs_pw->thread_loop);
@@ -1447,30 +1183,11 @@
 	pw_thread_loop_unlock(obs_pw->thread_loop);
 }
 
->>>>>>> 144599fb
 void obs_pipewire_destroy(obs_pipewire *obs_pw)
 {
 	if (!obs_pw)
 		return;
 
-<<<<<<< HEAD
-	teardown_pipewire(obs_pw);
-	destroy_session(obs_pw);
-
-	clear_format_info(obs_pw);
-
-	bfree(obs_pw);
-}
-
-void obs_pipewire_connect_stream(obs_pipewire *obs_pw, int pipewire_node,
-				 const char *stream_name,
-				 struct pw_properties *stream_properties)
-{
-	struct spa_pod_builder pod_builder;
-	const struct spa_pod **params = NULL;
-	uint32_t n_params;
-	uint8_t params_buffer[2048];
-=======
 	while (obs_pw->streams->len > 0) {
 		obs_pipewire_stream *obs_pw_stream =
 			g_ptr_array_index(obs_pw->streams, 0);
@@ -1509,24 +1226,10 @@
 			*connect_info->video.resolution;
 
 	init_format_info(obs_pw_stream);
->>>>>>> 144599fb
 
 	pw_thread_loop_lock(obs_pw->thread_loop);
 
 	/* Signal to renegotiate */
-<<<<<<< HEAD
-	obs_pw->reneg =
-		pw_loop_add_event(pw_thread_loop_get_loop(obs_pw->thread_loop),
-				  renegotiate_format, obs_pw);
-	blog(LOG_DEBUG, "[pipewire] registered event %p", obs_pw->reneg);
-
-	/* Stream */
-	obs_pw->stream =
-		pw_stream_new(obs_pw->core, stream_name, stream_properties);
-	pw_stream_add_listener(obs_pw->stream, &obs_pw->stream_listener,
-			       &stream_events, obs_pw);
-	blog(LOG_INFO, "[pipewire] Created stream %p", obs_pw->stream);
-=======
 	obs_pw_stream->reneg =
 		pw_loop_add_event(pw_thread_loop_get_loop(obs_pw->thread_loop),
 				  renegotiate_format, obs_pw_stream);
@@ -1540,7 +1243,6 @@
 			       &obs_pw_stream->stream_listener, &stream_events,
 			       obs_pw_stream);
 	blog(LOG_INFO, "[pipewire] Created stream %p", obs_pw_stream->stream);
->>>>>>> 144599fb
 
 	/* Stream parameters */
 	pod_builder =
@@ -1551,15 +1253,6 @@
 	if (!build_format_params(obs_pw_stream, &pod_builder, &params,
 				 &n_params)) {
 		pw_thread_loop_unlock(obs_pw->thread_loop);
-<<<<<<< HEAD
-		return;
-	}
-
-	pw_stream_connect(obs_pw->stream, PW_DIRECTION_INPUT, pipewire_node,
-			  PW_STREAM_FLAG_AUTOCONNECT |
-				  PW_STREAM_FLAG_MAP_BUFFERS,
-			  params, n_params);
-=======
 		bfree(obs_pw_stream);
 		return NULL;
 	}
@@ -1568,16 +1261,12 @@
 		obs_pw_stream->stream, PW_DIRECTION_INPUT, pipewire_node,
 		PW_STREAM_FLAG_AUTOCONNECT | PW_STREAM_FLAG_MAP_BUFFERS, params,
 		n_params);
->>>>>>> 144599fb
 
 	blog(LOG_INFO, "[pipewire] Playing stream %p", obs_pw_stream->stream);
 
 	pw_thread_loop_unlock(obs_pw->thread_loop);
 	bfree(params);
 
-<<<<<<< HEAD
-void obs_pipewire_show(obs_pipewire *obs_pw)
-=======
 	g_ptr_array_add(obs_pw->streams, obs_pw_stream);
 
 	return obs_pw_stream;
@@ -1593,7 +1282,6 @@
 }
 
 void obs_pipewire_stream_hide(obs_pipewire_stream *obs_pw_stream)
->>>>>>> 144599fb
 {
 	if (obs_pw_stream->stream) {
 		pw_thread_loop_lock(obs_pw_stream->obs_pw->thread_loop);
@@ -1602,65 +1290,26 @@
 	}
 }
 
-<<<<<<< HEAD
-void obs_pipewire_hide(obs_pipewire *obs_pw)
-=======
 uint32_t obs_pipewire_stream_get_width(obs_pipewire_stream *obs_pw_stream)
->>>>>>> 144599fb
 {
 	bool has_crop;
 
-<<<<<<< HEAD
-uint32_t obs_pipewire_get_width(obs_pipewire *obs_pw)
-{
-	bool has_crop;
-
-	if (!obs_pw->negotiated)
-		return 0;
-
-	has_crop = has_effective_crop(obs_pw);
-
-	switch (obs_pw->transform) {
-=======
 	if (!obs_pw_stream->negotiated)
 		return 0;
 
 	has_crop = has_effective_crop(obs_pw_stream);
 
 	switch (obs_pw_stream->transform) {
->>>>>>> 144599fb
 	case SPA_META_TRANSFORMATION_Flipped:
 	case SPA_META_TRANSFORMATION_None:
 	case SPA_META_TRANSFORMATION_Flipped180:
 	case SPA_META_TRANSFORMATION_180:
-<<<<<<< HEAD
-		return has_crop ? obs_pw->crop.width
-				: obs_pw->format.info.raw.size.width;
-=======
 		return has_crop ? obs_pw_stream->crop.width
 				: obs_pw_stream->format.info.raw.size.width;
->>>>>>> 144599fb
 	case SPA_META_TRANSFORMATION_Flipped90:
 	case SPA_META_TRANSFORMATION_90:
 	case SPA_META_TRANSFORMATION_Flipped270:
 	case SPA_META_TRANSFORMATION_270:
-<<<<<<< HEAD
-		return has_crop ? obs_pw->crop.height
-				: obs_pw->format.info.raw.size.height;
-	}
-}
-
-uint32_t obs_pipewire_get_height(obs_pipewire *obs_pw)
-{
-	bool has_crop;
-
-	if (!obs_pw->negotiated)
-		return 0;
-
-	has_crop = has_effective_crop(obs_pw);
-
-	switch (obs_pw->transform) {
-=======
 		return has_crop ? obs_pw_stream->crop.height
 				: obs_pw_stream->format.info.raw.size.height;
 	default:
@@ -1678,30 +1327,16 @@
 	has_crop = has_effective_crop(obs_pw_stream);
 
 	switch (obs_pw_stream->transform) {
->>>>>>> 144599fb
 	case SPA_META_TRANSFORMATION_Flipped:
 	case SPA_META_TRANSFORMATION_None:
 	case SPA_META_TRANSFORMATION_Flipped180:
 	case SPA_META_TRANSFORMATION_180:
-<<<<<<< HEAD
-		return has_crop ? obs_pw->crop.height
-				: obs_pw->format.info.raw.size.height;
-=======
 		return has_crop ? obs_pw_stream->crop.height
 				: obs_pw_stream->format.info.raw.size.height;
->>>>>>> 144599fb
 	case SPA_META_TRANSFORMATION_Flipped90:
 	case SPA_META_TRANSFORMATION_90:
 	case SPA_META_TRANSFORMATION_Flipped270:
 	case SPA_META_TRANSFORMATION_270:
-<<<<<<< HEAD
-		return has_crop ? obs_pw->crop.width
-				: obs_pw->format.info.raw.size.width;
-	}
-}
-
-void obs_pipewire_video_render(obs_pipewire *obs_pw, gs_effect_t *effect)
-=======
 		return has_crop ? obs_pw_stream->crop.width
 				: obs_pw_stream->format.info.raw.size.width;
 	default:
@@ -1711,7 +1346,6 @@
 
 void obs_pipewire_stream_video_render(obs_pipewire_stream *obs_pw_stream,
 				      gs_effect_t *effect)
->>>>>>> 144599fb
 {
 	bool rotated;
 	int flip = 0;
@@ -1722,19 +1356,11 @@
 		return;
 
 	image = gs_effect_get_param_by_name(effect, "image");
-<<<<<<< HEAD
-	gs_effect_set_texture(image, obs_pw->texture);
-
-	rotated = push_rotation(obs_pw);
-
-	flip = get_buffer_flip(obs_pw);
-=======
 	gs_effect_set_texture(image, obs_pw_stream->texture);
 
 	rotated = push_rotation(obs_pw_stream);
 
 	flip = get_buffer_flip(obs_pw_stream);
->>>>>>> 144599fb
 
 	/* There is a SPA_VIDEO_FLAG_PREMULTIPLIED_ALPHA flag, but it does not
 	 * seem to be fully implemented nor ever set. Just assume premultiplied
@@ -1747,14 +1373,6 @@
 	gs_blend_state_push();
 	gs_blend_function(GS_BLEND_ONE, GS_BLEND_INVSRCALPHA);
 
-<<<<<<< HEAD
-	if (has_effective_crop(obs_pw)) {
-		gs_draw_sprite_subregion(obs_pw->texture, flip, obs_pw->crop.x,
-					 obs_pw->crop.y, obs_pw->crop.width,
-					 obs_pw->crop.height);
-	} else {
-		gs_draw_sprite(obs_pw->texture, flip, 0, 0);
-=======
 	if (has_effective_crop(obs_pw_stream)) {
 		gs_draw_sprite_subregion(obs_pw_stream->texture, flip,
 					 obs_pw_stream->crop.x,
@@ -1763,25 +1381,17 @@
 					 obs_pw_stream->crop.height);
 	} else {
 		gs_draw_sprite(obs_pw_stream->texture, flip, 0, 0);
->>>>>>> 144599fb
 	}
 
 	if (rotated)
 		gs_matrix_pop();
 
-<<<<<<< HEAD
-	if (obs_pw->cursor.visible && obs_pw->cursor.valid &&
-	    obs_pw->cursor.texture) {
-		float cursor_x = obs_pw->cursor.x - obs_pw->cursor.hotspot_x;
-		float cursor_y = obs_pw->cursor.y - obs_pw->cursor.hotspot_y;
-=======
 	if (obs_pw_stream->cursor.visible && obs_pw_stream->cursor.valid &&
 	    obs_pw_stream->cursor.texture) {
 		float cursor_x = obs_pw_stream->cursor.x -
 				 obs_pw_stream->cursor.hotspot_x;
 		float cursor_y = obs_pw_stream->cursor.y -
 				 obs_pw_stream->cursor.hotspot_y;
->>>>>>> 144599fb
 
 		gs_matrix_push();
 		gs_matrix_translate3f(cursor_x, cursor_y, 0.0f);
@@ -1797,12 +1407,8 @@
 	gs_blend_state_pop();
 }
 
-<<<<<<< HEAD
-void obs_pipewire_set_cursor_visible(obs_pipewire *obs_pw, bool cursor_visible)
-=======
 void obs_pipewire_stream_set_cursor_visible(obs_pipewire_stream *obs_pw_stream,
 					    bool cursor_visible)
->>>>>>> 144599fb
 {
 	obs_pw_stream->cursor.visible = cursor_visible;
 }
