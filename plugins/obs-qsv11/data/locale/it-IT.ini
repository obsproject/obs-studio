TargetUsage="Utilizzo della destinazione"
Bitrate="Velocità in bit"
MaxBitrate="Velocità in bit massima"
RateControl="Tipo di controllo della frequenza"
KeyframeIntervalSec="Intervallo fotogramma chiave (0=automatico)"
Profile="Profilo"
ICQQuality="Qualità ICQ"
Latency="Latenza"
Latency.ToolTip="C'è un compromesso tra latenza e qualità.\nSe nel tuo caso si preferisce la qualità, seleziona la modalità 'normale', arrivando a più di 2s di latenza end-to-end.\nSe si vuole una latenza minore di 500ms, seleziona la modalità 'ultra-low'."
8bitUnsupportedHdr="OBS non supporta l'uscita Rec. 2100 8bit."
10bitUnsupportedAvc="Impossibile eseguire la codifica a 10 bit con l'encoder Intel QSV H.264."
<<<<<<< HEAD
16bitUnsupported="Impossibile eseguire la codifica a 16-bit su questo encoder."
=======
16bitUnsupported="Impossibile con questo encoder eseguire la codifica a 16bit."
BFrames="B-frame"
TargetUsage.TU1="TU1: Il più lento (qualità massima)"
TargetUsage.TU2="TU2: più lento"
TargetUsage.TU3="TU3: lento"
TargetUsage.TU4="TU4: Bilanciato (qualità media)"
TargetUsage.TU5="TU5: veloce"
TargetUsage.TU6="TU6: più veloce"
TargetUsage.TU7="TU7: il più veloce (massima velocità)"
>>>>>>> 144599fb
<|MERGE_RESOLUTION|>--- conflicted
+++ resolved
@@ -9,9 +9,6 @@
 Latency.ToolTip="C'è un compromesso tra latenza e qualità.\nSe nel tuo caso si preferisce la qualità, seleziona la modalità 'normale', arrivando a più di 2s di latenza end-to-end.\nSe si vuole una latenza minore di 500ms, seleziona la modalità 'ultra-low'."
 8bitUnsupportedHdr="OBS non supporta l'uscita Rec. 2100 8bit."
 10bitUnsupportedAvc="Impossibile eseguire la codifica a 10 bit con l'encoder Intel QSV H.264."
-<<<<<<< HEAD
-16bitUnsupported="Impossibile eseguire la codifica a 16-bit su questo encoder."
-=======
 16bitUnsupported="Impossibile con questo encoder eseguire la codifica a 16bit."
 BFrames="B-frame"
 TargetUsage.TU1="TU1: Il più lento (qualità massima)"
@@ -20,5 +17,4 @@
 TargetUsage.TU4="TU4: Bilanciato (qualità media)"
 TargetUsage.TU5="TU5: veloce"
 TargetUsage.TU6="TU6: più veloce"
-TargetUsage.TU7="TU7: il più veloce (massima velocità)"
->>>>>>> 144599fb
+TargetUsage.TU7="TU7: il più veloce (massima velocità)"