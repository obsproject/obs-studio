--- conflicted
+++ resolved
@@ -54,17 +54,13 @@
 OF THIS SOFTWARE, EVEN IF ADVISED OF THE POSSIBILITY OF SUCH DAMAGE.
 */
 #include <obs-module.h>
-<<<<<<< HEAD
 #include <windows.h>
-#include "mfxsession.h"
-=======
 #include <util/windows/device-enum.h>
 #include <util/config-file.h>
 #include <util/platform.h>
 #include <util/pipe.h>
 #include <util/dstr.h>
 #include "QSV_Encoder.h"
->>>>>>> 0fb8bb4b
 
 OBS_DECLARE_MODULE()
 OBS_MODULE_USE_DEFAULT_LOCALE("obs-qsv11", "en-US")
@@ -112,22 +108,12 @@
 		goto fail;
 	}
 
-<<<<<<< HEAD
-	__try {
-		sts = MFXInit(impl, &ver, &session);
-	} __except (EXCEPTION_EXECUTE_HANDLER) {
-		blog(LOG_DEBUG,
-		     "QSV encoder initialization failed with exception");
-		return false;
-	}
-=======
 	for (;;) {
 		char data[2048];
 		size_t len =
 			os_process_pipe_read(pp, (uint8_t *)data, sizeof(data));
 		if (!len)
 			break;
->>>>>>> 0fb8bb4b
 
 		dstr_ncat(&caps_str, data, len);
 	}
