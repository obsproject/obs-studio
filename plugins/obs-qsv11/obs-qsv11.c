/*

This file is provided under a dual BSD/GPLv2 license.  When using or
redistributing this file, you may do so under either license.

GPL LICENSE SUMMARY

Copyright(c) Oct. 2015 Intel Corporation.

This program is free software; you can redistribute it and/or modify
it under the terms of version 2 of the GNU General Public License as
published by the Free Software Foundation.

This program is distributed in the hope that it will be useful, but
WITHOUT ANY WARRANTY; without even the implied warranty of
MERCHANTABILITY or FITNESS FOR A PARTICULAR PURPOSE.  See the GNU
General Public License for more details.

Contact Information:

Seung-Woo Kim, seung-woo.kim@intel.com
705 5th Ave S #500, Seattle, WA 98104

BSD LICENSE

Copyright(c) <date> Intel Corporation.

Redistribution and use in source and binary forms, with or without
modification, are permitted provided that the following conditions
are met:

* Redistributions of source code must retain the above copyright
notice, this list of conditions and the following disclaimer.

* Redistributions in binary form must reproduce the above copyright
notice, this list of conditions and the following disclaimer in
the documentation and/or other materials provided with the
distribution.

* Neither the name of Intel Corporation nor the names of its
contributors may be used to endorse or promote products derived
from this software without specific prior written permission.

THIS SOFTWARE IS PROVIDED BY THE COPYRIGHT HOLDERS AND CONTRIBUTORS
"AS IS" AND ANY EXPRESS OR IMPLIED WARRANTIES, INCLUDING, BUT NOT
LIMITED TO, THE IMPLIED WARRANTIES OF MERCHANTABILITY AND FITNESS FOR
A PARTICULAR PURPOSE ARE DISCLAIMED. IN NO EVENT SHALL THE COPYRIGHT
OWNER OR CONTRIBUTORS BE LIABLE FOR ANY DIRECT, INDIRECT, INCIDENTAL,
SPECIAL, EXEMPLARY, OR CONSEQUENTIAL DAMAGES (INCLUDING, BUT NOT
LIMITED TO, PROCUREMENT OF SUBSTITUTE GOODS OR SERVICES; LOSS OF USE,
DATA, OR PROFITS; OR BUSINESS INTERRUPTION) HOWEVER CAUSED AND ON ANY
THEORY OF LIABILITY, WHETHER IN CONTRACT, STRICT LIABILITY, OR TORT
(INCLUDING NEGLIGENCE OR OTHERWISE) ARISING IN ANY WAY OUT OF THE USE
OF THIS SOFTWARE, EVEN IF ADVISED OF THE POSSIBILITY OF SUCH DAMAGE.
*/

#include <stdio.h>
#include <inttypes.h>
#include <util/dstr.h>
#include <util/darray.h>
#include <util/platform.h>
#include <util/threading.h>
#include <obs-module.h>
#include <obs-hevc.h>
#include <obs-avc.h>

#include "QSV_Encoder.h"
#include "common_utils.h"

#define do_log(level, format, ...)                 \
	blog(level, "[qsv encoder: '%s'] " format, \
	     obs_encoder_get_name(obsqsv->encoder), ##__VA_ARGS__)

#define error(format, ...) do_log(LOG_ERROR, format, ##__VA_ARGS__)
#define warn(format, ...) do_log(LOG_WARNING, format, ##__VA_ARGS__)
#define info(format, ...) do_log(LOG_INFO, format, ##__VA_ARGS__)
#define debug(format, ...) do_log(LOG_DEBUG, format, ##__VA_ARGS__)

#ifndef GS_INVALID_HANDLE
#define GS_INVALID_HANDLE (uint32_t) - 1
#endif

/* ------------------------------------------------------------------------- */

struct obs_qsv {
	obs_encoder_t *encoder;

	enum qsv_codec codec;

	qsv_param_t params;
	qsv_t *context;

	DARRAY(uint8_t) packet_data;

	uint8_t *extra_data;
	uint8_t *sei;

	size_t extra_data_size;
	size_t sei_size;

	os_performance_token_t *performance_token;

	uint32_t roi_increment;
};

/* ------------------------------------------------------------------------- */

static pthread_mutex_t g_QsvLock = PTHREAD_MUTEX_INITIALIZER;
static unsigned short g_verMajor;
static unsigned short g_verMinor;
static int64_t g_pts2dtsShift;
static int64_t g_prevDts;
static bool g_bFirst;

static const char *obs_qsv_getname_v1(void *type_data)
{
	UNUSED_PARAMETER(type_data);
	return "QuickSync H.264 (v1 deprecated)";
}

static const char *obs_qsv_getname(void *type_data)
{
	UNUSED_PARAMETER(type_data);
	return "QuickSync H.264";
}

static const char *obs_qsv_getname_av1(void *type_data)
{
	UNUSED_PARAMETER(type_data);
	return "QuickSync AV1";
}

static const char *obs_qsv_getname_hevc(void *type_data)
{
	UNUSED_PARAMETER(type_data);
	return "QuickSync HEVC";
}

static void obs_qsv_stop(void *data);

static void clear_data(struct obs_qsv *obsqsv)
{
	if (obsqsv->context) {
		pthread_mutex_lock(&g_QsvLock);
		qsv_encoder_close(obsqsv->context);
		obsqsv->context = NULL;
		pthread_mutex_unlock(&g_QsvLock);

		// bfree(obsqsv->sei);
		bfree(obsqsv->extra_data);

		// obsqsv->sei = NULL;
		obsqsv->extra_data = NULL;
	}
}

static void obs_qsv_destroy(void *data)
{
	struct obs_qsv *obsqsv = (struct obs_qsv *)data;

	if (obsqsv) {
		os_end_high_performance(obsqsv->performance_token);
		clear_data(obsqsv);
		da_free(obsqsv->packet_data);
		bfree(obsqsv);
	}
}

static void obs_qsv_defaults(obs_data_t *settings, int ver,
			     enum qsv_codec codec)
{
	obs_data_set_default_string(settings, "target_usage", "TU4");
	obs_data_set_default_int(settings, "bitrate", 2500);
	obs_data_set_default_int(settings, "max_bitrate", 3000);
	obs_data_set_default_string(settings, "profile",
				    codec == QSV_CODEC_AVC ? "high" : "main");
	obs_data_set_default_string(settings, "rate_control", "CBR");

	obs_data_set_default_int(settings, "__ver", ver);

	obs_data_set_default_int(settings, "cqp", 23);
	obs_data_set_default_int(settings, "qpi", 23);
	obs_data_set_default_int(settings, "qpp", 23);
	obs_data_set_default_int(settings, "qpb", 23);
	obs_data_set_default_int(settings, "icq_quality", 23);

	obs_data_set_default_int(settings, "keyint_sec", 0);
	obs_data_set_default_string(settings, "latency", "normal");
	obs_data_set_default_int(settings, "bframes", 3);
	obs_data_set_default_bool(settings, "repeat_headers", false);
}

static void obs_qsv_defaults_h264_v1(obs_data_t *settings)
{
	obs_qsv_defaults(settings, 1, QSV_CODEC_AVC);
}

static void obs_qsv_defaults_h264_v2(obs_data_t *settings)
{
	obs_qsv_defaults(settings, 2, QSV_CODEC_AVC);
}

static void obs_qsv_defaults_av1(obs_data_t *settings)
{
	obs_qsv_defaults(settings, 2, QSV_CODEC_AV1);
}

static void obs_qsv_defaults_hevc(obs_data_t *settings)
{
	obs_qsv_defaults(settings, 2, QSV_CODEC_HEVC);
}

static inline void add_strings(obs_property_t *list, const char *const *strings)
{
	while (*strings) {
		obs_property_list_add_string(list, *strings, *strings);
		strings++;
	}
}

static inline void add_translated_strings(obs_property_t *list,
					  const char *const *keys,
					  const char *const *strings)
{
	while (*keys && *strings) {
		obs_property_list_add_string(list, obs_module_text(*keys),
					     *strings);
		keys++;
		strings++;
	}
}

#define TEXT_SPEED obs_module_text("TargetUsage")
#define TEXT_TARGET_BITRATE obs_module_text("Bitrate")
#define TEXT_MAX_BITRATE obs_module_text("MaxBitrate")
#define TEXT_PROFILE obs_module_text("Profile")
#define TEXT_LATENCY obs_module_text("Latency")
#define TEXT_RATE_CONTROL obs_module_text("RateControl")
#define TEXT_ICQ_QUALITY obs_module_text("ICQQuality")
#define TEXT_KEYINT_SEC obs_module_text("KeyframeIntervalSec")
#define TEXT_BFRAMES obs_module_text("BFrames")
<<<<<<< HEAD
#define TEXT_PERCEPTUAL_ENHANCEMENTS \
	obs_module_text("SubjectiveVideoEnhancements")
=======
>>>>>>> 144599fb

static inline bool is_skl_or_greater_platform()
{
	enum qsv_cpu_platform plat = qsv_get_cpu_platform();
	return (plat >= QSV_CPU_PLATFORM_SKL ||
		plat == QSV_CPU_PLATFORM_UNKNOWN);
}

static bool update_latency(obs_data_t *settings)
{
	bool update = false;
	int async_depth = 4;
	if (obs_data_item_byname(settings, "async_depth") != NULL) {
		async_depth = (int)obs_data_get_int(settings, "async_depth");
		obs_data_erase(settings, "async_depth");
		update = true;
	}

	int la_depth = 15;
	if (obs_data_item_byname(settings, "la_depth") != NULL) {
		la_depth = (int)obs_data_get_int(settings, "la_depth");
		obs_data_erase(settings, "la_depth");
		update = true;
	}

	const char *rate_control =
		obs_data_get_string(settings, "rate_control");

	bool lookahead = false;
	if (astrcmpi(rate_control, "LA_CBR") == 0) {
		obs_data_set_string(settings, "rate_control", "CBR");
		lookahead = true;
	} else if (astrcmpi(rate_control, "LA_VBR") == 0) {
		obs_data_set_string(settings, "rate_control", "VBR");
		lookahead = true;
	} else if (astrcmpi(rate_control, "LA_ICQ") == 0) {
		obs_data_set_string(settings, "rate_control", "ICQ");
		lookahead = true;
	}

	if (update) {
		if (lookahead) {
			if (la_depth == 0 || la_depth >= 15)
				obs_data_set_string(settings, "latency",
						    "normal");
			else
				obs_data_set_string(settings, "latency", "low");
		} else {
			if (async_depth != 1)
				obs_data_set_string(settings, "latency",
						    "normal");
			else
				obs_data_set_string(settings, "latency",
						    "ultra-low");
		}
	}

	return true;
}

static bool update_ratecontrol(obs_data_t *settings)
{
	const char *rate_control =
		obs_data_get_string(settings, "rate_control");

	if (astrcmpi(rate_control, "VCM") == 0) {
		obs_data_set_string(settings, "rate_control", "CBR");
	} else if (astrcmpi(rate_control, "AVBR") == 0) {
		obs_data_set_string(settings, "rate_control", "VBR");
	}

	return true;
}

static void update_targetusage(obs_data_t *settings)
{
	const char *target_usage =
		obs_data_get_string(settings, "target_usage");

	if (astrcmpi(target_usage, "veryslow") == 0 ||
	    astrcmpi(target_usage, "quality") == 0)
		obs_data_set_string(settings, "target_usage", "TU1");
	else if (astrcmpi(target_usage, "slower") == 0)
		obs_data_set_string(settings, "target_usage", "TU2");
	else if (astrcmpi(target_usage, "slow") == 0)
		obs_data_set_string(settings, "target_usage", "TU3");
	else if (astrcmpi(target_usage, "medium") == 0 ||
		 astrcmpi(target_usage, "balanced") == 0)
		obs_data_set_string(settings, "target_usage", "TU4");
	else if (astrcmpi(target_usage, "fast") == 0)
		obs_data_set_string(settings, "target_usage", "TU5");
	else if (astrcmpi(target_usage, "faster") == 0)
		obs_data_set_string(settings, "target_usage", "TU6");
	else if (astrcmpi(target_usage, "veryfast") == 0 ||
		 astrcmpi(target_usage, "speed") == 0)
		obs_data_set_string(settings, "target_usage", "TU7");
}

static bool rate_control_modified(obs_properties_t *ppts, obs_property_t *p,
				  obs_data_t *settings)
{
	const char *rate_control =
		obs_data_get_string(settings, "rate_control");

	bool bVisible = astrcmpi(rate_control, "VBR") == 0;
	p = obs_properties_get(ppts, "max_bitrate");
	obs_property_set_visible(p, bVisible);

	bVisible = astrcmpi(rate_control, "CQP") == 0 ||
		   astrcmpi(rate_control, "ICQ") == 0;
	p = obs_properties_get(ppts, "bitrate");
	obs_property_set_visible(p, !bVisible);

	bVisible = astrcmpi(rate_control, "CQP") == 0;
	p = obs_properties_get(ppts, "qpi");
	if (p)
		obs_property_set_visible(p, bVisible);
	p = obs_properties_get(ppts, "qpb");
	if (p)
		obs_property_set_visible(p, bVisible);
	p = obs_properties_get(ppts, "qpp");
	if (p)
		obs_property_set_visible(p, bVisible);
	p = obs_properties_get(ppts, "cqp");
	if (p)
		obs_property_set_visible(p, bVisible);

	bVisible = astrcmpi(rate_control, "ICQ") == 0;
	p = obs_properties_get(ppts, "icq_quality");
	obs_property_set_visible(p, bVisible);

	update_latency(settings);
	update_targetusage(settings);
	update_ratecontrol(settings);

	return true;
}

static bool profile_modified(obs_properties_t *ppts, obs_property_t *p,
			     obs_data_t *settings)
{
	const char *profile = obs_data_get_string(settings, "profile");
	enum qsv_cpu_platform plat = qsv_get_cpu_platform();
	bool bVisible = ((astrcmpi(profile, "high") == 0) &&
			 (plat >= QSV_CPU_PLATFORM_ICL ||
			  plat == QSV_CPU_PLATFORM_UNKNOWN));
	p = obs_properties_get(ppts, "CQM");
	obs_property_set_visible(p, bVisible);
	return true;
}

static inline void add_rate_controls(obs_property_t *list,
				     const struct qsv_rate_control_info *rc)
{
	enum qsv_cpu_platform plat = qsv_get_cpu_platform();
	while (rc->name) {
		if (!rc->haswell_or_greater ||
		    (plat >= QSV_CPU_PLATFORM_HSW ||
		     plat == QSV_CPU_PLATFORM_UNKNOWN))
			obs_property_list_add_string(list, rc->name, rc->name);
		rc++;
	}
}

static obs_properties_t *obs_qsv_props(enum qsv_codec codec, void *unused,
				       int ver)
{
	UNUSED_PARAMETER(unused);

	obs_properties_t *props = obs_properties_create();
	obs_property_t *prop;

	prop = obs_properties_add_list(props, "rate_control", TEXT_RATE_CONTROL,
				       OBS_COMBO_TYPE_LIST,
				       OBS_COMBO_FORMAT_STRING);

	add_rate_controls(prop, qsv_ratecontrols);

	obs_property_set_modified_callback(prop, rate_control_modified);

	prop = obs_properties_add_int(props, "bitrate", TEXT_TARGET_BITRATE, 50,
				      10000000, 50);
	obs_property_int_set_suffix(prop, " Kbps");

	prop = obs_properties_add_int(props, "max_bitrate", TEXT_MAX_BITRATE,
				      50, 10000000, 50);
	obs_property_int_set_suffix(prop, " Kbps");

	if (ver >= 2) {
		obs_properties_add_int(props, "cqp", "CQP", 1,
				       codec == QSV_CODEC_AV1 ? 63 : 51, 1);
	} else {
		obs_properties_add_int(props, "qpi", "QPI", 1, 51, 1);
		obs_properties_add_int(props, "qpp", "QPP", 1, 51, 1);
		obs_properties_add_int(props, "qpb", "QPB", 1, 51, 1);
	}

	obs_properties_add_int(props, "icq_quality", TEXT_ICQ_QUALITY, 1, 51,
			       1);

	prop = obs_properties_add_list(props, "target_usage", TEXT_SPEED,
				       OBS_COMBO_TYPE_LIST,
				       OBS_COMBO_FORMAT_STRING);
	add_translated_strings(prop, qsv_usage_translation_keys,
			       qsv_usage_names);

	prop = obs_properties_add_list(props, "profile", TEXT_PROFILE,
				       OBS_COMBO_TYPE_LIST,
				       OBS_COMBO_FORMAT_STRING);

	if (codec == QSV_CODEC_AVC)
		add_strings(prop, qsv_profile_names);
	else if (codec == QSV_CODEC_AV1)
		add_strings(prop, qsv_profile_names_av1);
	else if (codec == QSV_CODEC_HEVC)
		add_strings(prop, qsv_profile_names_hevc);

	obs_property_set_modified_callback(prop, profile_modified);

	prop = obs_properties_add_int(props, "keyint_sec", TEXT_KEYINT_SEC, 0,
				      20, 1);
	obs_property_int_set_suffix(prop, " s");

	prop = obs_properties_add_list(props, "latency", TEXT_LATENCY,
				       OBS_COMBO_TYPE_LIST,
				       OBS_COMBO_FORMAT_STRING);
	add_strings(prop, qsv_latency_names);
	obs_property_set_long_description(prop,
					  obs_module_text("Latency.ToolTip"));

	obs_properties_add_int(props, "bframes", TEXT_BFRAMES, 0, 3, 1);

	return props;
}

static obs_properties_t *obs_qsv_props_h264(void *unused)
{
	UNUSED_PARAMETER(unused);
	return obs_qsv_props(QSV_CODEC_AVC, unused, 1);
}

static obs_properties_t *obs_qsv_props_h264_v2(void *unused)
{
	UNUSED_PARAMETER(unused);
	return obs_qsv_props(QSV_CODEC_AVC, unused, 2);
}

static obs_properties_t *obs_qsv_props_av1(void *unused)
{
	UNUSED_PARAMETER(unused);
	return obs_qsv_props(QSV_CODEC_AV1, unused, 2);
}

static obs_properties_t *obs_qsv_props_hevc(void *unused)
{
	UNUSED_PARAMETER(unused);
	return obs_qsv_props(QSV_CODEC_HEVC, unused, 2);
}

static void update_params(struct obs_qsv *obsqsv, obs_data_t *settings)
{
	video_t *video = obs_encoder_video(obsqsv->encoder);
	const struct video_output_info *voi = video_output_get_info(video);
	update_latency(settings);
	update_targetusage(settings);

	const char *target_usage =
		obs_data_get_string(settings, "target_usage");
	const char *profile = obs_data_get_string(settings, "profile");
	const char *rate_control =
		obs_data_get_string(settings, "rate_control");
	const char *latency = obs_data_get_string(settings, "latency");
	int target_bitrate = (int)obs_data_get_int(settings, "bitrate");
	int max_bitrate = (int)obs_data_get_int(settings, "max_bitrate");
	int qpi = (int)obs_data_get_int(settings, "qpi");
	int qpp = (int)obs_data_get_int(settings, "qpp");
	int qpb = (int)obs_data_get_int(settings, "qpb");
	int cqp = (int)obs_data_get_int(settings, "cqp");
	int ver = (int)obs_data_get_int(settings, "__ver");
	int icq_quality = (int)obs_data_get_int(settings, "icq_quality");
	int keyint_sec = (int)obs_data_get_int(settings, "keyint_sec");
	bool cbr_override = obs_data_get_bool(settings, "cbr");
	int bFrames = (int)obs_data_get_int(settings, "bframes");
<<<<<<< HEAD
	bool enhancements = obs_data_get_bool(settings, "enhancements");
	const char *codec;
=======
	bool repeat_headers = obs_data_get_bool(settings, "repeat_headers");
	const char *codec = "";
>>>>>>> 144599fb

	if (obs_data_has_user_value(settings, "bf"))
		bFrames = (int)obs_data_get_int(settings, "bf");

	enum qsv_cpu_platform plat = qsv_get_cpu_platform();
	if (plat == QSV_CPU_PLATFORM_IVB || plat == QSV_CPU_PLATFORM_SNB)
		bFrames = 0;

	int width = (int)obs_encoder_get_width(obsqsv->encoder);
	int height = (int)obs_encoder_get_height(obsqsv->encoder);
	if (astrcmpi(target_usage, "TU1") == 0)
		obsqsv->params.nTargetUsage = MFX_TARGETUSAGE_BEST_QUALITY;
	else if (astrcmpi(target_usage, "TU4") == 0)
		obsqsv->params.nTargetUsage = MFX_TARGETUSAGE_BALANCED;
	else if (astrcmpi(target_usage, "TU7") == 0)
		obsqsv->params.nTargetUsage = MFX_TARGETUSAGE_BEST_SPEED;
	else if (astrcmpi(target_usage, "TU2") == 0)
		obsqsv->params.nTargetUsage = MFX_TARGETUSAGE_2;
	else if (astrcmpi(target_usage, "TU3") == 0)
		obsqsv->params.nTargetUsage = MFX_TARGETUSAGE_3;
	else if (astrcmpi(target_usage, "TU5") == 0)
		obsqsv->params.nTargetUsage = MFX_TARGETUSAGE_5;
	else if (astrcmpi(target_usage, "TU6") == 0)
		obsqsv->params.nTargetUsage = MFX_TARGETUSAGE_6;

	if (obsqsv->codec == QSV_CODEC_AVC) {
		codec = "H.264";
		if (astrcmpi(profile, "baseline") == 0)
			obsqsv->params.nCodecProfile = MFX_PROFILE_AVC_BASELINE;
		else if (astrcmpi(profile, "main") == 0)
			obsqsv->params.nCodecProfile = MFX_PROFILE_AVC_MAIN;
		else if (astrcmpi(profile, "high") == 0)
			obsqsv->params.nCodecProfile = MFX_PROFILE_AVC_HIGH;

	} else if (obsqsv->codec == QSV_CODEC_HEVC) {
		codec = "HEVC";
		if (astrcmpi(profile, "main") == 0) {
			obsqsv->params.nCodecProfile = MFX_PROFILE_HEVC_MAIN;
			if (obs_p010_tex_active()) {
				blog(LOG_WARNING,
				     "[qsv encoder] Forcing main10 for P010");
				obsqsv->params.nCodecProfile =
					MFX_PROFILE_HEVC_MAIN10;
			}

		} else if (astrcmpi(profile, "main10") == 0) {
			obsqsv->params.nCodecProfile = MFX_PROFILE_HEVC_MAIN10;
		}

	} else if (obsqsv->codec == QSV_CODEC_AV1) {
		codec = "AV1";
		obsqsv->params.nCodecProfile = MFX_PROFILE_AV1_MAIN;
	}

	obsqsv->params.VideoFormat = 5;
	obsqsv->params.VideoFullRange = voi->range == VIDEO_RANGE_FULL;

	switch (voi->colorspace) {
	case VIDEO_CS_601:
		obsqsv->params.ColourPrimaries = 6;
		obsqsv->params.TransferCharacteristics = 6;
		obsqsv->params.MatrixCoefficients = 6;
		obsqsv->params.ChromaSampleLocTypeTopField = 0;
		obsqsv->params.ChromaSampleLocTypeBottomField = 0;
		break;
	case VIDEO_CS_DEFAULT:
	case VIDEO_CS_709:
		obsqsv->params.ColourPrimaries = 1;
		obsqsv->params.TransferCharacteristics = 1;
		obsqsv->params.MatrixCoefficients = 1;
		obsqsv->params.ChromaSampleLocTypeTopField = 0;
		obsqsv->params.ChromaSampleLocTypeBottomField = 0;
		break;
	case VIDEO_CS_SRGB:
		obsqsv->params.ColourPrimaries = 1;
		obsqsv->params.TransferCharacteristics = 13;
		obsqsv->params.MatrixCoefficients = 1;
		obsqsv->params.ChromaSampleLocTypeTopField = 0;
		obsqsv->params.ChromaSampleLocTypeBottomField = 0;
		break;
	case VIDEO_CS_2100_PQ:
		obsqsv->params.ColourPrimaries = 9;
		obsqsv->params.TransferCharacteristics = 16;
		obsqsv->params.MatrixCoefficients = 9;
		obsqsv->params.ChromaSampleLocTypeTopField = 2;
		obsqsv->params.ChromaSampleLocTypeBottomField = 2;
		break;
	case VIDEO_CS_2100_HLG:
		obsqsv->params.ColourPrimaries = 9;
		obsqsv->params.TransferCharacteristics = 18;
		obsqsv->params.MatrixCoefficients = 9;
		obsqsv->params.ChromaSampleLocTypeTopField = 2;
		obsqsv->params.ChromaSampleLocTypeBottomField = 2;
	}

	const bool pq = voi->colorspace == VIDEO_CS_2100_PQ;
	const bool hlg = voi->colorspace == VIDEO_CS_2100_HLG;
	if (pq || hlg) {
		const int hdr_nominal_peak_level =
			pq ? (int)obs_get_video_hdr_nominal_peak_level()
			   : (hlg ? 1000 : 0);

		obsqsv->params.DisplayPrimariesX[0] = 13250;
		obsqsv->params.DisplayPrimariesX[1] = 7500;
		obsqsv->params.DisplayPrimariesX[2] = 34000;
		obsqsv->params.DisplayPrimariesY[0] = 34500;
		obsqsv->params.DisplayPrimariesY[1] = 3000;
		obsqsv->params.DisplayPrimariesY[2] = 16000;
		obsqsv->params.WhitePointX = 15635;
		obsqsv->params.WhitePointY = 16450;
		obsqsv->params.MaxDisplayMasteringLuminance =
			hdr_nominal_peak_level * 10000;
		obsqsv->params.MinDisplayMasteringLuminance = 0;

		obsqsv->params.MaxContentLightLevel = hdr_nominal_peak_level;
		obsqsv->params.MaxPicAverageLightLevel = hdr_nominal_peak_level;
	}

	/* internal convenience parameter, overrides rate control param
	 * XXX: Deprecated */
	if (cbr_override) {
		warn("\"cbr\" setting has been deprecated for all encoders!  "
		     "Please set \"rate_control\" to \"CBR\" instead.  "
		     "Forcing CBR mode.  "
		     "(Note to all: this is why you shouldn't use strings for "
		     "common settings)");
		rate_control = "CBR";
	}

	if (astrcmpi(rate_control, "CBR") == 0)
		obsqsv->params.nRateControl = MFX_RATECONTROL_CBR;
	else if (astrcmpi(rate_control, "VBR") == 0)
		obsqsv->params.nRateControl = MFX_RATECONTROL_VBR;
	else if (astrcmpi(rate_control, "CQP") == 0)
		obsqsv->params.nRateControl = MFX_RATECONTROL_CQP;
	else if (astrcmpi(rate_control, "ICQ") == 0)
		obsqsv->params.nRateControl = MFX_RATECONTROL_ICQ;

	obsqsv->params.nLADEPTH = (mfxU16)0;
	if (astrcmpi(latency, "ultra-low") == 0) {
		obsqsv->params.nAsyncDepth = 1;
	} else if (astrcmpi(latency, "low") == 0) {
		obsqsv->params.nAsyncDepth = 4;
		if (obsqsv->params.nRateControl == MFX_RATECONTROL_CBR ||
		    obsqsv->params.nRateControl == MFX_RATECONTROL_VBR)
			obsqsv->params.nLADEPTH = 30;
	} else if (astrcmpi(latency, "normal") == 0) {
		obsqsv->params.nAsyncDepth = 4;
		if (obsqsv->params.nRateControl == MFX_RATECONTROL_CBR ||
		    obsqsv->params.nRateControl == MFX_RATECONTROL_VBR)
			obsqsv->params.nLADEPTH = 60;
	}

	if (obsqsv->params.nLADEPTH > 0) {
		if (obsqsv->params.nLADEPTH > 100)
			obsqsv->params.nLADEPTH = 100;
		else if (obsqsv->params.nLADEPTH < 10)
			obsqsv->params.nLADEPTH = 10;
	}

	if (ver == 1) {
		obsqsv->params.nQPI = (mfxU16)qpi;
		obsqsv->params.nQPP = (mfxU16)qpp;
		obsqsv->params.nQPB = (mfxU16)qpb;
	} else {
		int actual_cqp = cqp;
		if (obsqsv->codec == QSV_CODEC_AV1)
			actual_cqp *= 4;
		obsqsv->params.nQPI = actual_cqp;
		obsqsv->params.nQPP = actual_cqp;
		obsqsv->params.nQPB = actual_cqp;
	}
	obsqsv->params.nTargetBitRate = (mfxU16)target_bitrate;
	obsqsv->params.nMaxBitRate = (mfxU16)max_bitrate;
	obsqsv->params.nWidth = (mfxU16)width;
	obsqsv->params.nHeight = (mfxU16)height;
	obsqsv->params.nFpsNum = (mfxU16)voi->fps_num;
	obsqsv->params.nFpsDen = (mfxU16)voi->fps_den;
	obsqsv->params.nbFrames = (mfxU16)bFrames;
	obsqsv->params.nKeyIntSec = (mfxU16)keyint_sec;
	obsqsv->params.nICQQuality = (mfxU16)icq_quality;
	obsqsv->params.bRepeatHeaders = repeat_headers;

	info("settings:\n"
	     "\tcodec:          %s\n"
	     "\trate_control:   %s",
	     codec, rate_control);

	if (obsqsv->params.nRateControl != MFX_RATECONTROL_ICQ &&
	    obsqsv->params.nRateControl != MFX_RATECONTROL_CQP)
		blog(LOG_INFO, "\ttarget_bitrate: %d",
		     (int)obsqsv->params.nTargetBitRate);

	if (obsqsv->params.nRateControl == MFX_RATECONTROL_VBR)
		blog(LOG_INFO, "\tmax_bitrate:    %d",
		     (int)obsqsv->params.nMaxBitRate);

	if (obsqsv->params.nRateControl == MFX_RATECONTROL_ICQ)
		blog(LOG_INFO, "\tICQ Quality:    %d",
		     (int)obsqsv->params.nICQQuality);

	if (obsqsv->params.nLADEPTH)
		blog(LOG_INFO, "\tLookahead Depth:%d",
		     (int)obsqsv->params.nLADEPTH);

	if (obsqsv->params.nRateControl == MFX_RATECONTROL_CQP)
		blog(LOG_INFO,
		     "\tqpi:            %d\n"
		     "\tqpb:            %d\n"
		     "\tqpp:            %d",
		     qpi, qpb, qpp);

	blog(LOG_INFO,
	     "\ttarget_usage:   %s\n"
	     "\tprofile:        %s\n"
	     "\tkeyint:         %d\n"
	     "\tlatency:        %s\n"
	     "\tb-frames:       %d\n"
	     "\tfps_num:        %d\n"
	     "\tfps_den:        %d\n"
	     "\twidth:          %d\n"
	     "\theight:         %d",
	     target_usage, profile, keyint_sec, latency, bFrames, voi->fps_num,
	     voi->fps_den, width, height);

	info("debug info:");
}

static bool update_settings(struct obs_qsv *obsqsv, obs_data_t *settings)
{
	update_params(obsqsv, settings);
	return true;
}

static void load_hevc_headers(struct obs_qsv *obsqsv)
{
	DARRAY(uint8_t) header;
	DARRAY(uint8_t) sei;

	da_init(header);
	da_init(sei);

	uint8_t *pVPS, *pSPS, *pPPS;
	uint16_t nVPS, nSPS, nPPS;
	qsv_hevc_encoder_headers(obsqsv->context, &pVPS, &pSPS, &pPPS, &nVPS,
				 &nSPS, &nPPS);
	da_push_back_array(header, pVPS, nVPS);
	da_push_back_array(header, pSPS, nSPS);
	da_push_back_array(header, pPPS, nPPS);

	obsqsv->extra_data = header.array;
	obsqsv->extra_data_size = header.num;
	obsqsv->sei = sei.array;
	obsqsv->sei_size = sei.num;
}

static void load_headers(struct obs_qsv *obsqsv)
{
	DARRAY(uint8_t) header;
	static uint8_t sei = 0;

	// Not sure if SEI is needed.
	// Just filling in empty meaningless SEI message.
	// Seems to work fine.
	// DARRAY(uint8_t) sei;

	da_init(header);
	// da_init(sei);

	uint8_t *pSPS, *pPPS;
	uint16_t nSPS, nPPS;

	qsv_encoder_headers(obsqsv->context, &pSPS, &pPPS, &nSPS, &nPPS);
	da_push_back_array(header, pSPS, nSPS);

	// AV1 does not need PPS
	if (obsqsv->codec != QSV_CODEC_AV1)
		da_push_back_array(header, pPPS, nPPS);

	obsqsv->extra_data = header.array;
	obsqsv->extra_data_size = header.num;
	obsqsv->sei = &sei;
	obsqsv->sei_size = 1;
}

static bool obs_qsv_update(void *data, obs_data_t *settings)
{
	struct obs_qsv *obsqsv = data;
	obsqsv->params.nTargetBitRate =
		(mfxU16)obs_data_get_int(settings, "bitrate");

	if (!qsv_encoder_reconfig(obsqsv->context, &obsqsv->params)) {
		warn("Failed to reconfigure");
		return false;
	}

	return true;
}

static void *obs_qsv_create(enum qsv_codec codec, obs_data_t *settings,
			    obs_encoder_t *encoder, bool useTexAlloc)
{
	struct obs_qsv *obsqsv = bzalloc(sizeof(struct obs_qsv));
	obsqsv->encoder = encoder;
	obsqsv->codec = codec;

	video_t *video = obs_encoder_video(encoder);
	const struct video_output_info *voi = video_output_get_info(video);
	switch (voi->format) {
	case VIDEO_FORMAT_I010:
	case VIDEO_FORMAT_P010:
		if (codec == QSV_CODEC_AVC) {
			const char *const text =
				obs_module_text("10bitUnsupportedAvc");
			obs_encoder_set_last_error(encoder, text);
			error("%s", text);
			bfree(obsqsv);
			return NULL;
		}
		obsqsv->params.video_fmt_10bit = true;
		break;
	case VIDEO_FORMAT_P216:
	case VIDEO_FORMAT_P416: {
		const char *const text = obs_module_text("16bitUnsupported");
		obs_encoder_set_last_error(encoder, text);
		error("%s", text);
		bfree(obsqsv);
		return NULL;
	}
	default:
		switch (voi->colorspace) {
		case VIDEO_CS_2100_PQ:
		case VIDEO_CS_2100_HLG: {
			const char *const text =
				obs_module_text("8bitUnsupportedHdr");
			obs_encoder_set_last_error(encoder, text);
			error("%s", text);
			bfree(obsqsv);
			return NULL;
		}
		}
	}

	if (update_settings(obsqsv, settings)) {
		pthread_mutex_lock(&g_QsvLock);
		obsqsv->context =
			qsv_encoder_open(&obsqsv->params, codec, useTexAlloc);
		pthread_mutex_unlock(&g_QsvLock);

		if (obsqsv->context == NULL)
			warn("qsv failed to load");
		else if (obsqsv->codec == QSV_CODEC_HEVC)
			load_hevc_headers(obsqsv);
		else
			load_headers(obsqsv);
	} else {
		warn("bad settings specified");
	}

	qsv_encoder_version(&g_verMajor, &g_verMinor);

	blog(LOG_INFO,
	     "\tmajor:          %d\n"
	     "\tminor:          %d",
	     g_verMajor, g_verMinor);

	// MSDK 1.6 or less doesn't have automatic DTS calculation
	// including early SandyBridge.
	// Need to add manual DTS from PTS.
	if (g_verMajor == 1 && g_verMinor < 7) {
		int64_t interval = obsqsv->params.nbFrames + 1;
		int64_t GopPicSize = (int64_t)(obsqsv->params.nKeyIntSec *
					       obsqsv->params.nFpsNum /
					       (float)obsqsv->params.nFpsDen);
		g_pts2dtsShift =
			GopPicSize - (GopPicSize / interval) * interval;

		blog(LOG_INFO,
		     "\tinterval:       %" PRId64 "\n"
		     "\tGopPictSize:    %" PRId64 "\n"
		     "\tg_pts2dtsShift: %" PRId64,
		     interval, GopPicSize, g_pts2dtsShift);
	} else
		g_pts2dtsShift = -1;

	if (!obsqsv->context) {
		bfree(obsqsv);
		return NULL;
	}

	obsqsv->performance_token = os_request_high_performance("qsv encoding");

	g_bFirst = true;

	return obsqsv;
}

static void *obs_qsv_create_h264(obs_data_t *settings, obs_encoder_t *encoder)
{
	return obs_qsv_create(QSV_CODEC_AVC, settings, encoder, false);
}

static void *obs_qsv_create_av1(obs_data_t *settings, obs_encoder_t *encoder)
{
	return obs_qsv_create(QSV_CODEC_AV1, settings, encoder, false);
}

static void *obs_qsv_create_hevc(obs_data_t *settings, obs_encoder_t *encoder)
{
	return obs_qsv_create(QSV_CODEC_HEVC, settings, encoder, false);
}

static void *obs_qsv_create_tex(enum qsv_codec codec, obs_data_t *settings,
				obs_encoder_t *encoder, const char *fallback_id)
{
	WCHAR system[MAX_PATH];
	GetSystemDirectory(system, sizeof(system));

	SetDllDirectory(system);
	HMODULE dxgi = get_lib("DXGI.dll");
	SetDllDirectory(NULL);
	CREATEDXGIFACTORY1PROC create_dxgi;
	IDXGIFactory1 *factory;
	IDXGIAdapter *adapter;
	DXGI_ADAPTER_DESC desc;
	HRESULT hr;
	struct obs_video_info ovi;
	obs_get_video_info(&ovi);

	if (!adapters[ovi.adapter].is_intel) {
		blog(LOG_INFO,
		     ">>> app not on intel GPU, fall back to old qsv encoder");
		return obs_encoder_create_rerouted(encoder,
						   (const char *)fallback_id);
	}

	if (codec == QSV_CODEC_AV1 && !adapters[ovi.adapter].supports_av1) {
		blog(LOG_INFO,
		     ">>> cap on different device, fall back to non-texture sharing AV1 qsv encoder");
		return obs_encoder_create_rerouted(encoder,
						   (const char *)fallback_id);
	}

	bool gpu_texture_active = obs_nv12_tex_active();

	if (codec != QSV_CODEC_AVC)
		gpu_texture_active = gpu_texture_active ||
				     obs_p010_tex_active();

	if (!gpu_texture_active) {
		blog(LOG_INFO,
		     ">>> gpu tex not active, fall back to old qsv encoder");
		return obs_encoder_create_rerouted(encoder,
						   (const char *)fallback_id);
	}

	if (obs_encoder_scaling_enabled(encoder)) {
		if (!obs_encoder_gpu_scaling_enabled(encoder)) {
			blog(LOG_INFO,
			     ">>> encoder CPU scaling active, fall back to old qsv encoder");
			return obs_encoder_create_rerouted(
				encoder, (const char *)fallback_id);
		}
		blog(LOG_INFO, ">>> encoder GPU scaling active");
	}

	blog(LOG_INFO, ">>> new qsv encoder");
	return obs_qsv_create(codec, settings, encoder, true);
}

static void *obs_qsv_create_tex_h264(obs_data_t *settings,
				     obs_encoder_t *encoder)
{
	return obs_qsv_create_tex(QSV_CODEC_AVC, settings, encoder,
				  "obs_qsv11_soft");
}

static void *obs_qsv_create_tex_h264_v2(obs_data_t *settings,
					obs_encoder_t *encoder)
{
	return obs_qsv_create_tex(QSV_CODEC_AVC, settings, encoder,
				  "obs_qsv11_soft_v2");
}

static void *obs_qsv_create_tex_av1(obs_data_t *settings,
				    obs_encoder_t *encoder)
{
	return obs_qsv_create_tex(QSV_CODEC_AV1, settings, encoder,
				  "obs_qsv11_av1_soft");
}

static void *obs_qsv_create_tex_hevc(obs_data_t *settings,
				     obs_encoder_t *encoder)
{
	return obs_qsv_create_tex(QSV_CODEC_HEVC, settings, encoder,
				  "obs_qsv11_hevc_soft");
}

static bool obs_qsv_extra_data(void *data, uint8_t **extra_data, size_t *size)
{
	struct obs_qsv *obsqsv = data;

	if (!obsqsv->context)
		return false;

	*extra_data = obsqsv->extra_data;
	*size = obsqsv->extra_data_size;
	return true;
}

static bool obs_qsv_sei(void *data, uint8_t **sei, size_t *size)
{
	struct obs_qsv *obsqsv = data;

	if (!obsqsv->context)
		return false;

	*sei = obsqsv->sei;
	*size = obsqsv->sei_size;
	return true;
}

static inline bool valid_format(enum video_format format)
{
	return format == VIDEO_FORMAT_NV12;
}

static inline bool valid_av1_format(enum video_format format)
{
	return format == VIDEO_FORMAT_NV12 || format == VIDEO_FORMAT_P010;
}

static inline void cap_resolution(struct obs_qsv *obsqsv,
				  struct video_scale_info *info)
{
	enum qsv_cpu_platform qsv_platform = qsv_get_cpu_platform();
	uint32_t width = obs_encoder_get_width(obsqsv->encoder);
	uint32_t height = obs_encoder_get_height(obsqsv->encoder);

	if (adapters[adapter_index].is_dgpu == true)
		qsv_platform = QSV_CPU_PLATFORM_UNKNOWN;

	info->height = height;
	info->width = width;

	if (qsv_platform <= QSV_CPU_PLATFORM_IVB &&
	    qsv_platform != QSV_CPU_PLATFORM_UNKNOWN) {
		if (width > 1920) {
			info->width = 1920;
		}

		if (height > 1200) {
			info->height = 1200;
		}
	}
}

static void obs_qsv_video_info(void *data, struct video_scale_info *info)
{
	struct obs_qsv *obsqsv = data;
	enum video_format pref_format;

	pref_format = obs_encoder_get_preferred_video_format(obsqsv->encoder);

	if (!valid_format(pref_format)) {
		pref_format = valid_format(info->format) ? info->format
							 : VIDEO_FORMAT_NV12;
	}

	info->format = pref_format;
	cap_resolution(obsqsv, info);
}

static void obs_qsv_video_plus_hdr_info(void *data,
					struct video_scale_info *info)
{
	struct obs_qsv *obsqsv = data;
	enum video_format pref_format;

	pref_format = obs_encoder_get_preferred_video_format(obsqsv->encoder);

	if (!valid_av1_format(pref_format)) {
		pref_format = valid_av1_format(info->format)
				      ? info->format
				      : VIDEO_FORMAT_NV12;
	}

	info->format = pref_format;
	cap_resolution(obsqsv, info);
}

static mfxU64 ts_obs_to_mfx(int64_t ts, const struct video_output_info *voi)
{
	return ts * 90000 / voi->fps_num;
}

static int64_t ts_mfx_to_obs(mfxI64 ts, const struct video_output_info *voi)
{
	int64_t div = 90000 * (int64_t)voi->fps_den;
	/* Round to the nearest integer multiple of `voi->fps_den`. */
	if (ts < 0)
		return (ts * voi->fps_num - div / 2) / div * voi->fps_den;
	else
		return (ts * voi->fps_num + div / 2) / div * voi->fps_den;
}

static void parse_packet(struct obs_qsv *obsqsv, struct encoder_packet *packet,
			 mfxBitstream *pBS, const struct video_output_info *voi,
			 bool *received_packet)
{
	uint8_t *start, *end;
	int type;

	if (pBS == NULL || pBS->DataLength == 0) {
		*received_packet = false;
		return;
	}

	da_resize(obsqsv->packet_data, 0);
	da_push_back_array(obsqsv->packet_data, &pBS->Data[pBS->DataOffset],
			   pBS->DataLength);

	packet->data = obsqsv->packet_data.array;
	packet->size = obsqsv->packet_data.num;
	packet->type = OBS_ENCODER_VIDEO;
	packet->pts = ts_mfx_to_obs((mfxI64)pBS->TimeStamp, voi);
	packet->keyframe = (pBS->FrameType & MFX_FRAMETYPE_IDR);

	uint16_t frameType = pBS->FrameType;
	uint8_t priority;

	if (frameType & MFX_FRAMETYPE_I)
		priority = OBS_NAL_PRIORITY_HIGHEST;
	else if ((frameType & MFX_FRAMETYPE_P) ||
		 (frameType & MFX_FRAMETYPE_REF))
		priority = OBS_NAL_PRIORITY_HIGH;
	else
		priority = 0;

	packet->priority = priority;

	/* ------------------------------------ */

	start = obsqsv->packet_data.array;
	end = start + obsqsv->packet_data.num;

	start = (uint8_t *)obs_avc_find_startcode(start, end);
	while (true) {
		while (start < end && !*(start++))
			;

		if (start == end)
			break;

		type = start[0] & 0x1F;
		if (type == OBS_NAL_SLICE_IDR || type == OBS_NAL_SLICE) {
			start[0] &= ~(3 << 5);
			start[0] |=
				priority
				<< 5; //0 for non-ref frames and not equal to 0 for ref frames
		}

		start = (uint8_t *)obs_avc_find_startcode(start, end);
	}

	/* ------------------------------------ */

	//bool iFrame = pBS->FrameType & MFX_FRAMETYPE_I;
	//bool bFrame = pBS->FrameType & MFX_FRAMETYPE_B;
	bool pFrame = pBS->FrameType & MFX_FRAMETYPE_P;
	//int iType = iFrame ? 0 : (bFrame ? 1 : (pFrame ? 2 : -1));
	//int64_t interval = obsqsv->params.nbFrames + 1;

	// In case MSDK doesn't support automatic DecodeTimeStamp, do manual
	// calculation
	if (g_pts2dtsShift >= 0) {
		if (g_bFirst) {
			packet->dts = packet->pts - 3 * obsqsv->params.nFpsDen;
		} else if (pFrame) {
			packet->dts = packet->pts - 10 * obsqsv->params.nFpsDen;
			g_prevDts = packet->dts;
		} else {
			packet->dts = g_prevDts + obsqsv->params.nFpsDen;
			g_prevDts = packet->dts;
		}
	} else {
		packet->dts = ts_mfx_to_obs(pBS->DecodeTimeStamp, voi);
	}

#if 0
	info("parse packet:\n"
		"\tFrameType: %d\n"
		"\tpts:       %d\n"
		"\tdts:       %d",
		iType, packet->pts, packet->dts);
#endif

	*received_packet = true;
	pBS->DataLength = 0;

	g_bFirst = false;
}

static void parse_packet_av1(struct obs_qsv *obsqsv,
			     struct encoder_packet *packet, mfxBitstream *pBS,
			     const struct video_output_info *voi,
			     bool *received_packet)
{
	if (pBS == NULL || pBS->DataLength == 0) {
		*received_packet = false;
		return;
	}

	da_resize(obsqsv->packet_data, 0);
	da_push_back_array(obsqsv->packet_data, &pBS->Data[pBS->DataOffset],
			   pBS->DataLength);

	packet->data = obsqsv->packet_data.array;
	packet->size = obsqsv->packet_data.num;
	packet->type = OBS_ENCODER_VIDEO;
	packet->pts = ts_mfx_to_obs((mfxI64)pBS->TimeStamp, voi);
	packet->keyframe = (pBS->FrameType & MFX_FRAMETYPE_IDR);

	uint16_t frameType = pBS->FrameType;
	uint8_t priority;

	if (frameType & MFX_FRAMETYPE_I)
		priority = OBS_NAL_PRIORITY_HIGHEST;
	else if ((frameType & MFX_FRAMETYPE_P) ||
		 (frameType & MFX_FRAMETYPE_REF))
		priority = OBS_NAL_PRIORITY_HIGH;
	else
		priority = OBS_NAL_PRIORITY_DISPOSABLE;

	packet->priority = priority;

	packet->dts = ts_mfx_to_obs(pBS->DecodeTimeStamp, voi);

#if 0
	info("parse packet:\n"
		"\tFrameType: %d\n"
		"\tpts:       %d\n"
		"\tdts:       %d",
		iType, packet->pts, packet->dts);
#endif

	*received_packet = true;
	pBS->DataLength = 0;

	g_bFirst = false;
}

static void parse_packet_hevc(struct obs_qsv *obsqsv,
			      struct encoder_packet *packet, mfxBitstream *pBS,
			      const struct video_output_info *voi,
			      bool *received_packet)
{
	if (pBS == NULL || pBS->DataLength == 0) {
		*received_packet = false;
		return;
	}

	da_resize(obsqsv->packet_data, 0);
	da_push_back_array(obsqsv->packet_data, &pBS->Data[pBS->DataOffset],
			   pBS->DataLength);

	packet->data = obsqsv->packet_data.array;
	packet->size = obsqsv->packet_data.num;
	packet->type = OBS_ENCODER_VIDEO;
	packet->pts = ts_mfx_to_obs((mfxI64)pBS->TimeStamp, voi);
	packet->keyframe = (pBS->FrameType & MFX_FRAMETYPE_IDR);

	uint16_t frameType = pBS->FrameType;
	uint8_t priority = OBS_NAL_PRIORITY_DISPOSABLE;

	if (frameType & MFX_FRAMETYPE_I)
		priority = OBS_NAL_PRIORITY_HIGHEST;
	else if ((frameType & MFX_FRAMETYPE_P) ||
		 (frameType & MFX_FRAMETYPE_REF))
		priority = OBS_NAL_PRIORITY_HIGH;

	packet->priority = priority;

	/* ------------------------------------ */

	//bool iFrame = pBS->FrameType & MFX_FRAMETYPE_I;
	//bool bFrame = pBS->FrameType & MFX_FRAMETYPE_B;
	bool pFrame = pBS->FrameType & MFX_FRAMETYPE_P;

	// In case MSDK doesn't support automatic DecodeTimeStamp, do manual
	// calculation
	if (g_pts2dtsShift >= 0) {
		if (g_bFirst) {
			packet->dts = packet->pts - 3 * obsqsv->params.nFpsDen;
		} else if (pFrame) {
			packet->dts = packet->pts - 10 * obsqsv->params.nFpsDen;
			g_prevDts = packet->dts;
		} else {
			packet->dts = g_prevDts + obsqsv->params.nFpsDen;
			g_prevDts = packet->dts;
		}
	} else {
		packet->dts = ts_mfx_to_obs(pBS->DecodeTimeStamp, voi);
	}

#if 0
	int iType = iFrame ? 0 : (bFrame ? 1 : (pFrame ? 2 : -1));
	int64_t interval = obsqsv->params.nbFrames + 1;

	info("parse packet:\n"
		"\tFrameType: %d\n"
		"\tpts:       %d\n"
		"\tdts:       %d",
		iType, packet->pts, packet->dts);
#endif
	*received_packet = true;
	pBS->DataLength = 0;

	g_bFirst = false;
}

static void roi_cb(void *param, struct obs_encoder_roi *roi)
{
	struct darray *da = param;
	darray_push_back(sizeof(struct obs_encoder_roi), da, roi);
}

static void obs_qsv_setup_rois(struct obs_qsv *obsqsv)
{
	const uint32_t increment =
		obs_encoder_get_roi_increment(obsqsv->encoder);
	if (obsqsv->roi_increment == increment)
		return;

	qsv_encoder_clear_roi(obsqsv->context);
	/* Because we pass-through the ROIs more or less directly we need to
	 * pass them in reverse order, so make a temporary copy and then use
	 * that instead. */
	DARRAY(struct obs_encoder_roi) rois;
	da_init(rois);

	obs_encoder_enum_roi(obsqsv->encoder, roi_cb, &rois);

	size_t idx = rois.num;
	while (idx)
		qsv_encoder_add_roi(obsqsv->context, &rois.array[--idx]);

	da_free(rois);

	obsqsv->roi_increment = increment;
}

static bool obs_qsv_encode(void *data, struct encoder_frame *frame,
			   struct encoder_packet *packet, bool *received_packet)
{
	struct obs_qsv *obsqsv = data;

	if (!frame || !packet || !received_packet)
		return false;

	pthread_mutex_lock(&g_QsvLock);

	video_t *video = obs_encoder_video(obsqsv->encoder);
	const struct video_output_info *voi = video_output_get_info(video);

	mfxBitstream *pBS = NULL;

	int ret;

	mfxU64 qsvPTS = ts_obs_to_mfx(frame->pts, voi);

	if (obs_encoder_has_roi(obsqsv->encoder))
		obs_qsv_setup_rois(obsqsv);

	// FIXME: remove null check from the top of this function
	// if we actually do expect null frames to complete output.
	if (frame)
		ret = qsv_encoder_encode(obsqsv->context, qsvPTS,
					 frame->data[0], frame->data[1],
					 frame->linesize[0], frame->linesize[1],
					 &pBS);
	else
		ret = qsv_encoder_encode(obsqsv->context, qsvPTS, NULL, NULL, 0,
					 0, &pBS);

	if (ret < 0) {
		warn("encode failed");
		pthread_mutex_unlock(&g_QsvLock);
		return false;
	}

	if (obsqsv->codec == QSV_CODEC_AVC)
		parse_packet(obsqsv, packet, pBS, voi, received_packet);
	else if (obsqsv->codec == QSV_CODEC_AV1)
		parse_packet_av1(obsqsv, packet, pBS, voi, received_packet);
	else if (obsqsv->codec == QSV_CODEC_HEVC)
		parse_packet_hevc(obsqsv, packet, pBS, voi, received_packet);

	pthread_mutex_unlock(&g_QsvLock);

	return true;
}

static bool obs_qsv_encode_tex(void *data, struct encoder_texture *tex,
			       int64_t pts, uint64_t lock_key,
			       uint64_t *next_key,
			       struct encoder_packet *packet,
			       bool *received_packet)
{
	struct obs_qsv *obsqsv = data;

#ifdef _WIN32
	if (!tex || tex->handle == GS_INVALID_HANDLE) {
#else
	if (!tex || !tex->tex[0] || !tex->tex[1]) {
#endif
		warn("Encode failed: bad texture handle");
		*next_key = lock_key;
		return false;
	}

	if (!packet || !received_packet)
		return false;

	pthread_mutex_lock(&g_QsvLock);

	video_t *video = obs_encoder_video(obsqsv->encoder);
	const struct video_output_info *voi = video_output_get_info(video);

	mfxBitstream *pBS = NULL;

	int ret;

	mfxU64 qsvPTS = ts_obs_to_mfx(pts, voi);

	if (obs_encoder_has_roi(obsqsv->encoder))
		obs_qsv_setup_rois(obsqsv);

	ret = qsv_encoder_encode_tex(obsqsv->context, qsvPTS, (void *)tex,
				     lock_key, next_key, &pBS);

	if (ret < 0) {
		warn("encode failed");
		pthread_mutex_unlock(&g_QsvLock);
		return false;
	}

	if (obsqsv->codec == QSV_CODEC_AVC)
		parse_packet(obsqsv, packet, pBS, voi, received_packet);
	else if (obsqsv->codec == QSV_CODEC_AV1)
		parse_packet_av1(obsqsv, packet, pBS, voi, received_packet);
	else if (obsqsv->codec == QSV_CODEC_HEVC)
		parse_packet_hevc(obsqsv, packet, pBS, voi, received_packet);

	pthread_mutex_unlock(&g_QsvLock);

	return true;
}

struct obs_encoder_info obs_qsv_encoder_tex = {
	.id = "obs_qsv11",
	.type = OBS_ENCODER_VIDEO,
	.codec = "h264",
	.get_name = obs_qsv_getname_v1,
	.create = obs_qsv_create_tex_h264,
	.destroy = obs_qsv_destroy,
	.caps = OBS_ENCODER_CAP_DYN_BITRATE | OBS_ENCODER_CAP_PASS_TEXTURE |
		OBS_ENCODER_CAP_DEPRECATED,
	.encode_texture2 = obs_qsv_encode_tex,
	.update = obs_qsv_update,
	.get_properties = obs_qsv_props_h264,
	.get_defaults = obs_qsv_defaults_h264_v1,
	.get_extra_data = obs_qsv_extra_data,
	.get_sei_data = obs_qsv_sei,
	.get_video_info = obs_qsv_video_info,
};

struct obs_encoder_info obs_qsv_encoder = {
	.id = "obs_qsv11_soft",
	.type = OBS_ENCODER_VIDEO,
	.codec = "h264",
	.get_name = obs_qsv_getname_v1,
	.create = obs_qsv_create_h264,
	.destroy = obs_qsv_destroy,
	.encode = obs_qsv_encode,
	.update = obs_qsv_update,
	.get_properties = obs_qsv_props_h264,
	.get_defaults = obs_qsv_defaults_h264_v1,
	.get_extra_data = obs_qsv_extra_data,
	.get_sei_data = obs_qsv_sei,
	.get_video_info = obs_qsv_video_info,
	.caps = OBS_ENCODER_CAP_DYN_BITRATE | OBS_ENCODER_CAP_INTERNAL |
		OBS_ENCODER_CAP_DEPRECATED,
};

struct obs_encoder_info obs_qsv_encoder_tex_v2 = {
	.id = "obs_qsv11_v2",
	.type = OBS_ENCODER_VIDEO,
	.codec = "h264",
	.get_name = obs_qsv_getname,
	.create = obs_qsv_create_tex_h264_v2,
	.destroy = obs_qsv_destroy,
	.caps = OBS_ENCODER_CAP_DYN_BITRATE | OBS_ENCODER_CAP_PASS_TEXTURE |
		OBS_ENCODER_CAP_ROI,
	.encode_texture2 = obs_qsv_encode_tex,
	.update = obs_qsv_update,
	.get_properties = obs_qsv_props_h264_v2,
	.get_defaults = obs_qsv_defaults_h264_v2,
	.get_extra_data = obs_qsv_extra_data,
	.get_sei_data = obs_qsv_sei,
	.get_video_info = obs_qsv_video_info,
};

struct obs_encoder_info obs_qsv_encoder_v2 = {
	.id = "obs_qsv11_soft_v2",
	.type = OBS_ENCODER_VIDEO,
	.codec = "h264",
	.get_name = obs_qsv_getname,
	.create = obs_qsv_create_h264,
	.destroy = obs_qsv_destroy,
	.encode = obs_qsv_encode,
	.update = obs_qsv_update,
	.get_properties = obs_qsv_props_h264_v2,
	.get_defaults = obs_qsv_defaults_h264_v2,
	.get_extra_data = obs_qsv_extra_data,
	.get_sei_data = obs_qsv_sei,
	.get_video_info = obs_qsv_video_info,
	.caps = OBS_ENCODER_CAP_DYN_BITRATE | OBS_ENCODER_CAP_INTERNAL |
		OBS_ENCODER_CAP_ROI,
};

struct obs_encoder_info obs_qsv_av1_encoder_tex = {
	.id = "obs_qsv11_av1",
	.type = OBS_ENCODER_VIDEO,
	.codec = "av1",
	.get_name = obs_qsv_getname_av1,
	.create = obs_qsv_create_tex_av1,
	.destroy = obs_qsv_destroy,
	.caps = OBS_ENCODER_CAP_DYN_BITRATE | OBS_ENCODER_CAP_PASS_TEXTURE |
		OBS_ENCODER_CAP_ROI,
	.encode_texture2 = obs_qsv_encode_tex,
	.update = obs_qsv_update,
	.get_properties = obs_qsv_props_av1,
	.get_defaults = obs_qsv_defaults_av1,
	.get_extra_data = obs_qsv_extra_data,
	.get_video_info = obs_qsv_video_plus_hdr_info,
};

struct obs_encoder_info obs_qsv_av1_encoder = {
	.id = "obs_qsv11_av1_soft",
	.type = OBS_ENCODER_VIDEO,
	.codec = "av1",
	.get_name = obs_qsv_getname_av1,
	.create = obs_qsv_create_av1,
	.destroy = obs_qsv_destroy,
	.encode = obs_qsv_encode,
	.update = obs_qsv_update,
	.get_properties = obs_qsv_props_av1,
	.get_defaults = obs_qsv_defaults_av1,
	.get_extra_data = obs_qsv_extra_data,
	.get_video_info = obs_qsv_video_plus_hdr_info,
	.caps = OBS_ENCODER_CAP_DYN_BITRATE | OBS_ENCODER_CAP_INTERNAL |
		OBS_ENCODER_CAP_ROI,
};

struct obs_encoder_info obs_qsv_hevc_encoder_tex = {
	.id = "obs_qsv11_hevc",
	.type = OBS_ENCODER_VIDEO,
	.codec = "hevc",
	.get_name = obs_qsv_getname_hevc,
	.create = obs_qsv_create_tex_hevc,
	.destroy = obs_qsv_destroy,
	.caps = OBS_ENCODER_CAP_DYN_BITRATE | OBS_ENCODER_CAP_PASS_TEXTURE |
		OBS_ENCODER_CAP_ROI,
	.encode_texture2 = obs_qsv_encode_tex,
	.update = obs_qsv_update,
	.get_properties = obs_qsv_props_hevc,
	.get_defaults = obs_qsv_defaults_hevc,
	.get_extra_data = obs_qsv_extra_data,
	.get_video_info = obs_qsv_video_plus_hdr_info,
};

struct obs_encoder_info obs_qsv_hevc_encoder = {
	.id = "obs_qsv11_hevc_soft",
	.type = OBS_ENCODER_VIDEO,
	.codec = "hevc",
	.get_name = obs_qsv_getname_hevc,
	.create = obs_qsv_create_hevc,
	.destroy = obs_qsv_destroy,
	.encode = obs_qsv_encode,
	.update = obs_qsv_update,
	.get_properties = obs_qsv_props_hevc,
	.get_defaults = obs_qsv_defaults_hevc,
	.get_extra_data = obs_qsv_extra_data,
	.get_video_info = obs_qsv_video_plus_hdr_info,
	.caps = OBS_ENCODER_CAP_DYN_BITRATE | OBS_ENCODER_CAP_INTERNAL |
		OBS_ENCODER_CAP_ROI,
};<|MERGE_RESOLUTION|>--- conflicted
+++ resolved
@@ -239,11 +239,6 @@
 #define TEXT_ICQ_QUALITY obs_module_text("ICQQuality")
 #define TEXT_KEYINT_SEC obs_module_text("KeyframeIntervalSec")
 #define TEXT_BFRAMES obs_module_text("BFrames")
-<<<<<<< HEAD
-#define TEXT_PERCEPTUAL_ENHANCEMENTS \
-	obs_module_text("SubjectiveVideoEnhancements")
-=======
->>>>>>> 144599fb
 
 static inline bool is_skl_or_greater_platform()
 {
@@ -527,13 +522,8 @@
 	int keyint_sec = (int)obs_data_get_int(settings, "keyint_sec");
 	bool cbr_override = obs_data_get_bool(settings, "cbr");
 	int bFrames = (int)obs_data_get_int(settings, "bframes");
-<<<<<<< HEAD
-	bool enhancements = obs_data_get_bool(settings, "enhancements");
-	const char *codec;
-=======
 	bool repeat_headers = obs_data_get_bool(settings, "repeat_headers");
 	const char *codec = "";
->>>>>>> 144599fb
 
 	if (obs_data_has_user_value(settings, "bf"))
 		bFrames = (int)obs_data_get_int(settings, "bf");
@@ -949,17 +939,6 @@
 static void *obs_qsv_create_tex(enum qsv_codec codec, obs_data_t *settings,
 				obs_encoder_t *encoder, const char *fallback_id)
 {
-	WCHAR system[MAX_PATH];
-	GetSystemDirectory(system, sizeof(system));
-
-	SetDllDirectory(system);
-	HMODULE dxgi = get_lib("DXGI.dll");
-	SetDllDirectory(NULL);
-	CREATEDXGIFACTORY1PROC create_dxgi;
-	IDXGIFactory1 *factory;
-	IDXGIAdapter *adapter;
-	DXGI_ADAPTER_DESC desc;
-	HRESULT hr;
 	struct obs_video_info ovi;
 	obs_get_video_info(&ovi);
 
