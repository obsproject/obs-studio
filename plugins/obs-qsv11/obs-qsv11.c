/*

This file is provided under a dual BSD/GPLv2 license.  When using or
redistributing this file, you may do so under either license.

GPL LICENSE SUMMARY

Copyright(c) Oct. 2015 Intel Corporation.

This program is free software; you can redistribute it and/or modify
it under the terms of version 2 of the GNU General Public License as
published by the Free Software Foundation.

This program is distributed in the hope that it will be useful, but
WITHOUT ANY WARRANTY; without even the implied warranty of
MERCHANTABILITY or FITNESS FOR A PARTICULAR PURPOSE.  See the GNU
General Public License for more details.

Contact Information:

Seung-Woo Kim, seung-woo.kim@intel.com
705 5th Ave S #500, Seattle, WA 98104

BSD LICENSE

Copyright(c) <date> Intel Corporation.

Redistribution and use in source and binary forms, with or without
modification, are permitted provided that the following conditions
are met:

* Redistributions of source code must retain the above copyright
notice, this list of conditions and the following disclaimer.

* Redistributions in binary form must reproduce the above copyright
notice, this list of conditions and the following disclaimer in
the documentation and/or other materials provided with the
distribution.

* Neither the name of Intel Corporation nor the names of its
contributors may be used to endorse or promote products derived
from this software without specific prior written permission.

THIS SOFTWARE IS PROVIDED BY THE COPYRIGHT HOLDERS AND CONTRIBUTORS
"AS IS" AND ANY EXPRESS OR IMPLIED WARRANTIES, INCLUDING, BUT NOT
LIMITED TO, THE IMPLIED WARRANTIES OF MERCHANTABILITY AND FITNESS FOR
A PARTICULAR PURPOSE ARE DISCLAIMED. IN NO EVENT SHALL THE COPYRIGHT
OWNER OR CONTRIBUTORS BE LIABLE FOR ANY DIRECT, INDIRECT, INCIDENTAL,
SPECIAL, EXEMPLARY, OR CONSEQUENTIAL DAMAGES (INCLUDING, BUT NOT
LIMITED TO, PROCUREMENT OF SUBSTITUTE GOODS OR SERVICES; LOSS OF USE,
DATA, OR PROFITS; OR BUSINESS INTERRUPTION) HOWEVER CAUSED AND ON ANY
THEORY OF LIABILITY, WHETHER IN CONTRACT, STRICT LIABILITY, OR TORT
(INCLUDING NEGLIGENCE OR OTHERWISE) ARISING IN ANY WAY OUT OF THE USE
OF THIS SOFTWARE, EVEN IF ADVISED OF THE POSSIBILITY OF SUCH DAMAGE.
*/

#include <stdio.h>
#include <util/dstr.h>
#include <util/darray.h>
#include <util/platform.h>
#include <obs-module.h>
#include <obs-avc.h>

#ifndef _STDINT_H_INCLUDED
#define _STDINT_H_INCLUDED
#endif

#include "QSV_Encoder.h"
#include <Windows.h>

#define do_log(level, format, ...)                 \
	blog(level, "[qsv encoder: '%s'] " format, \
	     obs_encoder_get_name(obsqsv->encoder), ##__VA_ARGS__)

#define warn(format, ...) do_log(LOG_WARNING, format, ##__VA_ARGS__)
#define info(format, ...) do_log(LOG_INFO, format, ##__VA_ARGS__)
#define debug(format, ...) do_log(LOG_DEBUG, format, ##__VA_ARGS__)

/* ------------------------------------------------------------------------- */

struct obs_qsv {
	obs_encoder_t *encoder;

	qsv_param_t params;
	qsv_t *context;

	DARRAY(uint8_t) packet_data;

	uint8_t *extra_data;
	uint8_t *sei;

	size_t extra_data_size;
	size_t sei_size;

	os_performance_token_t *performance_token;
};

/* ------------------------------------------------------------------------- */

static CRITICAL_SECTION g_QsvCs;
static unsigned short g_verMajor;
static unsigned short g_verMinor;
static int64_t g_pts2dtsShift;
static int64_t g_prevDts;
static bool g_bFirst;

static const char *obs_qsv_getname(void *type_data)
{
	UNUSED_PARAMETER(type_data);
	return "QuickSync H.264";
}

static void obs_qsv_stop(void *data);

static void clear_data(struct obs_qsv *obsqsv)
{
	if (obsqsv->context) {
		EnterCriticalSection(&g_QsvCs);
		qsv_encoder_close(obsqsv->context);
		obsqsv->context = NULL;
		LeaveCriticalSection(&g_QsvCs);

		// bfree(obsqsv->sei);
		bfree(obsqsv->extra_data);

		// obsqsv->sei = NULL;
		obsqsv->extra_data = NULL;
	}
}

static void obs_qsv_destroy(void *data)
{
	struct obs_qsv *obsqsv = (struct obs_qsv *)data;

	if (obsqsv) {
		os_end_high_performance(obsqsv->performance_token);
		clear_data(obsqsv);
		da_free(obsqsv->packet_data);
		bfree(obsqsv);
	}
}

static void obs_qsv_defaults(obs_data_t *settings)
{
	obs_data_set_default_string(settings, "target_usage", "balanced");
	obs_data_set_default_int(settings, "bitrate", 2500);
	obs_data_set_default_int(settings, "max_bitrate", 3000);
	obs_data_set_default_string(settings, "profile", "high");
	obs_data_set_default_int(settings, "async_depth", 4);
	obs_data_set_default_string(settings, "rate_control", "CBR");

	obs_data_set_default_int(settings, "accuracy", 1000);
	obs_data_set_default_int(settings, "convergence", 1);
	obs_data_set_default_int(settings, "qpi", 23);
	obs_data_set_default_int(settings, "qpp", 23);
	obs_data_set_default_int(settings, "qpb", 23);
	obs_data_set_default_int(settings, "icq_quality", 23);
	obs_data_set_default_int(settings, "la_depth", 15);

	obs_data_set_default_int(settings, "keyint_sec", 3);
	obs_data_set_default_int(settings, "bframes", 3);
	obs_data_set_default_bool(settings, "mbbrc", true);
}

static inline void add_strings(obs_property_t *list, const char *const *strings)
{
	while (*strings) {
		obs_property_list_add_string(list, *strings, *strings);
		strings++;
	}
}

#define TEXT_SPEED obs_module_text("TargetUsage")
#define TEXT_TARGET_BITRATE obs_module_text("Bitrate")
#define TEXT_MAX_BITRATE obs_module_text("MaxBitrate")
#define TEXT_PROFILE obs_module_text("Profile")
#define TEXT_ASYNC_DEPTH obs_module_text("AsyncDepth")
#define TEXT_RATE_CONTROL obs_module_text("RateControl")
#define TEXT_ACCURACY obs_module_text("Accuracy")
#define TEXT_CONVERGENCE obs_module_text("Convergence")
#define TEXT_ICQ_QUALITY obs_module_text("ICQQuality")
#define TEXT_LA_DEPTH obs_module_text("LookAheadDepth")
#define TEXT_KEYINT_SEC obs_module_text("KeyframeIntervalSec")
#define TEXT_BFRAMES obs_module_text("B Frames")
#define TEXT_MBBRC obs_module_text("Content Adaptive Quantization")

static inline bool is_skl_or_greater_platform()
{
	enum qsv_cpu_platform plat = qsv_get_cpu_platform();
	return (plat >= QSV_CPU_PLATFORM_SKL);
}
static bool rate_control_modified(obs_properties_t *ppts, obs_property_t *p,
				  obs_data_t *settings)
{
	const char *rate_control =
		obs_data_get_string(settings, "rate_control");

	bool bVisible = astrcmpi(rate_control, "VCM") == 0 ||
			astrcmpi(rate_control, "VBR") == 0;
	p = obs_properties_get(ppts, "max_bitrate");
	obs_property_set_visible(p, bVisible);

	bVisible = astrcmpi(rate_control, "CQP") == 0 ||
		   astrcmpi(rate_control, "LA_ICQ") == 0 ||
		   astrcmpi(rate_control, "ICQ") == 0;
	p = obs_properties_get(ppts, "bitrate");
	obs_property_set_visible(p, !bVisible);

	bVisible = astrcmpi(rate_control, "AVBR") == 0;
	p = obs_properties_get(ppts, "accuracy");
	obs_property_set_visible(p, bVisible);
	p = obs_properties_get(ppts, "convergence");
	obs_property_set_visible(p, bVisible);

	bVisible = astrcmpi(rate_control, "CQP") == 0;
	p = obs_properties_get(ppts, "qpi");
	obs_property_set_visible(p, bVisible);
	p = obs_properties_get(ppts, "qpb");
	obs_property_set_visible(p, bVisible);
	p = obs_properties_get(ppts, "qpp");
	obs_property_set_visible(p, bVisible);

	bVisible = astrcmpi(rate_control, "ICQ") == 0 ||
		   astrcmpi(rate_control, "LA_ICQ") == 0;
	p = obs_properties_get(ppts, "icq_quality");
	obs_property_set_visible(p, bVisible);

	bVisible = astrcmpi(rate_control, "LA_ICQ") == 0 ||
		   astrcmpi(rate_control, "LA_CBR") == 0 ||
		   astrcmpi(rate_control, "LA_VBR") == 0;
	p = obs_properties_get(ppts, "la_depth");
	obs_property_set_visible(p, bVisible);

	bVisible = astrcmpi(rate_control, "CBR") == 0 ||
		   astrcmpi(rate_control, "VBR") == 0 ||
		   astrcmpi(rate_control, "AVBR") == 0;
	p = obs_properties_get(ppts, "mbbrc");
	obs_property_set_visible(p, bVisible);

	return true;
}

static bool profile_modified(obs_properties_t *ppts, obs_property_t *p,
			     obs_data_t *settings)
{
	const char *profile = obs_data_get_string(settings, "profile");
	enum qsv_cpu_platform plat = qsv_get_cpu_platform();
	bool bVisible = ((astrcmpi(profile, "high") == 0) &&
			 (plat >= QSV_CPU_PLATFORM_ICL));
	p = obs_properties_get(ppts, "CQM");
	obs_property_set_visible(p, bVisible);
	return true;
}

static inline void add_rate_controls(obs_property_t *list,
				     const struct qsv_rate_control_info *rc)
{
	enum qsv_cpu_platform plat = qsv_get_cpu_platform();
	while (rc->name) {
		if (!rc->haswell_or_greater || plat >= QSV_CPU_PLATFORM_HSW)
			obs_property_list_add_string(list, rc->name, rc->name);
		rc++;
	}
}

static obs_properties_t *obs_qsv_props(void *unused)
{
	UNUSED_PARAMETER(unused);

	obs_properties_t *props = obs_properties_create();
	obs_property_t *list;

	list = obs_properties_add_list(props, "target_usage", TEXT_SPEED,
				       OBS_COMBO_TYPE_LIST,
				       OBS_COMBO_FORMAT_STRING);
	add_strings(list, qsv_usage_names);

	list = obs_properties_add_list(props, "profile", TEXT_PROFILE,
				       OBS_COMBO_TYPE_LIST,
				       OBS_COMBO_FORMAT_STRING);
	add_strings(list, qsv_profile_names);

<<<<<<< HEAD
	obs_properties_add_int(props, "keyint_sec", TEXT_KEYINT_SEC, 0, 20, 1);
=======
	obs_property_set_modified_callback(list, profile_modified);

	obs_properties_add_int(props, "keyint_sec", TEXT_KEYINT_SEC, 1, 20, 1);
>>>>>>> 4c0d4a1d
	obs_properties_add_int(props, "async_depth", TEXT_ASYNC_DEPTH, 1, 7, 1);

	list = obs_properties_add_list(props, "rate_control", TEXT_RATE_CONTROL,
				       OBS_COMBO_TYPE_LIST,
				       OBS_COMBO_FORMAT_STRING);
	add_rate_controls(list, qsv_ratecontrols);
	obs_property_set_modified_callback(list, rate_control_modified);

	obs_property_t *p;
	p = obs_properties_add_int(props, "bitrate", TEXT_TARGET_BITRATE, 50,
				   10000000, 50);
	obs_property_int_set_suffix(p, " Kbps");

	p = obs_properties_add_int(props, "max_bitrate", TEXT_MAX_BITRATE, 50,
				   10000000, 50);
	obs_property_int_set_suffix(p, " Kbps");

	obs_properties_add_int(props, "accuracy", TEXT_ACCURACY, 0, 10000, 1);
	obs_properties_add_int(props, "convergence", TEXT_CONVERGENCE, 0, 10,
			       1);
	obs_properties_add_int(props, "qpi", "QPI", 1, 51, 1);
	obs_properties_add_int(props, "qpp", "QPP", 1, 51, 1);
	obs_properties_add_int(props, "qpb", "QPB", 1, 51, 1);
	obs_properties_add_int(props, "icq_quality", TEXT_ICQ_QUALITY, 1, 51,
			       1);
	obs_properties_add_int(props, "la_depth", TEXT_LA_DEPTH, 10, 100, 1);
	obs_properties_add_int(props, "bframes", TEXT_BFRAMES, 0, 3, 1);

	if (is_skl_or_greater_platform())
		obs_properties_add_bool(props, "mbbrc", TEXT_MBBRC);

	obs_properties_add_bool(props, "CQM", "Customized quantization matrix");

	return props;
}

static void update_params(struct obs_qsv *obsqsv, obs_data_t *settings)
{
	video_t *video = obs_encoder_video(obsqsv->encoder);
	const struct video_output_info *voi = video_output_get_info(video);

	const char *target_usage =
		obs_data_get_string(settings, "target_usage");
	const char *profile = obs_data_get_string(settings, "profile");
	const char *rate_control =
		obs_data_get_string(settings, "rate_control");
	int async_depth = (int)obs_data_get_int(settings, "async_depth");
	int target_bitrate = (int)obs_data_get_int(settings, "bitrate");
	int max_bitrate = (int)obs_data_get_int(settings, "max_bitrate");
	int accuracy = (int)obs_data_get_int(settings, "accuracy");
	int convergence = (int)obs_data_get_int(settings, "convergence");
	int qpi = (int)obs_data_get_int(settings, "qpi");
	int qpp = (int)obs_data_get_int(settings, "qpp");
	int qpb = (int)obs_data_get_int(settings, "qpb");
	int icq_quality = (int)obs_data_get_int(settings, "icq_quality");
	int la_depth = (int)obs_data_get_int(settings, "la_depth");
	int keyint_sec = (int)obs_data_get_int(settings, "keyint_sec");
	bool cbr_override = obs_data_get_bool(settings, "cbr");
	int bFrames = (int)obs_data_get_int(settings, "bframes");
	bool mbbrc = obs_data_get_bool(settings, "mbbrc");

	if (obs_data_has_user_value(settings, "bf"))
		bFrames = (int)obs_data_get_int(settings, "bf");

	enum qsv_cpu_platform plat = qsv_get_cpu_platform();
	if (plat == QSV_CPU_PLATFORM_IVB || plat == QSV_CPU_PLATFORM_SNB)
		bFrames = 0;

	int width = (int)obs_encoder_get_width(obsqsv->encoder);
	int height = (int)obs_encoder_get_height(obsqsv->encoder);
	if (astrcmpi(target_usage, "quality") == 0)
		obsqsv->params.nTargetUsage = MFX_TARGETUSAGE_BEST_QUALITY;
	else if (astrcmpi(target_usage, "balanced") == 0)
		obsqsv->params.nTargetUsage = MFX_TARGETUSAGE_BALANCED;
	else if (astrcmpi(target_usage, "speed") == 0)
		obsqsv->params.nTargetUsage = MFX_TARGETUSAGE_BEST_SPEED;
	else if (astrcmpi(target_usage, "veryslow") == 0)
		obsqsv->params.nTargetUsage = MFX_TARGETUSAGE_1;
	else if (astrcmpi(target_usage, "slower") == 0)
		obsqsv->params.nTargetUsage = MFX_TARGETUSAGE_2;
	else if (astrcmpi(target_usage, "slow") == 0)
		obsqsv->params.nTargetUsage = MFX_TARGETUSAGE_3;
	else if (astrcmpi(target_usage, "medium") == 0)
		obsqsv->params.nTargetUsage = MFX_TARGETUSAGE_4;
	else if (astrcmpi(target_usage, "fast") == 0)
		obsqsv->params.nTargetUsage = MFX_TARGETUSAGE_5;
	else if (astrcmpi(target_usage, "faster") == 0)
		obsqsv->params.nTargetUsage = MFX_TARGETUSAGE_6;
	else if (astrcmpi(target_usage, "veryfast") == 0)
		obsqsv->params.nTargetUsage = MFX_TARGETUSAGE_7;

	if (astrcmpi(profile, "baseline") == 0)
		obsqsv->params.nCodecProfile = MFX_PROFILE_AVC_BASELINE;
	else if (astrcmpi(profile, "main") == 0)
		obsqsv->params.nCodecProfile = MFX_PROFILE_AVC_MAIN;
	else if (astrcmpi(profile, "high") == 0)
		obsqsv->params.nCodecProfile = MFX_PROFILE_AVC_HIGH;

	/* internal convenience parameter, overrides rate control param
	 * XXX: Deprecated */
	if (cbr_override) {
		warn("\"cbr\" setting has been deprecated for all encoders!  "
		     "Please set \"rate_control\" to \"CBR\" instead.  "
		     "Forcing CBR mode.  "
		     "(Note to all: this is why you shouldn't use strings for "
		     "common settings)");
		rate_control = "CBR";
	}

	if (astrcmpi(rate_control, "CBR") == 0)
		obsqsv->params.nRateControl = MFX_RATECONTROL_CBR;
	else if (astrcmpi(rate_control, "VBR") == 0)
		obsqsv->params.nRateControl = MFX_RATECONTROL_VBR;
	else if (astrcmpi(rate_control, "VCM") == 0)
		obsqsv->params.nRateControl = MFX_RATECONTROL_VCM;
	else if (astrcmpi(rate_control, "CQP") == 0)
		obsqsv->params.nRateControl = MFX_RATECONTROL_CQP;
	else if (astrcmpi(rate_control, "AVBR") == 0)
		obsqsv->params.nRateControl = MFX_RATECONTROL_AVBR;
	else if (astrcmpi(rate_control, "ICQ") == 0)
		obsqsv->params.nRateControl = MFX_RATECONTROL_ICQ;
	else if (astrcmpi(rate_control, "LA_ICQ") == 0)
		obsqsv->params.nRateControl = MFX_RATECONTROL_LA_ICQ;
	else if (astrcmpi(rate_control, "LA_VBR") == 0)
		obsqsv->params.nRateControl = MFX_RATECONTROL_LA;
	else if (astrcmpi(rate_control, "LA_CBR") == 0)
		obsqsv->params.nRateControl = MFX_RATECONTROL_LA_HRD;

	obsqsv->params.nAsyncDepth = (mfxU16)async_depth;
	obsqsv->params.nAccuracy = (mfxU16)accuracy;
	obsqsv->params.nConvergence = (mfxU16)convergence;
	obsqsv->params.nQPI = (mfxU16)qpi;
	obsqsv->params.nQPP = (mfxU16)qpp;
	obsqsv->params.nQPB = (mfxU16)qpb;
	obsqsv->params.nLADEPTH = (mfxU16)la_depth;
	obsqsv->params.nTargetBitRate = (mfxU16)target_bitrate;
	obsqsv->params.nMaxBitRate = (mfxU16)max_bitrate;
	obsqsv->params.nWidth = (mfxU16)width;
	obsqsv->params.nHeight = (mfxU16)height;
	obsqsv->params.nFpsNum = (mfxU16)voi->fps_num;
	obsqsv->params.nFpsDen = (mfxU16)voi->fps_den;
	obsqsv->params.nbFrames = (mfxU16)bFrames;
	obsqsv->params.nKeyIntSec = (mfxU16)keyint_sec;
	obsqsv->params.nICQQuality = (mfxU16)icq_quality;
	obsqsv->params.bMBBRC = mbbrc;

	info("settings:\n\trate_control:   %s", rate_control);

	if (obsqsv->params.nRateControl != MFX_RATECONTROL_LA_ICQ &&
	    obsqsv->params.nRateControl != MFX_RATECONTROL_ICQ &&
	    obsqsv->params.nRateControl != MFX_RATECONTROL_CQP)
		blog(LOG_INFO, "\ttarget_bitrate: %d",
		     (int)obsqsv->params.nTargetBitRate);

	if (obsqsv->params.nRateControl == MFX_RATECONTROL_VBR ||
	    obsqsv->params.nRateControl == MFX_RATECONTROL_VCM)
		blog(LOG_INFO, "\tmax_bitrate:    %d",
		     (int)obsqsv->params.nMaxBitRate);

	if (obsqsv->params.nRateControl == MFX_RATECONTROL_LA_ICQ ||
	    obsqsv->params.nRateControl == MFX_RATECONTROL_ICQ)
		blog(LOG_INFO, "\tICQ Quality:    %d",
		     (int)obsqsv->params.nICQQuality);

	if (obsqsv->params.nRateControl == MFX_RATECONTROL_LA_ICQ ||
	    obsqsv->params.nRateControl == MFX_RATECONTROL_LA ||
	    obsqsv->params.nRateControl == MFX_RATECONTROL_LA_HRD)
		blog(LOG_INFO, "\tLookahead Depth:%d",
		     (int)obsqsv->params.nLADEPTH);

	if (obsqsv->params.nRateControl == MFX_RATECONTROL_CQP)
		blog(LOG_INFO,
		     "\tqpi:            %d\n"
		     "\tqpb:            %d\n"
		     "\tqpp:            %d",
		     qpi, qpb, qpp);

	blog(LOG_INFO,
	     "\tfps_num:        %d\n"
	     "\tfps_den:        %d\n"
	     "\twidth:          %d\n"
	     "\theight:         %d",
	     voi->fps_num, voi->fps_den, width, height);

	obsqsv->params.bCQM = (bool)obs_data_get_bool(settings, "CQM");

	info("debug info:");
}

static bool update_settings(struct obs_qsv *obsqsv, obs_data_t *settings)
{
	update_params(obsqsv, settings);
	return true;
}

static void load_headers(struct obs_qsv *obsqsv)
{
	DARRAY(uint8_t) header;
	static uint8_t sei = 0;

	// Not sure if SEI is needed.
	// Just filling in empty meaningless SEI message.
	// Seems to work fine.
	// DARRAY(uint8_t) sei;

	da_init(header);
	// da_init(sei);

	uint8_t *pSPS, *pPPS;
	uint16_t nSPS, nPPS;
	qsv_encoder_headers(obsqsv->context, &pSPS, &pPPS, &nSPS, &nPPS);
	da_push_back_array(header, pSPS, nSPS);
	da_push_back_array(header, pPPS, nPPS);

	obsqsv->extra_data = header.array;
	obsqsv->extra_data_size = header.num;
	obsqsv->sei = &sei;
	obsqsv->sei_size = 1;
}

static bool obs_qsv_update(void *data, obs_data_t *settings)
{
	struct obs_qsv *obsqsv = data;
	bool success = update_settings(obsqsv, settings);
	int ret = 0;

	if (success) {
		EnterCriticalSection(&g_QsvCs);

		if (obsqsv->context) {

			ret = qsv_encoder_reconfig(obsqsv->context,
						   &obsqsv->params);

			if (ret != 0)
				warn("Failed to reconfigure: %d", ret);
		} else {
			warn("Cannot update encoder. QSV ecoder context is epmpty.");
		}
		LeaveCriticalSection(&g_QsvCs);

		return ret == 0;
	}

	return false;
}

static void *obs_qsv_create(obs_data_t *settings, obs_encoder_t *encoder)
{
	InitializeCriticalSection(&g_QsvCs);

	struct obs_qsv *obsqsv = bzalloc(sizeof(struct obs_qsv));
	obsqsv->encoder = encoder;

	if (update_settings(obsqsv, settings)) {
		EnterCriticalSection(&g_QsvCs);
		obsqsv->context = qsv_encoder_open(&obsqsv->params);
		LeaveCriticalSection(&g_QsvCs);

		if (obsqsv->context == NULL)
			warn("qsv failed to load");
		else
			load_headers(obsqsv);
	} else {
		warn("bad settings specified");
	}

	qsv_encoder_version(&g_verMajor, &g_verMinor);

	blog(LOG_INFO,
	     "\tmajor:          %d\n"
	     "\tminor:          %d",
	     g_verMajor, g_verMinor);

	// MSDK 1.6 or less doesn't have automatic DTS calculation
	// including early SandyBridge.
	// Need to add manual DTS from PTS.
	if (g_verMajor == 1 && g_verMinor < 7) {
		int64_t interval = obsqsv->params.nbFrames + 1;
		int64_t GopPicSize = (int64_t)(obsqsv->params.nKeyIntSec *
					       obsqsv->params.nFpsNum /
					       (float)obsqsv->params.nFpsDen);
		g_pts2dtsShift =
			GopPicSize - (GopPicSize / interval) * interval;

		blog(LOG_INFO,
		     "\tinterval:       %d\n"
		     "\tGopPictSize:    %d\n"
		     "\tg_pts2dtsShift: %d",
		     interval, GopPicSize, g_pts2dtsShift);
	} else
		g_pts2dtsShift = -1;

	if (!obsqsv->context) {
		bfree(obsqsv);
		return NULL;
	}

	obsqsv->performance_token = os_request_high_performance("qsv encoding");

	g_bFirst = true;

	return obsqsv;
}

static bool obs_qsv_extra_data(void *data, uint8_t **extra_data, size_t *size)
{
	struct obs_qsv *obsqsv = data;

	if (!obsqsv->context)
		return false;

	*extra_data = obsqsv->extra_data;
	*size = obsqsv->extra_data_size;
	return true;
}

static bool obs_qsv_sei(void *data, uint8_t **sei, size_t *size)
{
	struct obs_qsv *obsqsv = data;

	if (!obsqsv->context)
		return false;

	/* (Jim) Unused */
	UNUSED_PARAMETER(sei);
	UNUSED_PARAMETER(size);

	*sei = obsqsv->sei;
	*size = obsqsv->sei_size;
	return true;
}

static inline bool valid_format(enum video_format format)
{
	return format == VIDEO_FORMAT_NV12;
}

static inline void cap_resolution(obs_encoder_t *encoder,
				  struct video_scale_info *info)
{
	enum qsv_cpu_platform qsv_platform = qsv_get_cpu_platform();
	uint32_t width = obs_encoder_get_width(encoder);
	uint32_t height = obs_encoder_get_height(encoder);

	info->height = height;
	info->width = width;

	if (qsv_platform <= QSV_CPU_PLATFORM_IVB) {
		if (width > 1920) {
			info->width = 1920;
		}

		if (height > 1200) {
			info->height = 1200;
		}
	}
}

static void obs_qsv_video_info(void *data, struct video_scale_info *info)
{
	struct obs_qsv *obsqsv = data;
	enum video_format pref_format;

	pref_format = obs_encoder_get_preferred_video_format(obsqsv->encoder);

	if (!valid_format(pref_format)) {
		pref_format = valid_format(info->format) ? info->format
							 : VIDEO_FORMAT_NV12;
	}

	info->format = pref_format;
	cap_resolution(obsqsv->encoder, info);
}

static void parse_packet(struct obs_qsv *obsqsv, struct encoder_packet *packet,
			 mfxBitstream *pBS, uint32_t fps_num,
			 bool *received_packet)
{
	uint8_t *start, *end;
	int type;

	if (pBS == NULL || pBS->DataLength == 0) {
		*received_packet = false;
		return;
	}

	da_resize(obsqsv->packet_data, 0);
	da_push_back_array(obsqsv->packet_data, &pBS->Data[pBS->DataOffset],
			   pBS->DataLength);

	packet->data = obsqsv->packet_data.array;
	packet->size = obsqsv->packet_data.num;
	packet->type = OBS_ENCODER_VIDEO;
	packet->pts = pBS->TimeStamp * fps_num / 90000;
	packet->keyframe = (pBS->FrameType & MFX_FRAMETYPE_IDR);

	uint16_t frameType = pBS->FrameType;
	uint8_t priority;

	if (frameType & MFX_FRAMETYPE_I)
		priority = OBS_NAL_PRIORITY_HIGHEST;
	else if ((frameType & MFX_FRAMETYPE_P) ||
		 (frameType & MFX_FRAMETYPE_REF))
		priority = OBS_NAL_PRIORITY_HIGH;
	else
		priority = 0;

	packet->priority = priority;

	/* ------------------------------------ */

	start = obsqsv->packet_data.array;
	end = start + obsqsv->packet_data.num;

	start = (uint8_t *)obs_avc_find_startcode(start, end);
	while (true) {
		while (start < end && !*(start++))
			;

		if (start == end)
			break;

		type = start[0] & 0x1F;
		if (type == OBS_NAL_SLICE_IDR || type == OBS_NAL_SLICE) {
			start[0] &= ~(3 << 5);
			start[0] |=
				priority
				<< 5; //0 for non-ref frames and not equal to 0 for ref frames
		}

		start = (uint8_t *)obs_avc_find_startcode(start, end);
	}

	/* ------------------------------------ */

	//bool iFrame = pBS->FrameType & MFX_FRAMETYPE_I;
	//bool bFrame = pBS->FrameType & MFX_FRAMETYPE_B;
	bool pFrame = pBS->FrameType & MFX_FRAMETYPE_P;
	//int iType = iFrame ? 0 : (bFrame ? 1 : (pFrame ? 2 : -1));
	//int64_t interval = obsqsv->params.nbFrames + 1;

	// In case MSDK doesn't support automatic DecodeTimeStamp, do manual
	// calculation
	if (g_pts2dtsShift >= 0) {
		if (g_bFirst) {
			packet->dts = packet->pts - 3 * obsqsv->params.nFpsDen;
		} else if (pFrame) {
			packet->dts = packet->pts - 10 * obsqsv->params.nFpsDen;
			g_prevDts = packet->dts;
		} else {
			packet->dts = g_prevDts + obsqsv->params.nFpsDen;
			g_prevDts = packet->dts;
		}
	} else {
		packet->dts = pBS->DecodeTimeStamp * fps_num / 90000;
	}

#if 0
	info("parse packet:\n"
		"\tFrameType: %d\n"
		"\tpts:       %d\n"
		"\tdts:       %d",
		iType, packet->pts, packet->dts);
#endif

	*received_packet = true;
	pBS->DataLength = 0;

	g_bFirst = false;
}

static bool obs_qsv_encode(void *data, struct encoder_frame *frame,
			   struct encoder_packet *packet, bool *received_packet)
{
	struct obs_qsv *obsqsv = data;

	if (!frame || !packet || !received_packet)
		return false;

	EnterCriticalSection(&g_QsvCs);

	video_t *video = obs_encoder_video(obsqsv->encoder);
	const struct video_output_info *voi = video_output_get_info(video);

	mfxBitstream *pBS = NULL;

	int ret;

	mfxU64 qsvPTS = frame->pts * 90000 / voi->fps_num;

	// FIXME: remove null check from the top of this function
	// if we actually do expect null frames to complete output.
	if (frame)
		ret = qsv_encoder_encode(obsqsv->context, qsvPTS,
					 frame->data[0], frame->data[1],
					 frame->linesize[0], frame->linesize[1],
					 &pBS);
	else
		ret = qsv_encoder_encode(obsqsv->context, qsvPTS, NULL, NULL, 0,
					 0, &pBS);

	if (ret < 0) {
		warn("encode failed");
		LeaveCriticalSection(&g_QsvCs);
		return false;
	}

	parse_packet(obsqsv, packet, pBS, voi->fps_num, received_packet);

	LeaveCriticalSection(&g_QsvCs);

	return true;
}

struct obs_encoder_info obs_qsv_encoder = {
	.id = "obs_qsv11",
	.type = OBS_ENCODER_VIDEO,
	.codec = "h264",
	.get_name = obs_qsv_getname,
	.create = obs_qsv_create,
	.destroy = obs_qsv_destroy,
	.encode = obs_qsv_encode,
	.update = obs_qsv_update,
	.get_properties = obs_qsv_props,
	.get_defaults = obs_qsv_defaults,
	.get_extra_data = obs_qsv_extra_data,
	.get_sei_data = obs_qsv_sei,
	.get_video_info = obs_qsv_video_info,
	.caps = OBS_ENCODER_CAP_DYN_BITRATE,
};<|MERGE_RESOLUTION|>--- conflicted
+++ resolved
@@ -280,13 +280,9 @@
 				       OBS_COMBO_FORMAT_STRING);
 	add_strings(list, qsv_profile_names);
 
-<<<<<<< HEAD
-	obs_properties_add_int(props, "keyint_sec", TEXT_KEYINT_SEC, 0, 20, 1);
-=======
 	obs_property_set_modified_callback(list, profile_modified);
 
 	obs_properties_add_int(props, "keyint_sec", TEXT_KEYINT_SEC, 1, 20, 1);
->>>>>>> 4c0d4a1d
 	obs_properties_add_int(props, "async_depth", TEXT_ASYNC_DEPTH, 1, 7, 1);
 
 	list = obs_properties_add_list(props, "rate_control", TEXT_RATE_CONTROL,
