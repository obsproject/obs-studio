--- conflicted
+++ resolved
@@ -674,8 +674,6 @@
 	return obsqsv;
 }
 
-<<<<<<< HEAD
-=======
 static HANDLE get_lib(const char *lib)
 {
 	HMODULE mod = GetModuleHandleA(lib);
@@ -768,7 +766,6 @@
 	return obs_qsv_create(settings, encoder);
 }
 
->>>>>>> 890d325d
 static bool obs_qsv_extra_data(void *data, uint8_t **extra_data, size_t *size)
 {
 	struct obs_qsv *obsqsv = data;
