{
    "$schema": "schema/package-schema.json",
    "url": "https://obsproject.com/obs2_update/rtmp-services/v5",
    "version": 244,
    "files": [
        {
            "name": "services.json",
<<<<<<< HEAD
            "version": 244
=======
            "version": 245
>>>>>>> 81c641f5
        }
    ]
}<|MERGE_RESOLUTION|>--- conflicted
+++ resolved
@@ -1,15 +1,11 @@
 {
     "$schema": "schema/package-schema.json",
     "url": "https://obsproject.com/obs2_update/rtmp-services/v5",
-    "version": 244,
+    "version": 245,
     "files": [
         {
             "name": "services.json",
-<<<<<<< HEAD
-            "version": 244
-=======
             "version": 245
->>>>>>> 81c641f5
         }
     ]
 }