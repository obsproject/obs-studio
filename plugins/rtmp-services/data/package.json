--- conflicted
+++ resolved
@@ -1,20 +1,11 @@
 {
     "$schema": "schema/package-schema.json",
-<<<<<<< HEAD
-    "url": "https://obsproject.com/obs2_update/rtmp-services",
-    "version": 211,
-    "files": [
-        {
-            "name": "services.json",
-            "version": 211
-=======
     "url": "https://obsproject.com/obs2_update/rtmp-services/v4",
     "version": 216,
     "files": [
         {
             "name": "services.json",
             "version": 216
->>>>>>> 783bd521
         }
     ]
 }