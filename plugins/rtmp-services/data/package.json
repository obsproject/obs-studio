--- conflicted
+++ resolved
@@ -1,12 +1,7 @@
 {
     "$schema": "schema/package-schema.json",
-<<<<<<< HEAD
     "url": "https://slobs-cdn.streamlabs.com/rtmp-services",
-    "version": 208,
-=======
-    "url": "https://obsproject.com/obs2_update/rtmp-services/v4",
     "version": 217,
->>>>>>> 0fb8bb4b
     "files": [
         {
             "name": "services.json",
