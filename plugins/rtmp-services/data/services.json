{
    "format_version": 2,
    "services": [
        {
            "name": "Twitch",
            "common": true,
            "servers": [
                {
                    "name": "Asia: Hong Kong",
                    "url": "rtmp://live-hkg.twitch.tv/app"
                },
                {
                    "name": "Asia: Seoul, South Korea",
                    "url": "rtmp://live-sel.twitch.tv/app"
                },
                {
                    "name": "Asia: Singapore",
                    "url": "rtmp://live-sin.twitch.tv/app"
                },
                {
                    "name": "Asia: Taipei, Taiwan",
                    "url": "rtmp://live-tpe.twitch.tv/app"
                },
                {
                    "name": "Asia: Tokyo, Japan",
                    "url": "rtmp://live-tyo.twitch.tv/app"
                },
                {
                    "name": "Australia: Sydney",
                    "url": "rtmp://live-syd.twitch.tv/app"
                },
                {
                    "name": "EU: Amsterdam, NL",
                    "url": "rtmp://live-ams.twitch.tv/app"
                },
                {
                    "name": "EU: Berlin, DE",
                    "url": "rtmp://live-ber.twitch.tv/app"
                },
                {
                    "name": "Europe: Copenhagen, DK",
                    "url": "rtmp://live-cph.twitch.tv/app"
                },
                {
                    "name": "EU: Frankfurt, DE",
                    "url": "rtmp://live-fra.twitch.tv/app"
                },
                {
                    "name": "EU: Helsinki, FI",
                    "url": "rtmp://live-hel.twitch.tv/app"
                },
                {
                    "name": "EU: Lisbon, Portugal",
                    "url": "rtmp://live-lis.twitch.tv/app"
                },
                {
                    "name": "EU: London, UK",
                    "url": "rtmp://live-lhr.twitch.tv/app"
                },
                {
                    "name": "EU: Madrid, Spain",
                    "url": "rtmp://live-mad.twitch.tv/app"
                },
                {
                    "name": "EU: Marseille, FR",
                    "url": "rtmp://live-mrs.twitch.tv/app"
                },
                {
                    "name": "EU: Milan, Italy",
                    "url": "rtmp://live-mil.twitch.tv/app"
                },
                {
                    "name": "EU: Norway, Oslo",
                    "url": "rtmp://live-osl.twitch.tv/app"
                },
                {
                    "name": "EU: Paris, FR",
                    "url": "rtmp://live-cdg.twitch.tv/app"
                },
                {
                    "name": "EU: Prague, CZ",
                    "url": "rtmp://live-prg.twitch.tv/app"
                },
                {
                    "name": "EU: Stockholm, SE",
                    "url": "rtmp://live-arn.twitch.tv/app"
                },
                {
                    "name": "EU: Vienna, Austria",
                    "url": "rtmp://live-vie.twitch.tv/app"
                },
                {
                    "name": "EU: Warsaw, Poland",
                    "url": "rtmp://live-waw.twitch.tv/app"
                },
                {
                    "name": "NA: Mexico City",
                    "url": "rtmp://live-qro.twitch.tv/app"
                },
                {
                    "name": "NA: Quebec, Canada",
                    "url": "rtmp://live-ymq.twitch.tv/app"
                },
                {
                    "name": "NA: Toronto, Canada",
                    "url": "rtmp://live-yto.twitch.tv/app"
                },
                {
                    "name": "South America: Argentina",
                    "url": "rtmp://live-eze.twitch.tv/app"
                },
                {
                    "name": "South America: Chile",
                    "url": "rtmp://live-scl.twitch.tv/app"
                },
                {
                    "name": "South America: Lima, Peru",
                    "url": "rtmp://live-lim.twitch.tv/app"
                },
                {
                    "name": "South America: Medellin, Colombia",
                    "url": "rtmp://live-mde.twitch.tv/app"
                },
                {
                    "name": "South America: Rio de Janeiro, Brazil",
                    "url": "rtmp://live-rio.twitch.tv/app"
                },
                {
                    "name": "South America: Sao Paulo, Brazil",
                    "url": "rtmp://live-sao.twitch.tv/app"
                },
                {
                    "name": "US Central: Dallas, TX",
                    "url": "rtmp://live-dfw.twitch.tv/app"
                },
                {
                    "name": "US Central: Denver, CO",
                    "url": "rtmp://live-den.twitch.tv/app"
                },
                {
                    "name": "US Central: Houston, TX",
                    "url": "rtmp://live-hou.twitch.tv/app"
                },
                {
                    "name": "US Central: Salt Lake City, UT",
                    "url": "rtmp://live-slc.twitch.tv/app"
                },
                {
                    "name": "US East: Ashburn, VA",
                    "url": "rtmp://live-iad.twitch.tv/app"
                },
                {
                    "name": "US East: Atlanta, GA",
                    "url": "rtmp://live-atl.twitch.tv/app"
                },
                {
                    "name": "US East: Chicago",
                    "url": "rtmp://live-ord.twitch.tv/app"
                },
                {
                    "name": "US East: Miami, FL",
                    "url": "rtmp://live-mia.twitch.tv/app"
                },
                {
                    "name": "US East: New York, NY",
                    "url": "rtmp://live-jfk.twitch.tv/app"
                },
                {
                    "name": "US West: Los Angeles, CA",
                    "url": "rtmp://live-lax.twitch.tv/app"
                },
                {
                    "name": "US West: Phoenix, AZ",
                    "url": "rtmp://live-phx.twitch.tv/app"
                },
                {
                    "name": "US West: Portland, Oregon",
                    "url": "rtmp://live-pdx.twitch.tv/app"
                },
                {
                    "name": "US West: San Francisco, CA",
                    "url": "rtmp://live-sfo.twitch.tv/app"
                },
                {
                    "name": "US West: San Jose, CA",
                    "url": "rtmp://live-sjc.twitch.tv/app"
                },
                {
                    "name": "US West: Seattle, WA",
                    "url": "rtmp://live-sea.twitch.tv/app"
                }
            ],
            "recommended": {
                "keyint": 2,
                "max video bitrate": 6000,
                "max audio bitrate": 160,
                "x264opts": "scenecut=0"
            }
        },
        {
            "name": "YouTube / YouTube Gaming",
            "common": true,
            "servers": [
                {
                    "name": "Primary YouTube ingest server",
                    "url": "rtmp://a.rtmp.youtube.com/live2"
                },
                {
                    "name": "Backup YouTube ingest server",
                    "url": "rtmp://b.rtmp.youtube.com/live2?backup=1"
                }
            ],
            "recommended": {
                "keyint": 2,
                "max video bitrate": 51000,
                "max audio bitrate": 160
            }
        },
        {
            "name": "Smashcast",
            "servers": [
                {
                    "name": "Default",
                    "url": "rtmp://live.hitbox.tv/push"
                },
                {
                    "name": "EU-North: Amsterdam, Netherlands",
                    "url": "rtmp://live.ams.hitbox.tv/push"
                },
                {
                    "name": "EU-West: Paris, France",
                    "url": "rtmp://live.cdg.hitbox.tv/push"
                },
                {
                    "name": "EU-South: Milan, Italia",
                    "url": "rtmp://live.mxp.hitbox.tv/push"
                },
                {
                    "name": "Russia: Moscow",
                    "url": "rtmp://live.dme.hitbox.tv/push"
                },
                {
                    "name": "US-East: New York",
                    "url": "rtmp://live.jfk.hitbox.tv/push"
                },
                {
                    "name": "US-West: San Francisco",
                    "url": "rtmp://live.sfo.hitbox.tv/push"
                },
                {
                    "name": "US-West: Los Angeles",
                    "url": "rtmp://live.lax.hitbox.tv/push"
                },
                {
                    "name": "South America: Sao Paulo, Brazil",
                    "url": "rtmp://live.gru.hitbox.tv/push"
                },
                {
                    "name": "Asia: Singapore",
                    "url": "rtmp://live.sin.hitbox.tv/push"
                },
                {
                    "name": "Oceania: Sydney, Australia",
                    "url": "rtmp://live.syd.hitbox.tv/push"
                }
            ],
            "recommended": {
                "keyint": 2,
                "profile": "high",
                "max video bitrate": 3500,
                "max audio bitrate": 320
            }
        },
        {
            "name": "Mixer.com - FTL",
            "common": true,
            "servers": [
                {
                    "name": "US: Dallas, TX",
                    "url": "ingest-dal.mixer.com"
                },
                {
                    "name": "US: San Jose, CA",
                    "url": "ingest-sjc.mixer.com"
                },
                {
                    "name": "US: Seattle, WA",
                    "url": "ingest-sea.mixer.com"
                },
                {
                    "name": "US: Washington DC",
                    "url": "ingest-wdc.mixer.com"
                },
                {
                    "name": "Canada: Toronto",
                    "url": "ingest-tor.mixer.com"
                },
                {
                    "name": "EU: London",
                    "url": "ingest-lon.mixer.com"
                },
                {
                    "name": "EU: Amsterdam",
                    "url": "ingest-ams.mixer.com"
                },
                {
                    "name": "EU: Milan",
                    "url": "ingest-mil.mixer.com"
                },
                {
                    "name": "EU: Paris",
                    "url": "ingest-par.mixer.com"
                },
                {
                    "name": "EU: Frankfurt",
                    "url": "ingest-fra.mixer.com"
                },
                {
                    "name": "Brazil: Sao Paulo",
                    "url": "ingest-sao.mixer.com"
                },
                {
                    "name": "Australia: Melbourne",
                    "url": "ingest-mel.mixer.com"
                },
                {
                    "name": "Australia: Sydney",
                    "url": "ingest-syd.mixer.com"
                },
                {
                    "name": "Mexico: Mexico City",
                    "url": "ingest-mex.mixer.com"
                },
                {
                    "name": "Asia: Hong Kong",
                    "url": "ingest-hkg.mixer.com"
                },
                {
                    "name": "Asia: Tokyo",
                    "url": "ingest-tok.mixer.com"
                },
                {
                    "name": "South Korea: Seoul",
                    "url": "ingest-seo.mixer.com"
                },
                {
                    "name": "India: Chennai",
                    "url": "ingest-che.mixer.com"
                }
            ],
            "recommended": {
                "keyint": 2,
                "output": "ftl_output",
                "max audio bitrate": 160,
                "max video bitrate": 10000,
                "profile": "main",
                "bframes": 0,
                "x264opts": "scenecut=0"
            }
        },
        {
            "name": "Mixer.com - RTMP",
            "common": true,
            "servers": [
                {
                    "name": "US: Dallas, TX",
                    "url": "rtmp://ingest-dal.mixer.com:1935/beam"
                },
                {
                    "name": "US: San Jose, CA",
                    "url": "rtmp://ingest-sjc.mixer.com:1935/beam"
                },
                {
                    "name": "US: Seattle, WA",
                    "url": "rtmp://ingest-sea.mixer.com:1935/beam"
                },
                {
                    "name": "US: Washington DC",
                    "url": "rtmp://ingest-wdc.mixer.com:1935/beam"
                },
                {
                    "name": "Canada: Toronto",
                    "url": "rtmp://ingest-tor.mixer.com:1935/beam"
                },
                {
                    "name": "EU: London",
                    "url": "rtmp://ingest-lon.mixer.com:1935/beam"
                },
                {
                    "name": "EU: Amsterdam",
                    "url": "rtmp://ingest-ams.mixer.com:1935/beam"
                },
                {
                    "name": "EU: Milan",
                    "url": "rtmp://ingest-mil.mixer.com:1935/beam"
                },
                {
                    "name": "EU: Paris",
                    "url": "rtmp://ingest-par.mixer.com:1935/beam"
                },
                {
                    "name": "EU: Frankfurt",
                    "url": "rtmp://ingest-fra.mixer.com:1935/beam"
                },
                {
                    "name": "Brazil: Sao Paulo",
                    "url": "rtmp://ingest-sao.mixer.com:1935/beam"
                },
                {
                    "name": "Australia: Melbourne",
                    "url": "rtmp://ingest-mel.mixer.com:1935/beam"
                },
                {
                    "name": "Australia: Sydney",
                    "url": "rtmp://ingest-syd.mixer.com:1935/beam"
                },
                {
                    "name": "Mexico: Mexico City",
                    "url": "rtmp://ingest-mex.mixer.com:1935/beam"
                },
                {
                    "name": "Asia: Hong Kong",
                    "url": "rtmp://ingest-hkg.mixer.com:1935/beam"
                },
                {
                    "name": "Asia: Tokyo",
                    "url": "rtmp://ingest-tok.mixer.com:1935/beam"
                },
                {
                    "name": "South Korea: Seoul",
                    "url": "rtmp://ingest-seo.mixer.com:1935/beam"
                },
                {
                    "name": "India: Chennai",
                    "url": "rtmp://ingest-che.mixer.com:1935/beam"
                }
            ],
            "recommended": {
                "keyint": 2,
                "max audio bitrate": 160,
                "max video bitrate": 10000,
                "profile": "main",
                "x264opts": "scenecut=0"
            }
        },
        {
            "name": "Mobcrush",
            "servers": [
                {
                    "name": "Primary",
                    "url": "rtmp://live.mobcrush.net/mob"
                }
            ],
            "recommended": {
                "keyint": 2,
                "profile": "main",
                "max video bitrate": 6000,
                "max audio bitrate": 160
            }
        },
        {
            "name": "Web.TV",
            "servers": [
                {
                    "name": "Primary",
                    "url": "rtmp://live3.origins.web.tv/liveext"
                }
            ],
            "recommended": {
                "keyint": 2,
                "profile": "main",
                "max video bitrate": 3500,
                "max audio bitrate": 160
            }
        },
        {
            "name": "GoodGame.ru",
            "servers": [
                {
                    "name": "Моscow",
                    "url": "rtmp://msk.goodgame.ru:1940/live"
                }
            ]
        },
        {
            "name": "YouStreamer",
            "servers": [
                {
                    "name": "Moscow",
                    "url": "rtmp://push.youstreamer.com/in/"
                }
            ]
        },
        {
            "name": "Vaughn Live / iNSTAGIB",
            "servers": [
                {
                    "name": "US: Primary",
                    "url": "rtmp://live.vaughnsoft.net/live"
                },
                {
                    "name": "US: Chicago, IL",
                    "url": "rtmp://live-ord.vaughnsoft.net/live"
                },
                {
                    "name": "US: Denver, CO",
                    "url": "rtmp://live-den.vaughnsoft.net/live"
                },
                {
                    "name": "US: New York, NY",
                    "url": "rtmp://live-nyc.vaughnsoft.net/live"
                },
                {
                    "name": "EU: Amsterdam, NL",
                    "url": "rtmp://live-ams.vaughnsoft.net/live"
                }
            ],
            "recommended": {
                "keyint": 2,
                "max video bitrate": 3500,
                "max audio bitrate": 160
            }
        },
        {
            "name": "Breakers.TV",
            "servers": [
                {
                    "name": "US: Primary",
                    "url": "rtmp://live.vaughnsoft.net/live"
                },
                {
                    "name": "US: Chicago, IL",
                    "url": "rtmp://live-ord.vaughnsoft.net/live"
                },
                {
                    "name": "US: Denver, CO",
                    "url": "rtmp://live-den.vaughnsoft.net/live"
                },
                {
                    "name": "US: New York, NY",
                    "url": "rtmp://live-nyc.vaughnsoft.net/live"
                },
                {
                    "name": "EU: Amsterdam, NL",
                    "url": "rtmp://live-ams.vaughnsoft.net/live"
                }
            ],
            "recommended": {
                "keyint": 2,
                "max video bitrate": 3500,
                "max audio bitrate": 160
            }
        },
        {
            "name": "CyberGame.TV",
            "servers": [
                {
                    "name": "RU Origin",
                    "url": "rtmp://st.cybergame.tv:1953/live"
                },
                {
                    "name": "RU Premium",
                    "url": "rtmp://premium.cybergame.tv:1953/premium"
                }
            ]
        },
        {
            "name": "Facebook Live",
            "common": true,
            "servers": [
                {
                    "name": "Default",
                    "url": "rtmps://rtmp-api.facebook.com:443/rtmp/"
                }
            ],
            "recommended": {
                "keyint": 2,
                "profile": "main",
                "max video bitrate": 6000,
                "max audio bitrate": 128
            }
        },
        {
            "name": "Restream.io - RTMP",
            "alt_names": [
                "Restream.io"
            ],
            "common": true,
            "servers": [
                {
                    "name": "Autodetect",
                    "url": "rtmp://live.restream.io/live"
                },
                {
                    "name": "EU-West (London, GB)",
                    "url": "rtmp://london.restream.io/live"
                },
                {
                    "name": "EU-West (Amsterdam, NL)",
                    "url": "rtmp://amsterdam.restream.io/live"
                },
                {
                    "name": "EU-West (Luxembourg)",
                    "url": "rtmp://luxembourg.restream.io/live"
                },
                {
                    "name": "EU-West (Paris, FR)",
                    "url": "rtmp://paris.restream.io/live"
                },
                {
                    "name": "EU-West (Milan, IT)",
                    "url": "rtmp://milan.restream.io/live"
                },
                {
                    "name": "EU-Central (Frankfurt, DE)",
                    "url": "rtmp://frankfurt.restream.io/live"
                },
                {
                    "name": "EU-East (Falkenstein, DE)",
                    "url": "rtmp://falkenstein.restream.io/live"
                },
                {
                    "name": "EU-East (Prague, Czech)",
                    "url": "rtmp://prague.restream.io/live"
                },
                {
                    "name": "EU-South (Madrid, Spain)",
                    "url": "rtmp://madrid.restream.io/live"
                },
                {
                    "name": "Russia (Moscow)",
                    "url": "rtmp://moscow.restream.io/live"
                },
                {
                    "name": "Turkey (Istanbul)",
                    "url": "rtmp://istanbul.restream.io/live"
                },
                {
                    "name": "Israel (Tel Aviv)",
                    "url": "rtmp://telaviv.restream.io/live"
                },
                {
                    "name": "US-West (Seattle, WA)",
                    "url": "rtmp://seattle.restream.io/live"
                },
                {
                    "name": "US-West (San Jose, CA)",
                    "url": "rtmp://sanjose.restream.io/live"
                },
                {
                    "name": "US-Central (Dallas, TX)",
                    "url": "rtmp://dallas.restream.io/live"
                },
                {
                    "name": "US-East (Washington, DC)",
                    "url": "rtmp://washington.restream.io/live"
                },
                {
                    "name": "US-East (Miami, FL)",
                    "url": "rtmp://miami.restream.io/live"
                },
                {
                    "name": "US-East (Chicago, IL)",
                    "url": "rtmp://chicago.restream.io/live"
                },
                {
                    "name": "NA-East (Toronto, Canada)",
                    "url": "rtmp://toronto.restream.io/live"
                },
                {
                    "name": "SA (Saint Paul, Brazil)",
                    "url": "rtmp://saopaulo.restream.io/live"
                },
                {
                    "name": "India (Bangalore)",
                    "url": "rtmp://bangalore.restream.io/live"
                },
                {
                    "name": "Asia (Singapore)",
                    "url": "rtmp://singapore.restream.io/live"
                },
                {
                    "name": "Asia (Seoul, South Korea)",
                    "url": "rtmp://seoul.restream.io/live"
                },
                {
                    "name": "Asia (Tokyo, Japan)",
                    "url": "rtmp://tokyo.restream.io/live"
                },
                {
                    "name": "Australia (Sydney)",
                    "url": "rtmp://sydney.restream.io/live"
                }
            ],
            "recommended": {
                "keyint": 2
            }
        },
        {
            "name": "Restream.io - FTL",
            "common": true,
            "servers": [
                {
                    "name": "Autodetect",
                    "url": "live.restream.io"
                },
                {
                    "name": "EU-West (London, GB)",
                    "url": "london.restream.io"
                },
                {
                    "name": "EU-West (Amsterdam, NL)",
                    "url": "amsterdam.restream.io"
                },
                {
                    "name": "EU-West (Luxembourg)",
                    "url": "luxembourg.restream.io"
                },
                {
                    "name": "EU-West (Paris, FR)",
                    "url": "paris.restream.io"
                },
                {
                    "name": "EU-West (Milan, IT)",
                    "url": "milan.restream.io"
                },
                {
                    "name": "EU-Central (Frankfurt, DE)",
                    "url": "frankfurt.restream.io"
                },
                {
                    "name": "EU-East (Falkenstein, DE)",
                    "url": "falkenstein.restream.io"
                },
                {
                    "name": "EU-East (Prague, Czech)",
                    "url": "prague.restream.io"
                },
                {
                    "name": "EU-South (Madrid, Spain)",
                    "url": "madrid.restream.io"
                },
                {
                    "name": "Russia (Moscow)",
                    "url": "moscow.restream.io"
                },
                {
                    "name": "Turkey (Istanbul)",
                    "url": "istanbul.restream.io"
                },
                {
                    "name": "Israel (Tel Aviv)",
                    "url": "telaviv.restream.io"
                },
                {
                    "name": "US-West (Seattle, WA)",
                    "url": "seattle.restream.io"
                },
                {
                    "name": "US-West (San Jose, CA)",
                    "url": "sanjose.restream.io"
                },
                {
                    "name": "US-Central (Dallas, TX)",
                    "url": "dallas.restream.io"
                },
                {
                    "name": "US-East (Washington, DC)",
                    "url": "washington.restream.io"
                },
                {
                    "name": "US-East (Miami, FL)",
                    "url": "miami.restream.io"
                },
                {
                    "name": "US-East (Chicago, IL)",
                    "url": "chicago.restream.io"
                },
                {
                    "name": "NA-East (Toronto, Canada)",
                    "url": "toronto.restream.io"
                },
                {
                    "name": "SA (Saint Paul, Brazil)",
                    "url": "saopaulo.restream.io"
                },
                {
                    "name": "India (Bangalore)",
                    "url": "bangalore.restream.io"
                },
                {
                    "name": "Asia (Singapore)",
                    "url": "singapore.restream.io"
                },
                {
                    "name": "Asia (Seoul, South Korea)",
                    "url": "seoul.restream.io"
                },
                {
                    "name": "Asia (Tokyo, Japan)",
                    "url": "tokyo.restream.io"
                },
                {
                    "name": "Australia (Sydney)",
                    "url": "sydney.restream.io"
                }
            ],
            "recommended": {
                "keyint": 2,
                "output": "ftl_output",
                "max audio bitrate": 160,
                "max video bitrate": 10000,
                "profile": "main",
                "bframes": 0
            }
        },
        {
            "name": "Nood",
            "servers": [
                {
                    "name": "Global: Fastest (Recommended)",
                    "url": "rtmp://stream.nood.tv/live_source"
                },
                {
                    "name": "NA East: Ashburn, VA, USA",
                    "url": "rtmp://us-east-1.stream.nood.tv/live_source"
                },
                {
                    "name": "NA East: Columbus, OH, USA",
                    "url": "rtmp://us-east-2.stream.nood.tv/live_source"
                },
                {
                    "name": "NA East: Montreal, QC, CAN",
                    "url": "rtmp://ca-central-1.stream.nood.tv/live_source"
                },
                {
                    "name": "NA West: San Francisco, CA, USA",
                    "url": "rtmp://us-west-1.stream.nood.tv/live_source"
                },
                {
                    "name": "NA West: Portland, OR, USA",
                    "url": "rtmp://us-west-2.stream.nood.tv/live_source"
                },
                {
                    "name": "SA East: Sao Paulo, BRA",
                    "url": "rtmp://sa-east-1.stream.nood.tv/live_source"
                },
                {
                    "name": "EU West: Dublin, IRL",
                    "url": "rtmp://eu-west-1.stream.nood.tv/live_source"
                },
                {
                    "name": "EU West: London, GBR",
                    "url": "rtmp://eu-west-2.stream.nood.tv/live_source"
                },
                {
                    "name": "EU West: Paris, FRA",
                    "url": "rtmp://eu-west-3.stream.nood.tv/live_source"
                },
                {
                    "name": "EU West: Frankfurt, DEU",
                    "url": "rtmp://eu-central-1.stream.nood.tv/live_source"
                },
                {
                    "name": "Asia North-East: Tokyo, JPN",
                    "url": "rtmp://ap-northeast-1.stream.nood.tv/live_source"
                },
                {
                    "name": "Asia North-East: Seoul, KOR",
                    "url": "rtmp://ap-northeast-2.stream.nood.tv/live_source"
                },
                {
                    "name": "Asia South-East: Singapore, SGP",
                    "url": "rtmp://ap-southeast-1.stream.nood.tv/live_source"
                },
                {
                    "name": "Asia South-East: Sydney, AUS",
                    "url": "rtmp://ap-southeast-2.stream.nood.tv/live_source"
                },
                {
                    "name": "Asia South: Mumbai, IND",
                    "url": "rtmp://ap-south-1.stream.nood.tv/live_source"
                }
            ],
            "recommended": {
                "keyint": 2,
                "max video bitrate": 25000,
                "max audio bitrate": 192,
                "x264opts": "scenecut=0"
            }
        },
        {
            "name": "Castr.io",
            "servers": [
                {
                    "name": "US-East (Chicago, IL)",
                    "url": "rtmp://cg.castr.io/static"
                },
                {
                    "name": "US-East (New York, NY)",
                    "url": "rtmp://ny.castr.io/static"
                },
                {
                    "name": "US-East (Miami, FL)",
                    "url": "rtmp://mi.castr.io/static"
                },
                {
                    "name": "US-West (Seattle, WA)",
                    "url": "rtmp://se.castr.io/static"
                },
                {
                    "name": "US-West (Los Angeles, CA)",
                    "url": "rtmp://la.castr.io/static"
                },
                {
                    "name": "US-Central (Dallas, TX)",
                    "url": "rtmp://da.castr.io/static"
                },
                {
                    "name": "NA-East (Toronto, CA)",
                    "url": "rtmp://qc.castr.io/static"
                },
                {
                    "name": "SA (Sao Paulo, BR)",
                    "url": "rtmp://br.castr.io/static"
                },
                {
                    "name": "EU-West (London, UK)",
                    "url": "rtmp://uk.castr.io/static"
                },
                {
                    "name": "EU-Central (Frankfurt, DE)",
                    "url": "rtmp://fr.castr.io/static"
                },
                {
                    "name": "Russia (Moscow)",
                    "url": "rtmp://ru.castr.io/static"
                },
                {
                    "name": "Asia (Singapore)",
                    "url": "rtmp://sg.castr.io/static"
                },
                {
                    "name": "Asia (India)",
                    "url": "rtmp://in.castr.io/static"
                },
                {
                    "name": "Australia (Sydney)",
                    "url": "rtmp://au.castr.io/static"
                },
                {
                    "name": "US Central",
                    "url": "rtmp://us-central.castr.io/static"
                },
                {
                    "name": "US West",
                    "url": "rtmp://us-west.castr.io/static"
                },
                {
                    "name": "US East",
                    "url": "rtmp://us-east.castr.io/static"
                },
                {
                    "name": "US South",
                    "url": "rtmp://us-south.castr.io/static"
                },
                {
                    "name": "South America",
                    "url": "rtmp://south-am.castr.io/static"
                },
                {
                    "name": "EU Central",
                    "url": "rtmp://eu-central.castr.io/static"
                },
                {
                    "name": "AU South",
                    "url": "rtmp://au-central.castr.io/static"
                },
                {
                    "name": "Singapore",
                    "url": "rtmp://sg-central.castr.io/static"
                }
            ],
            "recommended": {
                "keyint": 2
            }
        },
        {
            "name": "Boomstream",
            "servers": [
                {
                    "name": "Default",
                    "url": "rtmp://live.boomstream.com/live"
                }
            ]
        },
        {
            "name": "Stream.live",
            "servers": [
                {
                    "name": "Default",
                    "url": "rtmp://media.stream.live:1935/live"
                }
            ],
            "recommended": {
                "keyint": 2,
                "profile": "main",
                "max video bitrate": 2500,
                "max audio bitrate": 160
            }
        },
        {
            "name": "Meridix Live Sports Platform",
            "servers": [
                {
                    "name": "Primary",
                    "url": "rtmp://publish.meridix.com/live"
                }
            ],
            "recommended": {
                "max video bitrate": 3500
            }
        },
        {
            "name": "Afreeca.TV",
            "servers": [
                {
                    "name": "North America : US East",
                    "url": "rtmp://rtmpmanager-aws-en-east.afreeca.tv/live"
                },
                {
                    "name": "North America : US West",
                    "url": "rtmp://rtmpmanager-aws-en-west.afreeca.tv/live"
                },
                {
                    "name": "Asia : Singapore",
                    "url": "rtmp://rtmpmanager-aws-sg.afreeca.tv/live"
                }
            ],
            "recommended": {
                "keyint": 1,
                "profile": "main",
                "max video bitrate": 5000,
                "max audio bitrate": 192
            }
        },
        {
            "name": "아프리카TV",
            "servers": [
                {
                    "name": "Korea",
                    "url": "rtmp://rtmpmanager-freecat.afreeca.tv/app/"
                }
            ],
            "recommended": {
                "keyint": 1,
                "profile": "main",
                "max video bitrate": 5000,
                "max audio bitrate": 192
            }
        },
        {
            "name": "CAM4",
            "servers": [
                {
                    "name": "CAM4",
                    "url": "rtmp://origin.cam4.com/cam4-origin-live"
                }
            ],
            "recommended": {
                "keyint": 1,
                "profile": "baseline",
                "max video bitrate": 3000,
                "max audio bitrate": 128
            }
        },
        {
            "name": "Picarto",
            "servers": [
                {
                    "name": "US East (Chicago, USA)",
                    "url": "rtmp://live.us-east1.picarto.tv/golive"
                },
                {
                    "name": "US West (Los Angeles, USA)",
                    "url": "rtmp://live.us-west1.picarto.tv/golive"
                },
                {
                    "name": "EU West (Düsseldorf, Germany)",
                    "url": "rtmp://live.eu-west1.picarto.tv/golive"
                }
            ],
            "recommended": {
                "keyint": 2,
                "profile": "main",
                "max video bitrate": 3500
            }
        },
        {
            "name": "Pandora TV Korea",
            "servers": [
                {
                    "name": "Default",
                    "url": "rtmp://plive.pandora.tv:80/mediaHub"
                }
            ]
        },
        {
            "name": "Livestream",
            "servers": [
                {
                    "name": "Primary",
                    "url": "rtmp://rtmpin.livestreamingest.com/rtmpin"
                }
            ]
        },
        {
            "name": "Uscreen",
            "servers": [
                {
                    "name": "Default",
                    "url": "rtmp://live.uscreen.app/app"
                }
            ]
        },
        {
            "name": "Stripchat",
            "servers": [
                {
                    "name": "Auto",
                    "url": "rtmp://s-sd.stripcdn.com/ext"
                }
            ],
            "recommended": {
                "keyint": 2,
                "profile": "main",
                "bframes": 0,
                "max video bitrate": 6000,
                "max audio bitrate": 128,
                "x264opts": "tune=zerolatency"
            }
        },
        {
            "name": "Chaturbate",
            "servers": [
                {
                    "name": "Global Main Fastest - Recommended",
                    "url": "rtmp://live.stream.highwebmedia.com/live-origin"
                },
                {
                    "name": "Global Backup",
                    "url": "rtmp://live-backup.stream.highwebmedia.com/live-origin"
                },
                {
                    "name": "US West: Seattle, WA",
                    "url": "rtmp://live-sea.stream.highwebmedia.com/live-origin"
                },
                {
                    "name": "US West: Phoenix, AZ",
                    "url": "rtmp://live-phx.stream.highwebmedia.com/live-origin"
                },
                {
                    "name": "US Central: Salt Lake City, UT",
                    "url": "rtmp://live-slc.stream.highwebmedia.com/live-origin"
                },
                {
                    "name": "US Central: Chicago, IL",
                    "url": "rtmp://live-chi.stream.highwebmedia.com/live-origin"
                },
                {
                    "name": "US East: Atlanta, GA",
                    "url": "rtmp://live-atl.stream.highwebmedia.com/live-origin"
                },
                {
                    "name": "US East: Ashburn, VA",
                    "url": "rtmp://live-ash.stream.highwebmedia.com/live-origin"
                },
                {
                    "name": "South America: Sao Paulo, Brazil",
                    "url": "rtmp://live-gru.stream.highwebmedia.com/live-origin"
                },
                {
                    "name": "EU: Amsterdam, NL",
                    "url": "rtmp://live-nld.stream.highwebmedia.com/live-origin"
                },
                {
                    "name": "EU: Alblasserdam, NL",
                    "url": "rtmp://live-alb.stream.highwebmedia.com/live-origin"
                },
                {
                    "name": "EU: Frankfurt, DE",
                    "url": "rtmp://live-fra.stream.highwebmedia.com/live-origin"
                },
                {
                    "name": "EU: Belgrade, Serbia",
                    "url": "rtmp://live-srb.stream.highwebmedia.com/live-origin"
                },
                {
                    "name": "Asia: Singapore",
                    "url": "rtmp://live-sin.stream.highwebmedia.com/live-origin"
                },
                {
                    "name": "Asia: Tokyo, Japan",
                    "url": "rtmp://live-nrt.stream.highwebmedia.com/live-origin"
                },
                {
                    "name": "Australia: Sydney",
                    "url": "rtmp://live-syd.stream.highwebmedia.com/live-origin"
                }
            ],
            "recommended": {
                "keyint": 2,
                "max video bitrate": 50000,
                "max audio bitrate": 192
            }
        },
        {
            "name": "Twitter / Periscope",
            "common": true,
            "servers": [
                {
                    "name": "US West: California",
                    "url": "rtmp://ca.pscp.tv:80/x"
                },
                {
                    "name": "US West: Oregon",
                    "url": "rtmp://or.pscp.tv:80/x"
                },
                {
                    "name": "US East: Virginia",
                    "url": "rtmp://va.pscp.tv:80/x"
                },
                {
                    "name": "South America: Brazil",
                    "url": "rtmp://br.pscp.tv:80/x"
                },
                {
                    "name": "EU West: Ireland",
                    "url": "rtmp://ie.pscp.tv:80/x"
                },
                {
                    "name": "EU Central: Germany",
                    "url": "rtmp://de.pscp.tv:80/x"
                },
                {
                    "name": "Asia/Pacific: Australia",
                    "url": "rtmp://au.pscp.tv:80/x"
                },
                {
                    "name": "Asia/Pacific: Japan",
                    "url": "rtmp://jp.pscp.tv:80/x"
                },
                {
                    "name": "Asia/Pacific: Singapore",
                    "url": "rtmp://sg.pscp.tv:80/x"
                }
            ],
            "recommended": {
                "keyint": 3,
                "max video bitrate": 4000,
                "max audio bitrate": 128
            }
        },
        {
            "name": "Switchboard Live (Joicaster)",
            "servers": [
                {
                    "name": "Default - Performance Global",
                    "url": "rtmp://ingest-global-a.switchboard.zone/live"
                },
                {
                    "name": "US West",
                    "url": "rtmp://ingest-us-west.a.switchboard.zone/live"
                },
                {
                    "name": "US East",
                    "url": "rtmp://ingest-us-east.a.switchboard.zone/live"
                },
                {
                    "name": "Europe West",
                    "url": "rtmp://ingest-eu-west.a.switchboard.zone/live"
                },
                {
                    "name": "Europe Central",
                    "url": "rtmp://ingest-us-east.a.switchboard.zone/live"
                },
                {
                    "name": "Australia East",
                    "url": "rtmp://ingest-au-east.a.switchboard.zone/live"
                }
            ]
        },
        {
            "name": "Looch",
            "common": false,
            "servers": [
                {
                    "name": "Primary Looch ingest server",
                    "url": "rtmp://ingest.looch.tv/live"
                }
            ],
            "recommended": {
                "keyint": 2,
                "profile": "main",
                "max video bitrate": 6000,
                "max audio bitrate": 160
            }
        },
        {
            "name": "Eventials",
            "servers": [
                {
                    "name": "Default",
                    "url": "rtmp://live.eventials.com/eventialsLiveOrigin"
                }
            ],
            "recommended": {
                "keyint": 1,
                "profile": "baseline",
                "max video bitrate": 900,
                "max audio bitrate": 192
            }
        },
        {
            "name": "Lahzenegar - StreamG | لحظه‌نگار - استریمجی",
            "servers": [
                {
                    "name": "Primary",
                    "url": "rtmp://rtmp.lahzecdn.com/pro"
                },
                {
                    "name": "Iran",
                    "url": "rtmp://rtmp-iran.lahzecdn.com/pro"
                }
            ],
            "recommended": {
                "keyint": 2,
                "profile": "main",
                "max video bitrate": 2800,
                "max audio bitrate": 128
            }
        },
        {
            "name": "MyLive",
            "servers": [
                {
                    "name": "Default",
                    "url": "rtmp://stream.mylive.in.th/live"
                }
            ],
            "recommended": {
                "keyint": 2,
                "profile": "main",
                "max video bitrate": 7000,
                "max audio bitrate": 192
            }
        },
        {
            "name": "Madcat",
            "servers": [
                {
                    "name": "Default",
                    "url": "rtmp://73846.livepush.myqcloud.com/live/"
                }
            ]
        },
        {
            "name": "SermonAudio Cloud",
            "alt_names": [
                "SermonAudio.com"
            ],
            "servers": [
                {
                    "name": "Primary",
                    "url": "rtmp://webcast.sermonaudio.com/sa"
                }
            ],
            "recommended": {
                "max video bitrate": 2000,
                "max audio bitrate": 128
            }
        },
        {
            "name": "Vimeo",
            "servers": [
                {
                    "name": "Default",
                    "url": "rtmp://rtmp.cloud.vimeo.com/live"
                }
            ]
        },
        {
            "name": "Aparat",
            "servers": [
                {
                    "name": "Default",
                    "url": "rtmp://rtmp.cdn.asset.aparat.com:443/event"
                }
            ]
        },
        {
            "name": "KakaoTV",
            "servers": [
                {
                    "name": "Default",
                    "url": "rtmp://rtmp.play.kakao.com/kakaotv"
                }
            ],
            "recommended": {
                "max video bitrate": 8000,
                "max audio bitrate": 192
            }
        },
        {
            "name": "Piczel.tv",
            "servers": [
                {
                    "name": "Default",
                    "url": "rtmp://piczel.tv:1935/live"
                }
            ],
            "recommended": {
                "max video bitrate": 5000
            }
        },
        {
            "name": "STAGE TEN",
            "servers": [
                {
                    "name": "STAGE TEN",
                    "url": "rtmps://app-rtmp.stageten.tv:443/stageten"
                }
            ],
            "recommended": {
                "keyint": 2,
                "profile": "baseline",
                "max video bitrate": 4000,
                "max audio bitrate": 128
            }
        },
        {
            "name": "DLive",
            "servers": [
                {
                    "name": "Default",
                    "url": "rtmp://stream.dlive.tv/live"
                }
            ],
            "recommend": {
                "keyint": 2,
                "max video bitrate": 6000,
                "max audio bitrate": 160
            }
        },
        {
            "name": "Lightcast.com",
            "servers": [
                {
                    "name": "North America / East",
                    "url": "rtmp://us-east.live.lightcast.com/202E1F/default"
                },
                {
                    "name": "North America / West",
                    "url": "rtmp://us-west.live.lightcast.com/202E1F/default"
                },
                {
                    "name": "Europe / Amsterdam",
                    "url": "rtmp://europe.live.lightcast.com/202E1F/default"
                },
                {
                    "name": "Europe / Frankfurt",
                    "url": "rtmp://europe-fra.live.lightcast.com/202E1F/default"
                },
                {
                    "name": "Europe / Stockholm",
                    "url": "rtmp://europe-sto.live.lightcast.com/202E1F/default"
                },
                {
                    "name": "Asia / Hong Kong",
                    "url": "rtmp://asia.live.lightcast.com/202E1F/default"
                },
                {
                    "name": "Australia / Sydney",
                    "url": "rtmp://australia.live.lightcast.com/202E1F/default"
                }
            ],
            "recommend": {
                "keyint": 2,
                "max video bitrate": 6000,
                "max audio bitrate": 160
            }
        },
        {
            "name": "Bongacams",
            "servers": [
                {
                    "name": "Automatic / Default",
                    "url": "rtmp://auto.origin.gnsbc.com:1934/live"
                },
                {
                    "name": "Automatic / Backup",
                    "url": "rtmp://origin.bcvidorigin.com:1934/live"
                },
                {
                    "name": "Europe",
                    "url": "rtmp://z-eu.origin.gnsbc.com:1934/live"
                },
                {
                    "name": "North America",
                    "url": "rtmp://z-us.origin.gnsbc.com:1934/live"
                }
            ],
            "recommend": {
                "keyint": 2,
                "max video bitrate": 6000,
                "max audio bitrate": 192,
                "bframes": 0,
                "x264opts": "tune=zerolatency"
            }
        },
        {
            "name": "show-it.tv",
            "servers": [
                {
                    "name": "Default",
                    "url": "rtmp://stream-1.show-it.tv:1935/live"
                }
            ],
            "recommend": {
                "max video bitrate": 6000,
                "max audio bitrate": 192
            }
        },
        {
            "name": "ChathostessModels",
            "servers": [
                {
                    "name": "ChathostessModels - Default",
                    "url": "rtmp://wowza01.foobarweb.com/cmschatsys_video"
                }
            ],
            "recommended": {
                "keyint": 2,
                "max video bitrate": 3000,
                "max audio bitrate": 128
            }
        },
        {
            "name": "Camplace",
            "servers": [
                {
                    "name": "Camplace - Default",
                    "url": "rtmp://rtmp.camplace.com"
                }
            ],
            "recommend": {
                "keyint": 2,
                "max video bitrate": 3000,
                "max audio bitrate": 128
            }
        },
        {
            "name": "OnlyFans.com",
            "servers": [
                {
                    "name": "USA",
                    "url": "rtmp://route0.onlyfans.com/live"
                },
                {
                    "name": "Europe",
                    "url": "rtmp://route0-dc2.onlyfans.com/live"
                }
            ],
            "recommend": {
                "keyint": 2,
                "profile": "main",
                "max video bitrate": 2500,
                "max audio bitrate": 192,
                "bframes": 0,
                "x264opts": "tune=zerolatency"
            }
        },
        {
            "name": "YouNow",
            "common": false,
            "servers": [
                {
                    "name": "younow.com",
                    "url": "https://signaling-api.younow-prod.video.propsproject.com/api/v1/ingest/server/"
                }
            ],
            "recommended": {
                "keyint": 2,
                "output": "ftl_output",
                "max audio bitrate": 160,
                "max video bitrate": 7000,
                "profile": "main",
                "bframes": 0
            }
        },
        {
            "name": "Steam",
            "common": false,
            "servers": [
                {
                    "name": "Chicago, US",
                    "url": "rtmp://ingest-any-ord1.broadcast.steamcontent.com/app"
                },
                {
                    "name": "Seattle, US",
                    "url": "rtmp://ingest-any-sea1.broadcast.steamcontent.com/app"
                },
                {
                    "name": "Los Angeles, US",
                    "url": "rtmp://ingest-any-lax1.broadcast.steamcontent.com/app"
                },
                {
                    "name": "Washington DC, US",
                    "url": "rtmp://ingest-any-iad1.broadcast.steamcontent.com/app"
                },
                {
                    "name": "Frankfurt, DE",
                    "url": "rtmp://ingest-any-fra1.broadcast.steamcontent.com/app"
                },
                {
                    "name": "London, UK",
                    "url": "rtmp://ingest-any-lhr1.broadcast.steamcontent.com/app"
                },
                {
                    "name": "Stockholm, SE",
                    "url": "rtmp://ingest-any-sto1.broadcast.steamcontent.com/app"
                },
                {
                    "name": "Tokyo, JP",
                    "url": "rtmp://ingest-any-tyo1.broadcast.steamcontent.com/app"
                },
                {
                    "name": "Hong Kong, HK",
                    "url": "rtmp://ingest-any-hkg1.broadcast.steamcontent.com/app"
                },
                {
                    "name": "Singapore, SG",
                    "url": "rtmp://ingest-any-sgp1.broadcast.steamcontent.com/app"
                },
                {
                    "name": "Sydney, AU",
                    "url": "rtmp://ingest-any-syd1.broadcast.steamcontent.com/app"
                },
                {
                    "name": "São Paulo, BR",
                    "url": "rtmp://ingest-any-gru1.broadcast.steamcontent.com/app"
                }
            ],
            "recommended": {
                "keyint": 2,
                "profile": "high",
                "max video bitrate": 7000,
                "max audio bitrate": 128
            }
        },
        {
            "name": "Stars.AVN.com",
            "servers": [
                {
                    "name": "Default",
                    "url": "rtmp://alpha.gateway.stars.avn.com/live"
                }
            ],
            "recommended": {
                "keyint": 2,
                "profile": "main",
                "max video bitrate": 2500,
                "max audio bitrate": 192,
                "bframes": 0,
                "x264opts": "tune=zerolatency"
            }
        },
        {
            "name": "Konduit.live",
            "servers": [
                {
                    "name": "Default",
                    "url": "rtmp://rtmp.konduit.live/live"
                }
            ],
            "recommended": {
                "keyint": 2,
                "x264opts": "scenecut=0"
            }
        },
        {
            "name": "Uncanny.gg",
            "servers": [
                {
                    "name": "Default",
                    "url": "rtmp://stream.uncanny.gg/fortnite"
                }
            ],
            "recommended": {
                "keyint": 2,
                "profile": "main",
                "max video bitrate": 10000,
                "max audio bitrate": 192
            }
        },
        {
            "name": "Whalebone.tv",
            "servers": [
                {
                    "name": "Automatic",
                    "url": "rtmp://live.whalebone.tv/live"
                },
                {
                    "name": "Tokyo, Japan",
                    "url": "rtmp://ap-northeast.live.whalebone.tv/live"
                },
                {
                    "name": "Frankfurt, Germany",
                    "url": "rtmp://eu-central.live.whalebone.tv/live"
                },
                {
                    "name": "London, United Kingdom",
                    "url": "rtmp://eu-west.live.whalebone.tv/live"
                },
                {
                    "name": "São Paulo, Brazil",
                    "url": "rtmp://sa-east.live.whalebone.tv/live"
                },
                {
                    "name": "North Virgina, United States",
                    "url": "rtmp://us-east.live.whalebone.tv/live"
                },
                {
                    "name": "Oregon, United States",
                    "url": "rtmp://us-west.live.whalebone.tv/live"
                }
            ]
        },
        {
            "name": "LOCO",
            "servers": [
                {
                    "name": "Default",
                    "url": "rtmp://ivory-ingest.getloconow.com:1935/stream"
                }
            ],
            "recommended": {
                "keyint": 2
            }
        },
        {
<<<<<<< HEAD
            "name": "Weabook",
            "servers": [
                {
                    "name": "SG, Singapore",
                    "url": "rtmp://sg-api.weabook.live"
                },
                {
                    "name": "US, N.Virginia",
                    "url": "rtmp://us-api.weabook.live"
                },
                {
                    "name": "JP, Tokyo",
                    "url": "rtmp://jp-api.weabook.live"
=======
            "name": "niconico, premium member (ニコニコ生放送 プレミアム会員)",
            "servers": [
                {
                    "name": "Default",
                    "url": "rtmp://aliveorigin.dmc.nico/named_input"
                }
            ],
            "recommended": {
                "keyint": 2,
                "profile": "high",
                "max audio bitrate": 192,
                "max video bitrate": 5808,
                "x264opts": "tune=zerolatency"
            }
        },
        {
            "name": "niconico, free member (ニコニコ生放送 一般会員)",
            "servers": [
                {
                    "name": "Default",
                    "url": "rtmp://aliveorigin.dmc.nico/named_input"
>>>>>>> 6dce4662
                }
            ],
            "recommended": {
                "keyint": 2,
<<<<<<< HEAD
                "max video bitrate": 10000,
                "max audio bitrate": 192
=======
                "profile": "high",
                "max audio bitrate": 96,
                "max video bitrate": 904,
                "x264opts": "tune=zerolatency"
>>>>>>> 6dce4662
            }
        }
    ]
}<|MERGE_RESOLUTION|>--- conflicted
+++ resolved
@@ -1749,21 +1749,6 @@
             }
         },
         {
-<<<<<<< HEAD
-            "name": "Weabook",
-            "servers": [
-                {
-                    "name": "SG, Singapore",
-                    "url": "rtmp://sg-api.weabook.live"
-                },
-                {
-                    "name": "US, N.Virginia",
-                    "url": "rtmp://us-api.weabook.live"
-                },
-                {
-                    "name": "JP, Tokyo",
-                    "url": "rtmp://jp-api.weabook.live"
-=======
             "name": "niconico, premium member (ニコニコ生放送 プレミアム会員)",
             "servers": [
                 {
@@ -1785,20 +1770,42 @@
                 {
                     "name": "Default",
                     "url": "rtmp://aliveorigin.dmc.nico/named_input"
->>>>>>> 6dce4662
-                }
-            ],
-            "recommended": {
-                "keyint": 2,
-<<<<<<< HEAD
-                "max video bitrate": 10000,
-                "max audio bitrate": 192
-=======
+                }
+            ],
+            "recommended": {
+                "keyint": 2,
                 "profile": "high",
                 "max audio bitrate": 96,
                 "max video bitrate": 904,
                 "x264opts": "tune=zerolatency"
->>>>>>> 6dce4662
+            }
+        },
+        {
+            "name" : "weabook.live",
+            "servers": [
+                {
+                    "name" : "SG Central: Singapore ",
+                    "url" : "rtmp://sg-api.weabook.live/live"
+                },
+                {
+                    "name" : "JP Central: Tokyo ",
+                    "url" : "rtmp://jp-api.weabook.live/live"
+                },
+                {
+                    "name" : "US Central: N.Virgina ",
+                    "url" : "rtmp://us-api.weabook.live/live"
+                },
+                {
+                    "name": "Premium Member, Singapore",
+                    "url" : "rtmp://sg-premium.rtmp.weabook.live/live"
+                }
+            ],
+            "recommended": {
+                "keyint": 2,
+                "profile": "high",
+                "max audio bitrate": 192,
+                "max video bitrate": 5808,
+                "x264opts": "tune=zerolatency"
             }
         }
     ]
