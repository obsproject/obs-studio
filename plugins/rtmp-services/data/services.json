{
    "$schema": "schema/service-schema-v5.json",
    "format_version": 5,
    "services": [
        {
            "name": "Twitch",
            "common": true,
            "stream_key_link": "https://dashboard.twitch.tv/settings/stream",
            "servers": [
                {
                    "name": "Asia: Hong Kong",
                    "url": "rtmp://live-hkg.twitch.tv/app"
                },
                {
                    "name": "Asia: Seoul, South Korea",
                    "url": "rtmp://live-sel.twitch.tv/app"
                },
                {
                    "name": "Asia: Singapore",
                    "url": "rtmp://live-sin.twitch.tv/app"
                },
                {
                    "name": "Asia: Taipei, Taiwan",
                    "url": "rtmp://live-tpe.twitch.tv/app"
                },
                {
                    "name": "Asia: Tokyo, Japan",
                    "url": "rtmp://live-tyo.twitch.tv/app"
                },
                {
                    "name": "Australia: Sydney",
                    "url": "rtmp://live-syd.twitch.tv/app"
                },
                {
                    "name": "EU: Amsterdam, NL",
                    "url": "rtmp://live-ams.twitch.tv/app"
                },
                {
                    "name": "EU: Berlin, DE",
                    "url": "rtmp://live-ber.twitch.tv/app"
                },
                {
                    "name": "Europe: Copenhagen, DK",
                    "url": "rtmp://live-cph.twitch.tv/app"
                },
                {
                    "name": "EU: Frankfurt, DE",
                    "url": "rtmp://live-fra.twitch.tv/app"
                },
                {
                    "name": "EU: Helsinki, FI",
                    "url": "rtmp://live-hel.twitch.tv/app"
                },
                {
                    "name": "EU: Lisbon, Portugal",
                    "url": "rtmp://live-lis.twitch.tv/app"
                },
                {
                    "name": "EU: London, UK",
                    "url": "rtmp://live-lhr.twitch.tv/app"
                },
                {
                    "name": "EU: Madrid, Spain",
                    "url": "rtmp://live-mad.twitch.tv/app"
                },
                {
                    "name": "EU: Marseille, FR",
                    "url": "rtmp://live-mrs.twitch.tv/app"
                },
                {
                    "name": "EU: Milan, Italy",
                    "url": "rtmp://live-mil.twitch.tv/app"
                },
                {
                    "name": "EU: Norway, Oslo",
                    "url": "rtmp://live-osl.twitch.tv/app"
                },
                {
                    "name": "EU: Paris, FR",
                    "url": "rtmp://live-cdg.twitch.tv/app"
                },
                {
                    "name": "EU: Prague, CZ",
                    "url": "rtmp://live-prg.twitch.tv/app"
                },
                {
                    "name": "EU: Stockholm, SE",
                    "url": "rtmp://live-arn.twitch.tv/app"
                },
                {
                    "name": "EU: Vienna, Austria",
                    "url": "rtmp://live-vie.twitch.tv/app"
                },
                {
                    "name": "EU: Warsaw, Poland",
                    "url": "rtmp://live-waw.twitch.tv/app"
                },
                {
                    "name": "NA: Mexico City",
                    "url": "rtmp://live-qro.twitch.tv/app"
                },
                {
                    "name": "NA: Quebec, Canada",
                    "url": "rtmp://live-ymq.twitch.tv/app"
                },
                {
                    "name": "NA: Toronto, Canada",
                    "url": "rtmp://live-yto.twitch.tv/app"
                },
                {
                    "name": "South America: Argentina",
                    "url": "rtmp://live-eze.twitch.tv/app"
                },
                {
                    "name": "South America: Chile",
                    "url": "rtmp://live-scl.twitch.tv/app"
                },
                {
                    "name": "South America: Lima, Peru",
                    "url": "rtmp://live-lim.twitch.tv/app"
                },
                {
                    "name": "South America: Medellin, Colombia",
                    "url": "rtmp://live-mde.twitch.tv/app"
                },
                {
                    "name": "South America: Rio de Janeiro, Brazil",
                    "url": "rtmp://live-rio.twitch.tv/app"
                },
                {
                    "name": "South America: Sao Paulo, Brazil",
                    "url": "rtmp://live-sao.twitch.tv/app"
                },
                {
                    "name": "US Central: Dallas, TX",
                    "url": "rtmp://live-dfw.twitch.tv/app"
                },
                {
                    "name": "US Central: Denver, CO",
                    "url": "rtmp://live-den.twitch.tv/app"
                },
                {
                    "name": "US Central: Houston, TX",
                    "url": "rtmp://live-hou.twitch.tv/app"
                },
                {
                    "name": "US Central: Salt Lake City, UT",
                    "url": "rtmp://live-slc.twitch.tv/app"
                },
                {
                    "name": "US East: Ashburn, VA",
                    "url": "rtmp://live-iad.twitch.tv/app"
                },
                {
                    "name": "US East: Atlanta, GA",
                    "url": "rtmp://live-atl.twitch.tv/app"
                },
                {
                    "name": "US East: Chicago",
                    "url": "rtmp://live-ord.twitch.tv/app"
                },
                {
                    "name": "US East: Miami, FL",
                    "url": "rtmp://live-mia.twitch.tv/app"
                },
                {
                    "name": "US East: New York, NY",
                    "url": "rtmp://live-jfk.twitch.tv/app"
                },
                {
                    "name": "US West: Los Angeles, CA",
                    "url": "rtmp://live-lax.twitch.tv/app"
                },
                {
                    "name": "US West: Phoenix, AZ",
                    "url": "rtmp://live-phx.twitch.tv/app"
                },
                {
                    "name": "US West: Portland, Oregon",
                    "url": "rtmp://live-pdx.twitch.tv/app"
                },
                {
                    "name": "US West: San Francisco, CA",
                    "url": "rtmp://live-sfo.twitch.tv/app"
                },
                {
                    "name": "US West: San Jose, CA",
                    "url": "rtmp://live-sjc.twitch.tv/app"
                },
                {
                    "name": "US West: Seattle, WA",
                    "url": "rtmp://live-sea.twitch.tv/app"
                }
            ],
            "recommended": {
                "keyint": 2,
                "max video bitrate": 6000,
                "max audio bitrate": 320,
                "x264opts": "scenecut=0"
            },
            "supported video codecs": [
                "h264"
            ]
        },
        {
            "name": "YouTube - HLS",
            "common": false,
            "more_info_link": "https://developers.google.com/youtube/v3/live/guides/ingestion-protocol-comparison",
            "stream_key_link": "https://www.youtube.com/live_dashboard",
            "protocol": "HLS",
            "supported video codecs": [
                "h264",
                "hevc"
            ],
            "servers": [
                {
                    "name": "Primary YouTube ingest server",
                    "url": "https://a.upload.youtube.com/http_upload_hls?cid={stream_key}&copy=0&file=out.m3u8"
                },
                {
                    "name": "Backup YouTube ingest server",
                    "url": "https://b.upload.youtube.com/http_upload_hls?cid={stream_key}&copy=1&file=out.m3u8"
                }
            ],
            "recommended": {
                "keyint": 2,
                "output": "ffmpeg_hls_muxer",
                "max video bitrate": 51000,
                "max audio bitrate": 160
            }
        },
        {
            "name": "YouTube - RTMPS",
            "common": true,
            "stream_key_link": "https://www.youtube.com/live_dashboard",
            "alt_names": [
                "YouTube / YouTube Gaming",
                "YouTube - RTMP",
                "YouTube - RTMPS (Beta)"
            ],
            "supported video codecs": [
                "h264",
                "hevc",
                "av1"
            ],
            "servers": [
                {
                    "name": "Primary YouTube ingest server",
                    "url": "rtmps://a.rtmps.youtube.com:443/live2"
                },
                {
                    "name": "Backup YouTube ingest server",
                    "url": "rtmps://b.rtmps.youtube.com:443/live2?backup=1"
                },
                {
                    "name": "Primary YouTube ingest server (legacy RTMP)",
                    "url": "rtmp://a.rtmp.youtube.com/live2"
                },
                {
                    "name": "Backup YouTube ingest server (legacy RTMP)",
                    "url": "rtmp://b.rtmp.youtube.com/live2?backup=1"
                }
            ],
            "recommended": {
                "keyint": 2,
                "max video bitrate": 51000,
                "max audio bitrate": 160
            }
        },
        {
            "name": "Loola.tv",
            "common": false,
            "servers": [
                {
                    "name": "US East: Virginia",
                    "url": "rtmp://rtmp.loola.tv/push"
                },
                {
                    "name": "EU Central: Germany",
                    "url": "rtmp://rtmp-eu.loola.tv/push"
                },
                {
                    "name": "South America: Brazil",
                    "url": "rtmp://rtmp-sa.loola.tv/push"
                },
                {
                    "name": "Asia/Pacific: Singapore",
                    "url": "rtmp://rtmp-sg.loola.tv/push"
                },
                {
                    "name": "Middle East: Bahrain",
                    "url": "rtmp://rtmp-me.loola.tv/push"
                }
            ],
            "recommended": {
                "keyint": 2,
                "profile": "high",
                "max video bitrate": 2500,
                "max audio bitrate": 160,
                "bframes": 2,
                "x264opts": "scenecut=0"
            },
            "supported video codecs": [
                "h264"
            ]
        },
        {
            "name": "Lovecast",
            "servers": [
                {
                    "name": "Default",
                    "url": "rtmp://live-a.lovecastapp.com:5222/app"
                }
            ],
            "recommended": {
                "keyint": 2,
                "profile": "main",
                "max video bitrate": 8000,
                "max audio bitrate": 192,
                "supported resolutions": [
                    "1920x1080",
                    "1280x720"
                ],
                "max fps": 30
            },
            "supported video codecs": [
                "h264"
            ]
        },
        {
            "name": "Luzento.com - RTMP",
            "stream_key_link": "https://cms.luzento.com/dashboard/stream-key?from=OBS",
            "servers": [
                {
                    "name": "Primary",
                    "url": "rtmp://ingest.luzento.com/live"
                },
                {
                    "name": "Primary (Test)",
                    "url": "rtmp://ingest.luzento.com/test"
                }
            ],
            "recommended": {
                "keyint": 2,
                "max video bitrate": 6000,
                "max audio bitrate": 256,
                "bframes": 2,
                "x264opts": "scenecut=0"
            },
            "supported video codecs": [
                "h264"
            ]
        },
        {
            "name": "Web.TV",
            "servers": [
                {
                    "name": "Primary",
                    "url": "rtmp://live3.origins.web.tv/liveext"
                }
            ],
            "recommended": {
                "keyint": 2,
                "profile": "main",
                "max video bitrate": 3500,
                "max audio bitrate": 160
            },
            "supported video codecs": [
                "h264"
            ]
        },
        {
            "name": "GoodGame.ru",
            "servers": [
                {
                    "name": "Моscow",
                    "url": "rtmp://msk.goodgame.ru:1940/live"
                }
            ],
            "supported video codecs": [
                "h264"
            ]
        },
        {
            "name": "Vaughn Live / iNSTAGIB",
            "servers": [
                {
                    "name": "US: Chicago, IL",
                    "url": "rtmp://live-ord.vaughnsoft.net/live"
                },
                {
                    "name": "US: Vint Hill, VA",
                    "url": "rtmp://live-iad.vaughnsoft.net/live"
                },
                {
                    "name": "US: Denver, CO",
                    "url": "rtmp://live-den.vaughnsoft.net/live"
                },
                {
                    "name": "US: New York, NY",
                    "url": "rtmp://live-nyc.vaughnsoft.net/live"
                },
                {
                    "name": "US: Miami, FL",
                    "url": "rtmp://live-mia.vaughnsoft.net/live"
                },
                {
                    "name": "US: Seattle, WA",
                    "url": "rtmp://live-sea.vaughnsoft.net/live"
                },
                {
                    "name": "EU: Amsterdam, NL",
                    "url": "rtmp://live-ams.vaughnsoft.net/live"
                },
                {
                    "name": "EU: London, UK",
                    "url": "rtmp://live-lhr.vaughnsoft.net/live"
                }
            ],
            "recommended": {
                "keyint": 2,
                "max video bitrate": 15000,
                "max audio bitrate": 320
            },
            "supported video codecs": [
                "h264"
            ]
        },
        {
            "name": "Breakers.TV",
            "servers": [
                {
                    "name": "US: Chicago, IL",
                    "url": "rtmp://live-ord.vaughnsoft.net/live"
                },
                {
                    "name": "US: Vint Hill, VA",
                    "url": "rtmp://live-iad.vaughnsoft.net/live"
                },
                {
                    "name": "US: Denver, CO",
                    "url": "rtmp://live-den.vaughnsoft.net/live"
                },
                {
                    "name": "US: New York, NY",
                    "url": "rtmp://live-nyc.vaughnsoft.net/live"
                },
                {
                    "name": "US: Miami, FL",
                    "url": "rtmp://live-mia.vaughnsoft.net/live"
                },
                {
                    "name": "US: Seattle, WA",
                    "url": "rtmp://live-sea.vaughnsoft.net/live"
                },
                {
                    "name": "EU: Amsterdam, NL",
                    "url": "rtmp://live-ams.vaughnsoft.net/live"
                },
                {
                    "name": "EU: London, UK",
                    "url": "rtmp://live-lhr.vaughnsoft.net/live"
                }
            ],
            "recommended": {
                "keyint": 2,
                "max video bitrate": 15000,
                "max audio bitrate": 320
            },
            "supported video codecs": [
                "h264"
            ]
        },
        {
            "name": "Facebook Live",
            "common": true,
            "stream_key_link": "https://www.facebook.com/live/producer?ref=OBS",
            "servers": [
                {
                    "name": "Default",
                    "url": "rtmps://rtmp-api.facebook.com:443/rtmp/"
                }
            ],
            "recommended": {
                "keyint": 2,
                "profile": "main",
                "supported resolutions": [
                    "1920x1080",
                    "1280x720",
                    "852x480",
                    "640x360"
                ],
                "bitrate matrix": [
                    {
                        "res": "640x360",
                        "fps": 30,
                        "max bitrate": 1000
                    },
                    {
                        "res": "640x360",
                        "fps": 60,
                        "max bitrate": 1500
                    },
                    {
                        "res": "852x480",
                        "fps": 30,
                        "max bitrate": 2000
                    },
                    {
                        "res": "852x480",
                        "fps": 60,
                        "max bitrate": 3000
                    },
                    {
                        "res": "1280x720",
                        "fps": 30,
                        "max bitrate": 4000
                    },
                    {
                        "res": "1280x720",
                        "fps": 60,
                        "max bitrate": 6000
                    },
                    {
                        "res": "1920x1080",
                        "fps": 30,
                        "max bitrate": 6000
                    },
                    {
                        "res": "1920x1080",
                        "fps": 60,
                        "max bitrate": 9000
                    }
                ],
                "max fps": 60,
                "max video bitrate": 9000,
                "max audio bitrate": 128
            },
            "supported video codecs": [
                "h264"
            ]
        },
        {
            "name": "Restream.io",
            "alt_names": [
                "Restream.io - RTMP",
                "Restream.io - FTL"
            ],
            "common": true,
            "stream_key_link": "https://restream.io/settings/streaming-setup?from=OBS",
            "servers": [
                {
                    "name": "Autodetect",
                    "url": "rtmp://live.restream.io/live"
                },
                {
                    "name": "EU-West (London, GB)",
                    "url": "rtmp://london.restream.io/live"
                },
                {
                    "name": "EU-West (Amsterdam, NL)",
                    "url": "rtmp://amsterdam.restream.io/live"
                },
                {
                    "name": "EU-West (Paris, FR)",
                    "url": "rtmp://paris.restream.io/live"
                },
                {
                    "name": "EU-Central (Frankfurt, DE)",
                    "url": "rtmp://frankfurt.restream.io/live"
                },
                {
                    "name": "EU-South (Madrid, Spain)",
                    "url": "rtmp://madrid.restream.io/live"
                },
                {
                    "name": "Turkey (Istanbul)",
                    "url": "rtmp://istanbul.restream.io/live"
                },
                {
                    "name": "US-West (Seattle, WA)",
                    "url": "rtmp://seattle.restream.io/live"
                },
                {
                    "name": "US-West (San Jose, CA)",
                    "url": "rtmp://sanjose.restream.io/live"
                },
                {
                    "name": "US-Central (Dallas, TX)",
                    "url": "rtmp://dallas.restream.io/live"
                },
                {
                    "name": "US-East (Chicago, IL)",
                    "url": "rtmp://chicago.restream.io/live"
                },
                {
                    "name": "US-East (New York, NY)",
                    "url": "rtmp://newyork.restream.io/live"
                },
                {
                    "name": "US-East (Washington, DC)",
                    "url": "rtmp://washington.restream.io/live"
                },
                {
                    "name": "NA-East (Toronto, Canada)",
                    "url": "rtmp://toronto.restream.io/live"
                },
                {
                    "name": "SA (Saint Paul, Brazil)",
                    "url": "rtmp://saopaulo.restream.io/live"
                },
                {
                    "name": "India (Bangalore)",
                    "url": "rtmp://bangalore.restream.io/live"
                },
                {
                    "name": "Asia (Hong Kong)",
                    "url": "rtmp://hongkong.restream.io/live"
                },
                {
                    "name": "Asia (Singapore)",
                    "url": "rtmp://singapore.restream.io/live"
                },
                {
                    "name": "Asia (Seoul, South Korea)",
                    "url": "rtmp://seoul.restream.io/live"
                },
                {
                    "name": "Asia (Tokyo, Japan)",
                    "url": "rtmp://tokyo.restream.io/live"
                },
                {
                    "name": "Australia (Sydney)",
                    "url": "rtmp://sydney.restream.io/live"
                }
            ],
            "recommended": {
                "keyint": 2
            },
            "supported video codecs": [
                "h264"
            ]
        },
        {
            "name": "Castr.io",
            "servers": [
                {
                    "name": "US-East (Chicago, IL)",
                    "url": "rtmp://cg.castr.io/static"
                },
                {
                    "name": "US-East (New York, NY)",
                    "url": "rtmp://ny.castr.io/static"
                },
                {
                    "name": "US-East (Miami, FL)",
                    "url": "rtmp://mi.castr.io/static"
                },
                {
                    "name": "US-West (Seattle, WA)",
                    "url": "rtmp://se.castr.io/static"
                },
                {
                    "name": "US-West (Los Angeles, CA)",
                    "url": "rtmp://la.castr.io/static"
                },
                {
                    "name": "US-Central (Dallas, TX)",
                    "url": "rtmp://da.castr.io/static"
                },
                {
                    "name": "NA-East (Toronto, CA)",
                    "url": "rtmp://qc.castr.io/static"
                },
                {
                    "name": "SA (Sao Paulo, BR)",
                    "url": "rtmp://br.castr.io/static"
                },
                {
                    "name": "EU-West (London, UK)",
                    "url": "rtmp://uk.castr.io/static"
                },
                {
                    "name": "EU-Central (Frankfurt, DE)",
                    "url": "rtmp://fr.castr.io/static"
                },
                {
                    "name": "Russia (Moscow)",
                    "url": "rtmp://ru.castr.io/static"
                },
                {
                    "name": "Asia (Singapore)",
                    "url": "rtmp://sg.castr.io/static"
                },
                {
                    "name": "Asia (India)",
                    "url": "rtmp://in.castr.io/static"
                },
                {
                    "name": "Australia (Sydney)",
                    "url": "rtmp://au.castr.io/static"
                },
                {
                    "name": "US Central",
                    "url": "rtmp://us-central.castr.io/static"
                },
                {
                    "name": "US West",
                    "url": "rtmp://us-west.castr.io/static"
                },
                {
                    "name": "US East",
                    "url": "rtmp://us-east.castr.io/static"
                },
                {
                    "name": "US South",
                    "url": "rtmp://us-south.castr.io/static"
                },
                {
                    "name": "South America",
                    "url": "rtmp://south-am.castr.io/static"
                },
                {
                    "name": "EU Central",
                    "url": "rtmp://eu-central.castr.io/static"
                },
                {
                    "name": "Singapore",
                    "url": "rtmp://sg-central.castr.io/static"
                }
            ],
            "recommended": {
                "keyint": 2
            },
            "supported video codecs": [
                "h264"
            ]
        },
        {
            "name": "Boomstream",
            "servers": [
                {
                    "name": "Default",
                    "url": "rtmp://live.boomstream.com/live"
                }
            ],
            "supported video codecs": [
                "h264"
            ]
        },
        {
            "name": "Meridix Live Sports Platform",
            "servers": [
                {
                    "name": "Primary",
                    "url": "rtmp://publish.meridix.com/live"
                }
            ],
            "recommended": {
                "max video bitrate": 3500
            },
            "supported video codecs": [
                "h264"
            ]
        },
        {
            "name": "AfreecaTV",
            "alt_names": [
                "아프리카TV",
                "Afreeca.TV"
            ],
            "servers": [
                {
                    "name": "Asia : Korea",
                    "url": "rtmp://rtmpmanager-freecat.afreeca.tv/app"
                },
                {
                    "name": "North America : US East",
                    "url": "rtmp://rtmp-esu.afreecatv.com/app"
                },
                {
                    "name": "North America : US West",
                    "url": "rtmp://rtmp-wsu.afreecatv.com/app"
                },
                {
                    "name": "South America : Brazil",
                    "url": "rtmp://rtmp-brz.afreecatv.com/app"
                },
                {
                    "name": "Europe : UK",
                    "url": "rtmp://rtmp-uk.afreecatv.com/app"
                },
                {
                    "name": "Asia : Singapore",
                    "url": "rtmp://rtmp-sgp.afreecatv.com/app"
                }
            ],
            "recommended": {
                "keyint": 2,
                "profile": "main",
                "max video bitrate": 8000,
                "max audio bitrate": 192
            },
            "supported video codecs": [
                "h264"
            ]
        },
        {
            "name": "CAM4",
            "servers": [
                {
                    "name": "CAM4",
                    "url": "rtmp://origin.cam4.com/cam4-origin-live"
                }
            ],
            "recommended": {
                "keyint": 1,
                "profile": "baseline",
                "max video bitrate": 3000,
                "max audio bitrate": 128
            },
            "supported video codecs": [
                "h264"
            ]
        },
        {
            "name": "ePlay",
            "servers": [
                {
                    "name": "ePlay Primary",
                    "url": "rtmp://live.eplay.link/origin"
                }
            ],
            "recommended": {
                "keyint": 2,
                "profile": "main",
                "max video bitrate": 7500,
                "max audio bitrate": 192
            },
            "supported video codecs": [
                "h264"
            ]
        },
        {
            "name": "Picarto",
            "servers": [
                {
                    "name": "Autoselect closest server",
                    "url": "rtmp://live.us.picarto.tv/golive"
                },
                {
                    "name": "Los Angeles, USA",
                    "url": "rtmp://live.us-losangeles.picarto.tv/golive"
                },
                {
                    "name": "Dallas, USA",
                    "url": "rtmp://live.us-dallas.picarto.tv/golive"
                },
                {
                    "name": "Miami, USA",
                    "url": "rtmp://live.us-miami.picarto.tv/golive"
                },
                {
                    "name": "New York, USA",
                    "url": "rtmp://live.us-newyork.picarto.tv/golive"
                },
                {
                    "name": "Europe",
                    "url": "rtmp://live.eu-west1.picarto.tv/golive"
                }
            ],
            "recommended": {
                "keyint": 2,
                "profile": "main",
                "max video bitrate": 3500
            },
            "supported video codecs": [
                "h264"
            ]
        },
        {
            "name": "Livestream",
            "servers": [
                {
                    "name": "Primary",
                    "url": "rtmp://rtmpin.livestreamingest.com/rtmpin"
                }
            ],
            "supported video codecs": [
                "h264"
            ]
        },
        {
            "name": "Uscreen",
            "servers": [
                {
                    "name": "Default",
                    "url": "rtmp://global-live.uscreen.app:5222/app"
                }
            ],
            "recommended": {
                "keyint": 2,
                "max video bitrate": 8000,
                "max audio bitrate": 192
            },
            "supported video codecs": [
                "h264"
            ]
        },
        {
            "name": "Stripchat",
            "servers": [
                {
                    "name": "Auto",
                    "url": "rtmp://live.doppiocdn.com/ext"
                }
            ],
            "recommended": {
                "keyint": 2,
                "profile": "main",
                "bframes": 0,
                "max video bitrate": 6000,
                "max audio bitrate": 128,
                "x264opts": "tune=zerolatency"
            },
            "supported video codecs": [
                "h264"
            ]
        },
        {
            "name": "CamSoda",
            "servers": [
                {
                    "name": "North America",
                    "url": "rtmp://obs-ingest-na.livemediahost.com/cam_obs"
                },
                {
                    "name": "South America",
                    "url": "rtmp://obs-ingest-sa.livemediahost.com/cam_obs"
                },
                {
                    "name": "Asia",
                    "url": "rtmp://obs-ingest-as.livemediahost.com/cam_obs"
                },
                {
                    "name": "Europe",
                    "url": "rtmp://obs-ingest-eu.livemediahost.com/cam_obs"
                },
                {
                    "name": "Oceania",
                    "url": "rtmp://obs-ingest-oc.livemediahost.com/cam_obs"
                }
            ],
            "recommended": {
                "supported resolutions": [
                    "1920x1080",
                    "1280x720",
                    "852x480",
                    "480x360"
                ],
                "max fps": 30,
                "max video bitrate": 6000,
                "max audio bitrate": 160,
                "x264opts": "tune=zerolatency"
            },
            "supported video codecs": [
                "h264"
            ]
        },
        {
            "name": "Chaturbate",
            "servers": [
                {
                    "name": "Global Main Fastest - Recommended",
                    "url": "rtmp://live.stream.highwebmedia.com/live-origin"
                },
                {
                    "name": "Global Backup",
                    "url": "rtmp://live-backup.stream.highwebmedia.com/live-origin"
                },
                {
                    "name": "US West: Seattle, WA",
                    "url": "rtmp://live-sea.stream.highwebmedia.com/live-origin"
                },
                {
                    "name": "US West: Phoenix, AZ",
                    "url": "rtmp://live-phx.stream.highwebmedia.com/live-origin"
                },
                {
                    "name": "US Central: Salt Lake City, UT",
                    "url": "rtmp://live-slc.stream.highwebmedia.com/live-origin"
                },
                {
                    "name": "US Central: Chicago, IL",
                    "url": "rtmp://live-chi.stream.highwebmedia.com/live-origin"
                },
                {
                    "name": "US East: Atlanta, GA",
                    "url": "rtmp://live-atl.stream.highwebmedia.com/live-origin"
                },
                {
                    "name": "US East: Ashburn, VA",
                    "url": "rtmp://live-ash.stream.highwebmedia.com/live-origin"
                },
                {
                    "name": "South America: Sao Paulo, Brazil",
                    "url": "rtmp://live-gru.stream.highwebmedia.com/live-origin"
                },
                {
                    "name": "EU: Amsterdam, NL",
                    "url": "rtmp://live-nld.stream.highwebmedia.com/live-origin"
                },
                {
                    "name": "EU: Alblasserdam, NL",
                    "url": "rtmp://live-alb.stream.highwebmedia.com/live-origin"
                },
                {
                    "name": "EU: Frankfurt, DE",
                    "url": "rtmp://live-fra.stream.highwebmedia.com/live-origin"
                },
                {
                    "name": "EU: Belgrade, Serbia",
                    "url": "rtmp://live-srb.stream.highwebmedia.com/live-origin"
                },
                {
                    "name": "Asia: Singapore",
                    "url": "rtmp://live-sin.stream.highwebmedia.com/live-origin"
                },
                {
                    "name": "Asia: Tokyo, Japan",
                    "url": "rtmp://live-nrt.stream.highwebmedia.com/live-origin"
                },
                {
                    "name": "Australia: Sydney",
                    "url": "rtmp://live-syd.stream.highwebmedia.com/live-origin"
                }
            ],
            "recommended": {
                "keyint": 2,
                "max video bitrate": 50000,
                "max audio bitrate": 192
            },
            "supported video codecs": [
                "h264"
            ]
        },
        {
            "name": "WpStream",
            "more_info_link": "https://wpstream.net/obs-more-info",
            "stream_key_link": "https://wpstream.net/obs-get-stream-key",
            "servers": [
                {
                    "name": "Closest server - Automatic",
                    "url": "rtmp://ingest.wpstream.net/golive"
                },
                {
                    "name": "North America",
                    "url": "rtmp://ingest-na.wpstream.net/golive"
                },
                {
                    "name": "Europe",
                    "url": "rtmp://ingest-eu.wpstream.net/golive"
                },
                {
                    "name": "Asia",
                    "url": "rtmp://ingest-as.wpstream.net/golive"
                },
                {
                    "name": "South America",
                    "url": "rtmp://ingest-sa.wpstream.net/golive"
                },
                {
                    "name": "Australia & Oceania",
                    "url": "rtmp://ingest-au.wpstream.net/golive"
                }
            ],
            "recommended": {
                "keyint": 2,
                "max audio bitrate": 160
            },
            "supported video codecs": [
                "h264"
            ]
        },
        {
            "name": "Twitter",
            "common": true,
            "stream_key_link": "https://studio.twitter.com/producer/sources",
            "alt_names": [
                "Twitter / Periscope"
            ],
            "servers": [
                {
                    "name": "US West: California",
                    "url": "rtmp://ca.pscp.tv:80/x"
                },
                {
                    "name": "US West: Oregon",
                    "url": "rtmp://or.pscp.tv:80/x"
                },
                {
                    "name": "US East: Virginia",
                    "url": "rtmp://va.pscp.tv:80/x"
                },
                {
                    "name": "South America: Brazil",
                    "url": "rtmp://br.pscp.tv:80/x"
                },
                {
                    "name": "EU West: France",
                    "url": "rtmp://fr.pscp.tv:80/x"
                },
                {
                    "name": "EU West: Ireland",
                    "url": "rtmp://ie.pscp.tv:80/x"
                },
                {
                    "name": "EU Central: Germany",
                    "url": "rtmp://de.pscp.tv:80/x"
                },
                {
                    "name": "Asia/Pacific: Australia",
                    "url": "rtmp://au.pscp.tv:80/x"
                },
                {
                    "name": "Asia/Pacific: India",
                    "url": "rtmp://in.pscp.tv:80/x"
                },
                {
                    "name": "Asia/Pacific: Japan",
                    "url": "rtmp://jp.pscp.tv:80/x"
                },
                {
                    "name": "Asia/Pacific: Korea",
                    "url": "rtmp://kr.pscp.tv:80/x"
                },
                {
                    "name": "Asia/Pacific: Singapore",
                    "url": "rtmp://sg.pscp.tv:80/x"
                }
            ],
            "recommended": {
                "keyint": 3,
                "max video bitrate": 12000,
                "max audio bitrate": 128,
                "max fps": 60
            },
            "supported video codecs": [
                "h264"
            ]
        },
        {
            "name": "Switchboard Live",
            "alt_names": [
                "Switchboard Live (Joicaster)"
            ],
            "servers": [
                {
                    "name": "Default",
                    "url": "rtmps://live.sb.zone:443/live"
                }
            ],
            "recommended": {
                "keyint": 2,
                "profile": "high"
            },
            "supported video codecs": [
                "h264"
            ]
        },
        {
            "name": "Eventials",
            "servers": [
                {
                    "name": "Default",
                    "url": "rtmp://transmission.eventials.com/eventialsLiveOrigin"
                }
            ],
            "recommended": {
                "keyint": 1,
                "profile": "baseline",
                "max video bitrate": 900,
                "max audio bitrate": 96
            },
            "supported video codecs": [
                "h264"
            ]
        },
        {
            "name": "EventLive.pro",
            "servers": [
                {
                    "name": "Default",
                    "url": "rtmp://go.eventlive.pro/live"
                }
            ],
            "recommended": {
                "keyint": 2,
                "max video bitrate": 3000,
                "max audio bitrate": 192,
                "supported resolutions": [
                    "1920x1080",
                    "1280x720"
                ],
                "max fps": 30
            },
            "supported video codecs": [
                "h264"
            ]
        },
        {
            "name": "Lahzenegar - StreamG | لحظه‌نگار - استریمجی",
            "servers": [
                {
                    "name": "Primary",
                    "url": "rtmp://rtmp.lahzecdn.com/pro"
                },
                {
                    "name": "Iran",
                    "url": "rtmp://rtmp-iran.lahzecdn.com/pro"
                }
            ],
            "recommended": {
                "keyint": 2,
                "profile": "main",
                "max video bitrate": 4000,
                "max audio bitrate": 192
            },
            "supported video codecs": [
                "h264"
            ]
        },
        {
            "name": "MyLive",
            "servers": [
                {
                    "name": "Default",
                    "url": "rtmp://stream.mylive.in.th/live"
                }
            ],
            "recommended": {
                "keyint": 2,
                "profile": "main",
                "max video bitrate": 7000,
                "max audio bitrate": 192
            },
            "supported video codecs": [
                "h264"
            ]
        },
        {
            "name": "Trovo",
            "alt_names": [
                "Madcat"
            ],
            "stream_key_link": "https://studio.trovo.live/mychannel/stream",
            "servers": [
                {
                    "name": "Default",
                    "url": "rtmp://livepush.trovo.live/live/"
                }
            ],
            "recommended": {
                "keyint": 2,
                "max video bitrate": 9000,
                "max audio bitrate": 160,
                "x264opts": "scenecut=0"
            },
            "supported video codecs": [
                "h264"
            ]
        },
        {
            "name": "Mixcloud",
            "servers": [
                {
                    "name": "Default",
                    "url": "rtmp://rtmp.mixcloud.com/broadcast"
                }
            ],
            "recommended": {
                "keyint": 2,
                "max video bitrate": 6000,
                "max audio bitrate": 320,
                "supported resolutions": [
                    "1280x720",
                    "852x480",
                    "480x360"
                ],
                "max fps": 30,
                "x264opts": "scenecut=0"
            },
            "supported video codecs": [
                "h264"
            ]
        },
        {
            "name": "SermonAudio Cloud",
            "alt_names": [
                "SermonAudio.com"
            ],
            "servers": [
                {
                    "name": "Primary",
                    "url": "rtmp://webcast.sermonaudio.com/sa"
                }
            ],
            "recommended": {
                "max video bitrate": 2000,
                "max audio bitrate": 128
            },
            "supported video codecs": [
                "h264"
            ]
        },
        {
            "name": "Vimeo",
            "servers": [
                {
                    "name": "Default",
                    "url": "rtmp://rtmp.cloud.vimeo.com/live"
                }
            ],
            "supported video codecs": [
                "h264"
            ]
        },
        {
            "name": "Aparat",
            "servers": [
                {
                    "name": "Default",
                    "url": "rtmp://rtmp.cdn.asset.aparat.com:443/event"
                }
            ],
            "recommended": {
                "keyint": 2,
                "max video bitrate": 6000,
                "max audio bitrate": 320,
                "x264opts": "scenecut=0"
            },
            "supported video codecs": [
                "h264"
            ]
        },
        {
            "name": "KakaoTV",
            "servers": [
                {
                    "name": "Default",
                    "url": "rtmp://rtmp.play.kakao.com/kakaotv"
                }
            ],
            "recommended": {
                "max video bitrate": 8000,
                "max audio bitrate": 192
            },
            "supported video codecs": [
                "h264"
            ]
        },
        {
            "name": "Piczel.tv",
            "servers": [
                {
                    "name": "Default",
                    "url": "rtmp://piczel.tv:1935/live"
                }
            ],
            "recommended": {
                "keyint": 4,
                "max video bitrate": 2500,
                "max audio bitrate": 256,
                "x264opts": "tune=zerolatency"
            },
            "supported video codecs": [
                "h264"
            ]
        },
        {
            "name": "STAGE TEN",
            "servers": [
                {
                    "name": "STAGE TEN",
                    "url": "rtmps://app-rtmp.stageten.tv:443/stageten"
                }
            ],
            "recommended": {
                "keyint": 2,
                "profile": "baseline",
                "max video bitrate": 4000,
                "max audio bitrate": 128
            },
            "supported video codecs": [
                "h264"
            ]
        },
        {
            "name": "DLive",
            "servers": [
                {
                    "name": "Default",
                    "url": "rtmp://stream.dlive.tv/live"
                }
            ],
            "recommended": {
                "keyint": 2,
                "max video bitrate": 6000,
                "max audio bitrate": 160
            },
            "supported video codecs": [
                "h264"
            ]
        },
        {
            "name": "Lightcast.com",
            "servers": [
                {
                    "name": "North America / East",
                    "url": "rtmp://us-east.live.lightcast.com/202E1F/default"
                },
                {
                    "name": "North America / West",
                    "url": "rtmp://us-west.live.lightcast.com/202E1F/default"
                },
                {
                    "name": "Europe / Amsterdam",
                    "url": "rtmp://europe.live.lightcast.com/202E1F/default"
                },
                {
                    "name": "Europe / Frankfurt",
                    "url": "rtmp://europe-fra.live.lightcast.com/202E1F/default"
                },
                {
                    "name": "Europe / Stockholm",
                    "url": "rtmp://europe-sto.live.lightcast.com/202E1F/default"
                },
                {
                    "name": "Asia / Hong Kong",
                    "url": "rtmp://asia.live.lightcast.com/202E1F/default"
                },
                {
                    "name": "Australia / Sydney",
                    "url": "rtmp://australia.live.lightcast.com/202E1F/default"
                }
            ],
            "recommended": {
                "keyint": 2,
                "max video bitrate": 6000,
                "max audio bitrate": 160
            },
            "supported video codecs": [
                "h264"
            ]
        },
        {
            "name": "Bongacams",
            "servers": [
                {
                    "name": "Automatic / Default",
                    "url": "rtmp://auto.origin.gnsbc.com:1934/live"
                },
                {
                    "name": "Automatic / Backup",
                    "url": "rtmp://origin.bcvidorigin.com:1934/live"
                },
                {
                    "name": "Europe",
                    "url": "rtmp://z-eu.origin.gnsbc.com:1934/live"
                },
                {
                    "name": "North America",
                    "url": "rtmp://z-us.origin.gnsbc.com:1934/live"
                }
            ],
            "recommended": {
                "keyint": 2,
                "max video bitrate": 6000,
                "max audio bitrate": 192,
                "bframes": 0,
                "x264opts": "tune=zerolatency"
            },
            "supported video codecs": [
                "h264"
            ]
        },
        {
            "name": "OnlyFans.com",
            "stream_key_link": "https://onlyfans.com/my/settings/other",
            "servers": [
                {
                    "name": "CloudBeta",
                    "url": "rtmp://cloudbetastreaming.onlyfans.com/live"
                },
                {
                    "name": "Backup (USA)",
                    "url": "rtmp://route0.onlyfans.com/live"
                },
                {
                    "name": "Backup (Europe)",
                    "url": "rtmp://route0-dc2.onlyfans.com/live"
                }
            ],
            "recommended": {
                "keyint": 2,
                "profile": "main",
                "max video bitrate": 2500,
                "max audio bitrate": 192,
                "bframes": 0,
                "x264opts": "tune=zerolatency"
            },
            "supported video codecs": [
                "h264"
            ]
        },
        {
            "name": "YouNow",
            "common": false,
            "protocol": "FTL",
            "servers": [
                {
                    "name": "younow.com",
                    "url": "https://api.younow.com/php/api/broadcast/ingest?id="
                }
            ],
            "recommended": {
                "keyint": 2,
                "output": "ftl_output",
                "max audio bitrate": 160,
                "max video bitrate": 7000,
                "profile": "main",
                "bframes": 0
            }
        },
        {
            "name": "Steam",
            "common": false,
            "servers": [
                {
                    "name": "Default",
                    "url": "rtmp://ingest-rtmp.broadcast.steamcontent.com/app"
                }
            ],
            "recommended": {
                "keyint": 2,
                "profile": "high",
                "max video bitrate": 7000,
                "max audio bitrate": 128
            },
            "supported video codecs": [
                "h264"
            ]
        },
        {
            "name": "Konduit.live",
            "servers": [
                {
                    "name": "Default",
                    "url": "rtmp://rtmp.konduit.live/live"
                }
            ],
            "recommended": {
                "keyint": 2,
                "x264opts": "scenecut=0"
            },
            "supported video codecs": [
                "h264"
            ]
        },
        {
            "name": "LOCO",
            "servers": [
                {
                    "name": "Default",
                    "url": "rtmp://ivory-ingest.getloconow.com:1935/stream"
                }
            ],
            "recommended": {
                "keyint": 2
            },
            "supported video codecs": [
                "h264"
            ]
        },
        {
            "name": "niconico, premium member (ニコニコ生放送 プレミアム会員)",
            "servers": [
                {
                    "name": "Default",
                    "url": "rtmp://aliveorigin.dmc.nico/named_input"
                }
            ],
            "recommended": {
                "keyint": 2,
                "profile": "high",
                "max audio bitrate": 192,
                "max video bitrate": 5808,
                "x264opts": "tune=zerolatency"
            },
            "supported video codecs": [
                "h264"
            ]
        },
        {
            "name": "niconico, free member (ニコニコ生放送 一般会員)",
            "servers": [
                {
                    "name": "Default",
                    "url": "rtmp://aliveorigin.dmc.nico/named_input"
                }
            ],
            "recommended": {
                "keyint": 2,
                "profile": "high",
                "max audio bitrate": 96,
                "max video bitrate": 904,
                "x264opts": "tune=zerolatency"
            },
            "supported video codecs": [
                "h264"
            ]
        },
        {
            "name": "Nimo TV",
            "servers": [
                {
                    "name": "Global:2",
                    "url": "rtmp://txpush.rtmp.nimo.tv/live/"
                },
                {
                    "name": "Global:3",
                    "url": "rtmp://alpush.rtmp.nimo.tv/live/"
                }
            ],
            "recommended": {
                "keyint": 2,
                "max video bitrate": 6000,
                "max audio bitrate": 160
            },
            "supported video codecs": [
                "h264"
            ]
        },
        {
            "name": "XLoveCam.com",
            "servers": [
                {
                    "name": "Europe(main)",
                    "url": "rtmp://nl.eu.stream.xlove.com/performer-origin"
                },
                {
                    "name": "Europe(Romania)",
                    "url": "rtmp://ro.eu.stream.xlove.com/performer-origin"
                },
                {
                    "name": "Europe(Russia)",
                    "url": "rtmp://ru.eu.stream.xlove.com/performer-origin"
                },
                {
                    "name": "North America(US East)",
                    "url": "rtmp://usec.na.stream.xlove.com/performer-origin"
                },
                {
                    "name": "North America(US West)",
                    "url": "rtmp://uswc.na.stream.xlove.com/performer-origin"
                },
                {
                    "name": "North America(Canada)",
                    "url": "rtmp://ca.na.stream.xlove.com/performer-origin"
                },
                {
                    "name": "South America",
                    "url": "rtmp://co.sa.stream.xlove.com/performer-origin"
                },
                {
                    "name": "Asia",
                    "url": "rtmp://sg.as.stream.xlove.com/performer-origin"
                }
            ],
            "recommended": {
                "x264opts": "scenecut=0"
            },
            "supported video codecs": [
                "h264"
            ]
        },
        {
            "name": "AngelThump",
            "servers": [
                {
                    "name": "Auto",
                    "url": "rtmp://ingest.angelthump.com/live"
                },
                {
                    "name": "New York 3",
                    "url": "rtmp://nyc-ingest.angelthump.com:1935/live"
                },
                {
                    "name": "San Francisco 2",
                    "url": "rtmp://sfo-ingest.angelthump.com:1935/live"
                },
                {
                    "name": "Singapore 1",
                    "url": "rtmp://sgp-ingest.angelthump.com:1935/live"
                },
                {
                    "name": "London 1",
                    "url": "rtmp://lon-ingest.angelthump.com:1935/live"
                },
                {
                    "name": "Frankfurt 1",
                    "url": "rtmp://fra-ingest.angelthump.com:1935/live"
                },
                {
                    "name": "Toronto 1",
                    "url": "rtmp://tor-ingest.angelthump.com:1935/live"
                },
                {
                    "name": "Amsterdam 3",
                    "url": "rtmp://ams-ingest.angelthump.com:1935/live"
                }
            ],
            "recommended": {
                "keyint": 2,
                "profile": "high",
                "max video bitrate": 3500,
                "max audio bitrate": 160
            },
            "supported video codecs": [
                "h264"
            ]
        },
        {
            "name": "api.video",
            "servers": [
                {
                    "name": "Default",
                    "url": "rtmp://broadcast.api.video/s"
                }
            ],
            "recommended": {
                "keyint": 2,
                "max video bitrate": 20000,
                "max audio bitrate": 192
            },
            "supported video codecs": [
                "h264"
            ]
        },
        {
            "name": "SHOWROOM",
            "protocol": "RTMP",
            "servers": [
                {
                    "name": "Default",
                    "url": "https://www.showroom-live.com/api/obs/streaming_info?obs_key="
                }
            ],
            "recommended": {
                "keyint": 2,
                "profile": "main",
                "max video bitrate": 1500,
                "max audio bitrate": 160,
                "x264opts": "tune=zerolatency"
            },
            "supported video codecs": [
                "h264"
            ]
        },
        {
            "name": "Mux",
            "servers": [
                {
                    "name": "Global (RTMPS)",
                    "url": "rtmps://global-live.mux.com:443/app"
                },
                {
                    "name": "Global (RTMP)",
                    "url": "rtmp://global-live.mux.com:5222/app"
                }
            ],
            "recommended": {
                "keyint": 2,
                "max video bitrate": 5000,
                "max audio bitrate": 160
            },
            "supported video codecs": [
                "h264"
            ]
        },
        {
            "name": "Viloud",
            "servers": [
                {
                    "name": "Default",
                    "url": "rtmp://live.viloud.tv:5222/app"
                }
            ],
            "recommended": {
                "keyint": 2,
                "max video bitrate": 5000,
                "max audio bitrate": 160
            },
            "supported video codecs": [
                "h264"
            ]
        },
        {
            "name": "MyFreeCams",
            "servers": [
                {
                    "name": "Automatic",
                    "url": "rtmp://publish.myfreecams.com/NxServer"
                },
                {
                    "name": "Australia",
                    "url": "rtmp://publish-syd.myfreecams.com/NxServer"
                },
                {
                    "name": "East Asia",
                    "url": "rtmp://publish-tyo.myfreecams.com/NxServer"
                },
                {
                    "name": "Europe (East)",
                    "url": "rtmp://publish-buh.myfreecams.com/NxServer"
                },
                {
                    "name": "Europe (West)",
                    "url": "rtmp://publish-ams.myfreecams.com/NxServer"
                },
                {
                    "name": "North America (East Coast)",
                    "url": "rtmp://publish-ord.myfreecams.com/NxServer"
                },
                {
                    "name": "North America (West Coast)",
                    "url": "rtmp://publish-tuk.myfreecams.com/NxServer"
                },
                {
                    "name": "South America",
                    "url": "rtmp://publish-sao.myfreecams.com/NxServer"
                }
            ],
            "recommended": {
                "keyint": 1,
                "profile": "high",
                "max fps": 60,
                "max video bitrate": 10000,
                "max audio bitrate": 192,
                "x264opts": "tune=zerolatency scenecut=0"
            },
            "supported video codecs": [
                "h264"
            ]
        },
        {
            "name": "PolyStreamer.com",
            "servers": [
                {
                    "name": "Auto-select closest server",
                    "url": "rtmp://live.polystreamer.com/live"
                },
                {
                    "name": "United States - West",
                    "url": "rtmp://us-west.live.polystreamer.com/live"
                },
                {
                    "name": "United States - East",
                    "url": "rtmp://us-east.live.polystreamer.com/live"
                },
                {
                    "name": "Australia",
                    "url": "rtmp://aus.live.polystreamer.com/live"
                },
                {
                    "name": "India",
                    "url": "rtmp://ind.live.polystreamer.com/live"
                },
                {
                    "name": "Germany",
                    "url": "rtmp://deu.live.polystreamer.com/live"
                },
                {
                    "name": "Japan",
                    "url": "rtmp://jpn.live.polystreamer.com/live"
                },
                {
                    "name": "Singapore",
                    "url": "rtmp://sgp.live.polystreamer.com/live"
                }
            ],
            "recommended": {
                "keyint": 2
            },
            "supported video codecs": [
                "h264"
            ]
        },
        {
            "name": "OPENREC.tv - Premium member (プレミアム会員)",
            "stream_key_link": "https://www.openrec.tv/login?keep_login=true&url=https://www.openrec.tv/dashboard/live?from=obs",
            "servers": [
                {
                    "name": "Default",
                    "url": "rtmp://a.station.openrec.tv:1935/live1"
                }
            ],
            "recommended": {
                "keyint": 2,
                "max video bitrate": 5000,
                "max audio bitrate": 160
            },
            "supported video codecs": [
                "h264"
            ]
        },
        {
            "name": "nanoStream Cloud / bintu",
            "more_info_link": "https://www.nanocosmos.de/obs",
            "stream_key_link": "https://bintu-cloud-frontend.nanocosmos.de/organisation",
            "servers": [
                {
                    "name": "bintu-stream global ingest (rtmp)",
                    "url": "rtmp://bintu-stream.nanocosmos.de/live"
                },
                {
                    "name": "bintu-stream global ingest (rtmps)",
                    "url": "rtmps://bintu-stream.nanocosmos.de:1937/live"
                },
                {
                    "name": "bintu-vtrans global ingest with transcoding/ABR (rtmp)",
                    "url": "rtmp://bintu-vtrans.nanocosmos.de/live"
                },
                {
                    "name": "bintu-vtrans global ingest with transcoding/ABR (rtmps)",
                    "url": "rtmps://bintu-vtrans.nanocosmos.de:1937/live"
                },
                {
                    "name": "bintu-stream Europe (EU)",
                    "url": "rtmp://bintu-stream-eu.nanocosmos.de/live"
                },
                {
                    "name": "bintu-stream USA West (USW)",
                    "url": "rtmp://bintu-stream-usw.nanocosmos.de/live"
                },
                {
                    "name": "bintu-stream US East (USE)",
                    "url": "rtmp://bintu-stream-use.nanocosmos.de/live"
                },
                {
                    "name": "bintu-stream Asia South (ASS)",
                    "url": "rtmp://bintu-stream-ass.nanocosmos.de/live"
                },
                {
                    "name": "bintu-stream Australia (AU)",
                    "url": "rtmp://bintu-stream-au.nanocosmos.de/live"
                },
                {
                    "name": "bintu-vtrans Europe (EU)",
                    "url": "rtmp://bintu-vtrans-eu.nanocosmos.de/live"
                },
                {
                    "name": "bintu-vtrans USA West (USW)",
                    "url": "rtmp://bintu-vtrans-usw.nanocosmos.de/live"
                },
                {
                    "name": "bintu-vtrans US East (USE)",
                    "url": "rtmp://bintu-vtrans-use.nanocosmos.de/live"
                },
                {
                    "name": "bintu-vtrans Asia South (ASS)",
                    "url": "rtmp://bintu-vtrans-ass.nanocosmos.de/live"
                },
                {
                    "name": "bintu-vtrans Australia (AU)",
                    "url": "rtmp://bintu-vtrans-au.nanocosmos.de/live"
                }
            ],
            "recommended": {
                "keyint": 2,
                "profile": "baseline",
                "bframes": 0,
                "max video bitrate": 5000,
                "max audio bitrate": 192,
                "x264opts": "tune=zerolatency b-pyramid=0 scenecut=0"
            },
            "supported video codecs": [
                "h264"
            ]
        },
        {
            "name": "Dacast",
            "protocol": "RTMP",
            "servers": [
                {
                    "name": "Default",
                    "url": "https://developer.dacast.com/v3/encoder-setup/"
                }
            ],
            "recommended": {
                "keyint": 1,
                "profile": "high",
                "max video bitrate": 7000,
                "max audio bitrate": 128
            },
            "supported video codecs": [
                "h264"
            ]
        },
        {
            "name": "Bilibili Live - RTMP | 哔哩哔哩直播 - RTMP",
            "more_info_link": "https://link.bilibili.com/p/help/index?id=4#/tools-tutorial",
            "stream_key_link": "https://link.bilibili.com/p/center/index#/my-room/start-live",
            "alt_names": [
                "Bilibili Live"
            ],
            "servers": [
                {
                    "name": "Global - Primary | 全球 - 主要",
                    "url": "rtmp://live-push.bilivideo.com/live-bvc/"
                },
                {
                    "name": "Non Chinese Mainland - Primary | 非中国大陆地区 - 主要",
                    "url": "rtmp://bdy.live-push.bilivideo.com/live-bvc/"
                },
                {
                    "name": "Chinese Mainland - Backup | 中国大陆地区 - 备用",
                    "url": "rtmp://txy2.live-push.bilivideo.com/live-bvc/"
                },
                {
                    "name": "Non Chinese Mainland - Backup | 非中国大陆地区 - 备用",
                    "url": "rtmp://txy.live-push.bilivideo.com/live-bvc/"
                }
            ],
            "supported video codecs": [
                "h264"
            ]
        },
        {
            "name": "Volume.com",
            "stream_key_link": "https://volume.com/b?show_key=1&webrtc=0",
            "servers": [
                {
                    "name": "Default - Recommended",
                    "url": "rtmp://live.volume.com/live-origin"
                },
                {
                    "name": "US - West",
                    "url": "rtmp://live-pdx.volume.com/live-origin"
                },
                {
                    "name": "US - East",
                    "url": "rtmp://live-ash.volume.com/live-origin"
                }
            ],
            "recommended": {
                "keyint": 2,
                "max video bitrate": 20000,
                "max fps": 60
            },
            "supported video codecs": [
                "h264"
            ]
        },
        {
            "name": "BoxCast",
            "stream_key_link": "https://dashboard.boxcast.com/#/sources",
            "servers": [
                {
                    "name": "BoxCast",
                    "url": "rtmp://rtmp.boxcast.com/live"
                }
            ],
            "supported video codecs": [
                "h264"
            ]
        },
        {
            "name": "Disciple Media",
            "servers": [
                {
                    "name": "Default",
                    "url": "rtmp://rtmp.disciplemedia.com/b-fme"
                }
            ],
            "supported video codecs": [
                "h264"
            ]
        },
        {
            "name": "Jio Games",
            "servers": [
                {
                    "name": "Primary",
                    "url": "rtmp://livepub1.api.engageapps.jio/live"
                },
                {
                    "name": "Secondary",
                    "url": "rtmp://livepub2.api.engageapps.jio/live"
                }
            ],
            "recommended": {
                "keyint": 2,
                "max video bitrate": 32000,
                "max audio bitrate": 256
            },
            "supported video codecs": [
                "h264"
            ]
        },
        {
            "name": "Kuaishou Live",
            "stream_key_link": "https://studio.kuaishou.com/live/list",
            "servers": [
                {
                    "name": "Default",
                    "url": "rtmp://open-push.voip.yximgs.com/gifshow/"
                },
                {
                    "name": "North America",
                    "url": "rtmp://tx.push.yximgs.com/live/"
                }
            ],
            "supported video codecs": [
                "h264"
            ]
        },
        {
            "name": "Playeur",
            "alt_names": [
                "Utreon"
            ],
            "servers": [
                {
                    "name": "Default",
                    "url": "rtmp://live.playeur.com:5222/app"
                }
            ],
            "recommended": {
                "keyint": 2,
                "max video bitrate": 5000,
                "max audio bitrate": 160
            },
            "supported video codecs": [
                "h264"
            ]
        },
        {
            "name": "Autistici.org Live",
            "servers": [
                {
                    "name": "Default",
                    "url": "rtmp://live.autistici.org/ingest"
                }
            ],
            "recommended": {
                "keyint": 2,
                "max video bitrate": 2500,
                "max audio bitrate": 128
            },
            "supported video codecs": [
                "h264"
            ]
        },
        {
            "name": "PhoneLiveStreaming",
            "stream_key_link": "https://app.phonelivestreaming.com/media/rtmp",
            "servers": [
                {
                    "name": "PhoneLiveStreaming",
                    "url": "rtmp://live.phonelivestreaming.com/live/"
                }
            ],
            "recommended": {
                "keyint": 2,
                "max video bitrate": 128,
                "max audio bitrate": 160
            },
            "supported video codecs": [
                "h264"
            ]
        },
        {
            "name": "Sympla",
            "servers": [
                {
                    "name": "Sympla RTMP",
                    "url": "rtmp://rtmp.sympla.com.br:5222/app"
                }
            ],
            "recommended": {
                "keyint": 2,
                "max video bitrate": 5000,
                "max audio bitrate": 160
            },
            "supported video codecs": [
                "h264"
            ]
        },
        {
            "name": "Mildom",
            "more_info_link": "https://support.mildom.com/hc/ja/articles/360056569954",
            "stream_key_link": "https://www.mildom.com/creator/live",
            "servers": [
                {
                    "name": "Global",
                    "url": "rtmp://txlvb-push.mildom.tv/live"
                }
            ],
            "recommended": {
                "keyint": 2,
                "max video bitrate": 6000,
                "max audio bitrate": 160
            },
            "supported video codecs": [
                "h264"
            ]
        },
        {
            "name": "Livepush",
            "more_info_link": "https://docs.livepush.io/en/articles/5065323-how-to-stream-live-from-obs-to-livepush",
            "servers": [
                {
                    "name": "Livepush Global (Default)",
                    "url": "rtmp://dc-global.livepush.io/live"
                },
                {
                    "name": "Chicago, US",
                    "url": "rtmp://us-central-ch.livepush.io/live"
                },
                {
                    "name": "New York, US",
                    "url": "rtmp://us-east-ny.livepush.io/live"
                },
                {
                    "name": "Los Angeles, US",
                    "url": "rtmp://us-west-la.livepush.io/live"
                },
                {
                    "name": "Miami, US",
                    "url": "rtmp://us-south-mia.livepush.io/live"
                },
                {
                    "name": "Dallas, US",
                    "url": "rtmp://us-central-dal.livepush.io/live"
                },
                {
                    "name": "Montreal, CA",
                    "url": "rtmp://ca-central-mon.livepush.io/live"
                },
                {
                    "name": "Toronto, CA",
                    "url": "rtmp://ca-south-tor.livepush.io/live"
                },
                {
                    "name": "Sydney, AU",
                    "url": "rtmp://au-east-syd.livepush.io/live"
                },
                {
                    "name": "London, UK",
                    "url": "rtmp://uk-central-ldn.livepush.io/live"
                },
                {
                    "name": "Milan, Italy",
                    "url": "rtmp://it-north-mln.livepush.io/live"
                },
                {
                    "name": "Paris, FR",
                    "url": "rtmp://fr-central-par.livepush.io/live"
                },
                {
                    "name": "Singapore",
                    "url": "rtmp://as-southeast-sg.livepush.io/live"
                },
                {
                    "name": "Bangalore, IN",
                    "url": "rtmp://in-south-blr.livepush.io/live"
                }
            ],
            "recommended": {
                "keyint": 2,
                "max video bitrate": 16000
            },
            "supported video codecs": [
                "h264"
            ]
        },
        {
            "name": "Vindral",
            "more_info_link": "https://docs.vindral.com/docs/vindral-cdn/",
            "stream_key_link": "https://portal.cdn.vindral.com/channels",
            "servers": [
                {
                    "name": "Global",
                    "url": "rtmps://rtmp.global.cdn.vindral.com/publish"
                }
            ],
            "recommended": {
                "keyint": 1,
                "profile": "high",
                "bframes": 0,
                "max video bitrate": 20000,
                "max audio bitrate": 192
            },
            "supported video codecs": [
                "h264"
            ]
        },
        {
            "name": "Whowatch (ふわっち)",
            "more_info_link": "https://whowatch.tv/help/encoder",
            "stream_key_link": "https://whowatch.tv/publish",
            "servers": [
                {
                    "name": "default",
                    "url": "rtmp://live.whowatch.tv/live/"
                }
            ],
            "recommended": {
                "keyint": 2,
                "max video bitrate": 1800,
                "max audio bitrate": 192
            },
            "supported video codecs": [
                "h264"
            ]
        },
        {
            "name": "IRLToolkit",
            "stream_key_link": "https://irl.run/settings/ingest/",
            "servers": [
                {
                    "name": "Global (Recommended)",
                    "url": "rtmps://stream.global.irl.run/ingest"
                },
                {
                    "name": "Los Angeles, US",
                    "url": "rtmps://stream.lax.irl.run/ingest"
                },
                {
                    "name": "Dallas, US",
                    "url": "rtmps://stream.dal.irl.run/ingest"
                },
                {
                    "name": "New York, US",
                    "url": "rtmps://stream.ewr.irl.run/ingest"
                },
                {
                    "name": "Miami, US",
                    "url": "rtmps://stream.mia.irl.run/ingest"
                },
                {
                    "name": "Amsterdam, NL",
                    "url": "rtmps://stream.ams.irl.run/ingest"
                },
                {
                    "name": "Frankfurt, DE",
                    "url": "rtmps://stream.fra.irl.run/ingest"
                },
                {
                    "name": "Singapore",
                    "url": "rtmps://stream.sin.irl.run/ingest"
                },
                {
                    "name": "Tokyo, JP",
                    "url": "rtmps://stream.tyo.irl.run/ingest"
                },
                {
                    "name": "Sydney, AU",
                    "url": "rtmps://stream.syd.irl.run/ingest"
                }
            ],
            "recommended": {
                "keyint": 2,
                "bframes": 2,
                "max video bitrate": 20000,
                "max audio bitrate": 256
            },
            "supported video codecs": [
                "h264"
            ]
        },
        {
            "name": "Bitmovin",
            "more_info_link": "https://developer.bitmovin.com/docs/overview",
            "stream_key_link": "https://bitmovin.com/dashboard/streams?streamsTab=LIVE",
            "servers": [
                {
                    "name": "Streams Live",
                    "url": "rtmp://live-input.bitmovin.com/streams"
                }
            ],
            "recommended": {
                "keyint": 2
            },
            "supported video codecs": [
                "h264"
            ]
        },
        {
            "name": "Live Streamer Cafe",
            "more_info_link": "https://livestreamercafe.com/help.php",
            "stream_key_link": "https://livestreamercafe.com/profile.php",
            "servers": [
                {
                    "name": "Live Streamer Cafe Server",
                    "url": "rtmp://tophicles.com/live"
                }
            ],
            "recommended": {
                "keyint": 2,
                "max video bitrate": 6000
            },
            "supported video codecs": [
                "h264"
            ]
        },
        {
            "name": "Enchant.events",
            "more_info_link": "https://docs.enchant.events/knowledge-base-y4pOb",
            "servers": [
                {
                    "name": "Primary RTMPS",
                    "url": "rtmps://stream.enchant.cloud:443/live"
                }
            ],
            "recommended": {
                "keyint": 2,
                "profile": "high",
                "max video bitrate": 9000,
                "max audio bitrate": 192
            },
            "supported video codecs": [
                "h264"
            ]
        },
        {
            "name": "Joystick.TV",
            "more_info_link": "https://support.joystick.tv/support/creator-support/setting-up-your-stream/",
            "stream_key_link": "https://joystick.tv/stream-settings",
            "servers": [
                {
                    "name": "RTMP",
                    "url": "rtmp://live.joystick.tv/live/"
                }
            ],
            "recommended": {
                "keyint": 2,
                "max video bitrate": 7500,
                "max audio bitrate": 192,
                "profile": "main",
                "bframes": 0,
                "x264opts": "tune=zerolatency"
            },
            "supported video codecs": [
                "h264"
            ]
        },
        {
            "name": "Livepeer Studio",
            "more_info_link": "https://docs.livepeer.org/guides/developing/stream-via-obs",
            "stream_key_link": "https://livepeer.studio/dashboard/streams",
            "servers": [
                {
                    "name": "Global (RTMP)",
                    "url": "rtmp://rtmp.livepeer.com/live"
                },
                {
                    "name": "Global (RTMP Primary)",
                    "url": "rtmp://rtmp-a.livepeer.com/live"
                },
                {
                    "name": "Global (RTMP Backup)",
                    "url": "rtmp://rtmp-b.livepeer.com/live"
                }
            ],
            "recommended": {
                "keyint": 1,
                "profile": "high",
                "bframes": 0,
                "max video bitrate": 20000,
                "max audio bitrate": 512
            },
            "supported video codecs": [
                "h264"
            ]
        },
        {
            "name": "VStream",
            "common": false,
            "stream_key_link": "https://vstream.com/dashboard/livestreams",
            "more_info_link": "https://vstream.com/help/streaming-with-obs",
            "servers": [
                {
                    "name": "Global (RTMP)",
                    "url": "rtmp://live.vstream.com"
                }
            ],
            "recommended": {
                "keyint": 2,
                "profile": "high",
                "x264opts": "scenecut=0",
                "supported resolutions": [
                    "1920x1080",
                    "1280x720",
                    "852x480"
                ],
                "bitrate matrix": [
                    {
                        "res": "1920x1080",
                        "fps": 60,
                        "max bitrate": 8000
                    },
                    {
                        "res": "1920x1080",
                        "fps": 30,
                        "max bitrate": 6000
                    },
                    {
                        "res": "1280x720",
                        "fps": 60,
                        "max bitrate": 6000
                    },
                    {
                        "res": "1280x720",
                        "fps": 30,
                        "max bitrate": 4000
                    },
                    {
                        "res": "852x480",
                        "fps": 60,
                        "max bitrate": 3000
                    },
                    {
                        "res": "852x480",
                        "fps": 30,
                        "max bitrate": 2000
                    }
                ],
                "max fps": 60,
                "max video bitrate": 8000,
                "max audio bitrate": 320
            },
            "supported video codecs": [
                "h264"
            ]
        },
        {
            "name": "MasterStream.iR | مستراستریم | ری استریم و استریم همزمان",
            "common": false,
            "more_info_link": "https://masterstream.ir/webpage/page/docs",
            "stream_key_link": "https://masterstream.ir/managestreams.php",
            "servers": [
                {
                    "name": "Auto (Iran Servers)",
                    "url": "rtmp://auto.masterstream.ir/live"
                },
                {
                    "name": "Iran Server 1",
                    "url": "rtmp://live1.masterstream.ir/live"
                },
                {
                    "name": "Iran Server 2",
                    "url": "rtmp://live2.masterstream.ir/live"
                },
                {
                    "name": "Iran Server 3",
                    "url": "rtmp://live3.masterstream.ir/live"
                },
                {
                    "name": "Iran Server 4",
                    "url": "rtmp://live4.masterstream.ir/live"
                },
                {
                    "name": "Iran Server 5",
                    "url": "rtmp://live5.masterstream.ir/live"
                },
                {
                    "name": "Iran Server 6",
                    "url": "rtmp://live6.masterstream.ir/live"
                },
                {
                    "name": "Iran Server 7",
                    "url": "rtmp://live7.masterstream.ir/live"
                },
                {
                    "name": "Turkey Server 1",
                    "url": "rtmp://tr-live1.masterstream.ir/live"
                }
            ],
            "protocol": "RTMP",
            "supported video codecs": [
                "h264"
            ],
            "recommended": {
                "keyint": 2,
                "supported resolutions": [
                    "1920x1080",
                    "1280x720",
                    "852x480",
                    "640x360"
                ],
                "max video bitrate": 6000,
                "max audio bitrate": 320,
                "x264opts": "scenecut=0"
            }
        },
        {
<<<<<<< HEAD
            "name": "LiveSpace",
            "common": false,
            "more_info_link": "https://about.live.space",
            "stream_key_link": "https://live.space/start",
            "servers": [
                {
                    "name": "Global (RTMP)",
                    "url": "rtmp://app.live.space/live"
=======
            "name": "PandaTV | 팬더티비",
            "common": false,
            "servers": [
                {
                    "name": "Default",
                    "url": "rtmp://rtmp.pandalive.co.kr/app"
                }
            ],
            "recommended": {
                "keyint": 2,
                "supported resolutions": [
                    "1920x1080",
                    "1280x720",
                    "852x480",
                    "640x360"
                ],
                "max video bitrate": 7500,
                "max audio bitrate": 320,
                "x264opts": "scenecut=0"
            },
            "supported video codecs": [
                "h264"
            ]
        },
        {
            "name": "Vault - by CommanderRoot",
            "common": false,
            "more_info_link": "https://vault.root-space.eu/",
            "stream_key_link": "https://vault.root-space.eu/recordings",
            "servers": [
                {
                    "name": "EU - Central",
                    "url": "rtmp://ingest-eu-central.vault.root-space.eu/app"
                },
                {
                    "name": "US - West",
                    "url": "rtmp://ingest-us-west.vault.root-space.eu/app"
>>>>>>> 1e163d79
                }
            ],
            "protocol": "RTMP",
            "supported video codecs": [
                "h264"
            ],
<<<<<<< HEAD
            "recommended": {
                "keyint": 1,
                "profile": "high",
                "bframes": 0,
                "max video bitrate": 20000,
                "max audio bitrate": 512
=======
            "supported audio codecs": [
                "aac"
            ],
            "recommended": {
                "keyint": 2,
                "max video bitrate": 7800,
                "max audio bitrate": 320,
                "x264opts": "scenecut=0"
            }
        },
        {
            "name": "CHZZK",
            "common": false,
            "stream_key_link": "https://studio.chzzk.naver.com/setting",
            "servers": [
                {
                    "name": "Default",
                    "url": "rtmp://global-rtmp.lip2.navercorp.com:8080/relay"
                }
            ],
            "supported video codecs": [
                "h264"
            ],
            "recommended": {
                "keyint": 1,
                "profile": "high",
                "bframes": 0
>>>>>>> 1e163d79
            }
        }
    ]
}
<|MERGE_RESOLUTION|>--- conflicted
+++ resolved
@@ -2606,16 +2606,6 @@
             }
         },
         {
-<<<<<<< HEAD
-            "name": "LiveSpace",
-            "common": false,
-            "more_info_link": "https://about.live.space",
-            "stream_key_link": "https://live.space/start",
-            "servers": [
-                {
-                    "name": "Global (RTMP)",
-                    "url": "rtmp://app.live.space/live"
-=======
             "name": "PandaTV | 팬더티비",
             "common": false,
             "servers": [
@@ -2653,50 +2643,62 @@
                 {
                     "name": "US - West",
                     "url": "rtmp://ingest-us-west.vault.root-space.eu/app"
->>>>>>> 1e163d79
                 }
             ],
             "protocol": "RTMP",
             "supported video codecs": [
                 "h264"
             ],
-<<<<<<< HEAD
+            "supported audio codecs": [
+                "aac"
+            ],
+            "recommended": {
+                "keyint": 2,
+                "max video bitrate": 7800,
+                "max audio bitrate": 320,
+                "x264opts": "scenecut=0"
+            }
+        },
+        {
+            "name": "CHZZK",
+            "common": false,
+            "stream_key_link": "https://studio.chzzk.naver.com/setting",
+            "servers": [
+                {
+                    "name": "Default",
+                    "url": "rtmp://global-rtmp.lip2.navercorp.com:8080/relay"
+                }
+            ],
+            "supported video codecs": [
+                "h264"
+            ],
+            "recommended": {
+                "keyint": 1,
+                "profile": "high",
+                "bframes": 0
+            }
+        },
+        {
+            "name": "LiveSpace",
+            "common": false,
+            "more_info_link": "https://about.live.space",
+            "stream_key_link": "https://live.space/start",
+            "servers": [
+                {
+                    "name": "Global (RTMP)",
+                    "url": "rtmp://app.live.space/live"
+                }
+            ],
+            "protocol": "RTMP",
+            "supported video codecs": [
+                "h264"
+            ],
             "recommended": {
                 "keyint": 1,
                 "profile": "high",
                 "bframes": 0,
                 "max video bitrate": 20000,
                 "max audio bitrate": 512
-=======
-            "supported audio codecs": [
-                "aac"
-            ],
-            "recommended": {
-                "keyint": 2,
-                "max video bitrate": 7800,
-                "max audio bitrate": 320,
-                "x264opts": "scenecut=0"
             }
-        },
-        {
-            "name": "CHZZK",
-            "common": false,
-            "stream_key_link": "https://studio.chzzk.naver.com/setting",
-            "servers": [
-                {
-                    "name": "Default",
-                    "url": "rtmp://global-rtmp.lip2.navercorp.com:8080/relay"
-                }
-            ],
-            "supported video codecs": [
-                "h264"
-            ],
-            "recommended": {
-                "keyint": 1,
-                "profile": "high",
-                "bframes": 0
->>>>>>> 1e163d79
-            }
-        }
     ]
 }
