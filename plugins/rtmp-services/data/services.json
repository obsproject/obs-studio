{
    "$schema": "schema/service-schema-v5.json",
    "format_version": 5,
    "services": [
        {
            "name": "Twitch",
            "common": true,
            "stream_key_link": "https://dashboard.twitch.tv/settings/stream",
            "servers": [
                {
                    "name": "Asia: Hong Kong",
                    "url": "rtmp://live-hkg.twitch.tv/app"
                },
                {
                    "name": "Asia: Seoul, South Korea",
                    "url": "rtmp://live-sel.twitch.tv/app"
                },
                {
                    "name": "Asia: Singapore",
                    "url": "rtmp://live-sin.twitch.tv/app"
                },
                {
                    "name": "Asia: Taipei, Taiwan",
                    "url": "rtmp://live-tpe.twitch.tv/app"
                },
                {
                    "name": "Asia: Tokyo, Japan",
                    "url": "rtmp://live-tyo.twitch.tv/app"
                },
                {
                    "name": "Australia: Sydney",
                    "url": "rtmp://live-syd.twitch.tv/app"
                },
                {
                    "name": "EU: Amsterdam, NL",
                    "url": "rtmp://live-ams.twitch.tv/app"
                },
                {
                    "name": "EU: Berlin, DE",
                    "url": "rtmp://live-ber.twitch.tv/app"
                },
                {
                    "name": "Europe: Copenhagen, DK",
                    "url": "rtmp://live-cph.twitch.tv/app"
                },
                {
                    "name": "EU: Frankfurt, DE",
                    "url": "rtmp://live-fra.twitch.tv/app"
                },
                {
                    "name": "EU: Helsinki, FI",
                    "url": "rtmp://live-hel.twitch.tv/app"
                },
                {
                    "name": "EU: Lisbon, Portugal",
                    "url": "rtmp://live-lis.twitch.tv/app"
                },
                {
                    "name": "EU: London, UK",
                    "url": "rtmp://live-lhr.twitch.tv/app"
                },
                {
                    "name": "EU: Madrid, Spain",
                    "url": "rtmp://live-mad.twitch.tv/app"
                },
                {
                    "name": "EU: Marseille, FR",
                    "url": "rtmp://live-mrs.twitch.tv/app"
                },
                {
                    "name": "EU: Milan, Italy",
                    "url": "rtmp://live-mil.twitch.tv/app"
                },
                {
                    "name": "EU: Norway, Oslo",
                    "url": "rtmp://live-osl.twitch.tv/app"
                },
                {
                    "name": "EU: Paris, FR",
                    "url": "rtmp://live-cdg.twitch.tv/app"
                },
                {
                    "name": "EU: Prague, CZ",
                    "url": "rtmp://live-prg.twitch.tv/app"
                },
                {
                    "name": "EU: Stockholm, SE",
                    "url": "rtmp://live-arn.twitch.tv/app"
                },
                {
                    "name": "EU: Vienna, Austria",
                    "url": "rtmp://live-vie.twitch.tv/app"
                },
                {
                    "name": "EU: Warsaw, Poland",
                    "url": "rtmp://live-waw.twitch.tv/app"
                },
                {
                    "name": "NA: Mexico City",
                    "url": "rtmp://live-qro.twitch.tv/app"
                },
                {
                    "name": "NA: Quebec, Canada",
                    "url": "rtmp://live-ymq.twitch.tv/app"
                },
                {
                    "name": "NA: Toronto, Canada",
                    "url": "rtmp://live-yto.twitch.tv/app"
                },
                {
                    "name": "South America: Argentina",
                    "url": "rtmp://live-eze.twitch.tv/app"
                },
                {
                    "name": "South America: Chile",
                    "url": "rtmp://live-scl.twitch.tv/app"
                },
                {
                    "name": "South America: Lima, Peru",
                    "url": "rtmp://live-lim.twitch.tv/app"
                },
                {
                    "name": "South America: Medellin, Colombia",
                    "url": "rtmp://live-mde.twitch.tv/app"
                },
                {
                    "name": "South America: Rio de Janeiro, Brazil",
                    "url": "rtmp://live-rio.twitch.tv/app"
                },
                {
                    "name": "South America: Sao Paulo, Brazil",
                    "url": "rtmp://live-sao.twitch.tv/app"
                },
                {
                    "name": "US Central: Dallas, TX",
                    "url": "rtmp://live-dfw.twitch.tv/app"
                },
                {
                    "name": "US Central: Denver, CO",
                    "url": "rtmp://live-den.twitch.tv/app"
                },
                {
                    "name": "US Central: Houston, TX",
                    "url": "rtmp://live-hou.twitch.tv/app"
                },
                {
                    "name": "US Central: Salt Lake City, UT",
                    "url": "rtmp://live-slc.twitch.tv/app"
                },
                {
                    "name": "US East: Ashburn, VA",
                    "url": "rtmp://live-iad.twitch.tv/app"
                },
                {
                    "name": "US East: Atlanta, GA",
                    "url": "rtmp://live-atl.twitch.tv/app"
                },
                {
                    "name": "US East: Chicago",
                    "url": "rtmp://live-ord.twitch.tv/app"
                },
                {
                    "name": "US East: Miami, FL",
                    "url": "rtmp://live-mia.twitch.tv/app"
                },
                {
                    "name": "US East: New York, NY",
                    "url": "rtmp://live-jfk.twitch.tv/app"
                },
                {
                    "name": "US West: Los Angeles, CA",
                    "url": "rtmp://live-lax.twitch.tv/app"
                },
                {
                    "name": "US West: Phoenix, AZ",
                    "url": "rtmp://live-phx.twitch.tv/app"
                },
                {
                    "name": "US West: Portland, Oregon",
                    "url": "rtmp://live-pdx.twitch.tv/app"
                },
                {
                    "name": "US West: San Francisco, CA",
                    "url": "rtmp://live-sfo.twitch.tv/app"
                },
                {
                    "name": "US West: San Jose, CA",
                    "url": "rtmp://live-sjc.twitch.tv/app"
                },
                {
                    "name": "US West: Seattle, WA",
                    "url": "rtmp://live-sea.twitch.tv/app"
                }
            ],
            "recommended": {
                "keyint": 2,
                "max video bitrate": 6000,
                "max audio bitrate": 320,
                "x264opts": "scenecut=0"
            },
            "supported video codecs": [
                "h264"
            ]
        },
        {
            "name": "YouTube - HLS",
            "common": false,
            "more_info_link": "https://developers.google.com/youtube/v3/live/guides/ingestion-protocol-comparison",
            "stream_key_link": "https://www.youtube.com/live_dashboard",
            "protocol": "HLS",
            "supported video codecs": [
                "h264",
                "hevc"
            ],
            "servers": [
                {
                    "name": "Primary YouTube ingest server",
                    "url": "https://a.upload.youtube.com/http_upload_hls?cid={stream_key}&copy=0&file=out.m3u8"
                },
                {
                    "name": "Backup YouTube ingest server",
                    "url": "https://b.upload.youtube.com/http_upload_hls?cid={stream_key}&copy=1&file=out.m3u8"
                }
            ],
            "recommended": {
                "keyint": 2,
                "output": "ffmpeg_hls_muxer",
                "max video bitrate": 51000,
                "max audio bitrate": 160
            }
        },
        {
            "name": "YouTube - RTMPS",
            "common": true,
            "stream_key_link": "https://www.youtube.com/live_dashboard",
            "alt_names": [
                "YouTube / YouTube Gaming",
                "YouTube - RTMP",
                "YouTube - RTMPS (Beta)"
            ],
            "supported video codecs": [
                "h264",
                "hevc",
                "av1"
            ],
            "servers": [
                {
                    "name": "Primary YouTube ingest server",
                    "url": "rtmps://a.rtmps.youtube.com:443/live2"
                },
                {
                    "name": "Backup YouTube ingest server",
                    "url": "rtmps://b.rtmps.youtube.com:443/live2?backup=1"
                },
                {
                    "name": "Primary YouTube ingest server (legacy RTMP)",
                    "url": "rtmp://a.rtmp.youtube.com/live2"
                },
                {
                    "name": "Backup YouTube ingest server (legacy RTMP)",
                    "url": "rtmp://b.rtmp.youtube.com/live2?backup=1"
                }
            ],
            "recommended": {
                "keyint": 2,
                "max video bitrate": 51000,
                "max audio bitrate": 160
            }
        },
        {
            "name": "Loola.tv",
            "common": false,
            "servers": [
                {
                    "name": "US East: Virginia",
                    "url": "rtmp://rtmp.loola.tv/push"
                },
                {
                    "name": "EU Central: Germany",
                    "url": "rtmp://rtmp-eu.loola.tv/push"
                },
                {
                    "name": "South America: Brazil",
                    "url": "rtmp://rtmp-sa.loola.tv/push"
                },
                {
                    "name": "Asia/Pacific: Singapore",
                    "url": "rtmp://rtmp-sg.loola.tv/push"
                },
                {
                    "name": "Middle East: Bahrain",
                    "url": "rtmp://rtmp-me.loola.tv/push"
                }
            ],
            "recommended": {
                "keyint": 2,
                "profile": "high",
                "max video bitrate": 2500,
                "max audio bitrate": 160,
                "bframes": 2,
                "x264opts": "scenecut=0"
            },
            "supported video codecs": [
                "h264"
            ]
        },
        {
            "name": "Lovecast",
            "servers": [
                {
                    "name": "Default",
                    "url": "rtmp://live-a.lovecastapp.com:5222/app"
                }
            ],
            "recommended": {
                "keyint": 2,
                "profile": "main",
                "max video bitrate": 8000,
                "max audio bitrate": 192,
                "supported resolutions": [
                    "1920x1080",
                    "1280x720"
                ],
                "max fps": 30
            },
            "supported video codecs": [
                "h264"
            ]
        },
        {
            "name": "Luzento.com - RTMP",
            "stream_key_link": "https://cms.luzento.com/dashboard/stream-key?from=OBS",
            "servers": [
                {
                    "name": "Primary",
                    "url": "rtmp://ingest.luzento.com/live"
                },
                {
                    "name": "Primary (Test)",
                    "url": "rtmp://ingest.luzento.com/test"
                }
            ],
            "recommended": {
                "keyint": 2,
                "max video bitrate": 6000,
                "max audio bitrate": 256,
                "bframes": 2,
                "x264opts": "scenecut=0"
            },
            "supported video codecs": [
                "h264"
            ]
        },
        {
            "name": "Web.TV",
            "servers": [
                {
                    "name": "Primary",
                    "url": "rtmp://live3.origins.web.tv/liveext"
                }
            ],
            "recommended": {
                "keyint": 2,
                "profile": "main",
                "max video bitrate": 3500,
                "max audio bitrate": 160
            },
            "supported video codecs": [
                "h264"
            ]
        },
        {
            "name": "GoodGame.ru",
            "servers": [
                {
                    "name": "Моscow",
                    "url": "rtmp://msk.goodgame.ru:1940/live"
                }
            ],
            "supported video codecs": [
                "h264"
            ]
        },
        {
            "name": "Vaughn Live / iNSTAGIB",
            "servers": [
                {
                    "name": "US: Vint Hill, VA",
                    "url": "rtmp://live-iad.vaughnsoft.net/live"
                },
                {
                    "name": "US: Vint Hill, VA #2",
                    "url": "rtmp://live-iad2.vaughnsoft.net/live"
                },
                {
                    "name": "US: Dallas, TX",
                    "url": "rtmp://live-dfw.vaughnsoft.net/live"
                },
                {
                    "name": "US: Denver, CO",
                    "url": "rtmp://live-den.vaughnsoft.net/live"
                },
                {
                    "name": "US: New York, NY",
                    "url": "rtmp://live-nyc.vaughnsoft.net/live"
                },
                {
                    "name": "US: Miami, FL",
                    "url": "rtmp://live-mia.vaughnsoft.net/live"
                },
                {
                    "name": "US: Seattle, WA",
                    "url": "rtmp://live-sea.vaughnsoft.net/live"
                },
                {
                    "name": "CA: Toronto",
                    "url": "rtmp://live-tor.vaughnsoft.net/live"
                },
                {
                    "name": "EU: Amsterdam, NL",
                    "url": "rtmp://live-ams.vaughnsoft.net/live"
                },
                {
                    "name": "EU: London, UK",
                    "url": "rtmp://live-lhr.vaughnsoft.net/live"
                },
                {
                    "name": "EU: Paris, FR",
                    "url": "rtmp://live-lhr.vaughnsoft.net/live"
                },
                {
                    "name": "Tokyo, JP",
                    "url": "rtmp://live-lhr.vaughnsoft.net/live"
                }
            ],
            "recommended": {
                "keyint": 2,
                "max video bitrate": 15000,
                "max audio bitrate": 320
            },
            "supported video codecs": [
                "h264"
            ]
        },
        {
            "name": "Breakers.TV",
            "servers": [
                {
                    "name": "US: Vint Hill, VA",
                    "url": "rtmp://live-iad.vaughnsoft.net/live"
                },
                {
                    "name": "US: Vint Hill, VA #2",
                    "url": "rtmp://live-iad2.vaughnsoft.net/live"
                },
                {
                    "name": "US: Dallas, TX",
                    "url": "rtmp://live-dfw.vaughnsoft.net/live"
                },
                {
                    "name": "US: Denver, CO",
                    "url": "rtmp://live-den.vaughnsoft.net/live"
                },
                {
                    "name": "US: New York, NY",
                    "url": "rtmp://live-nyc.vaughnsoft.net/live"
                },
                {
                    "name": "US: Miami, FL",
                    "url": "rtmp://live-mia.vaughnsoft.net/live"
                },
                {
                    "name": "US: Seattle, WA",
                    "url": "rtmp://live-sea.vaughnsoft.net/live"
                },
                {
                    "name": "CA: Toronto",
                    "url": "rtmp://live-tor.vaughnsoft.net/live"
                },
                {
                    "name": "EU: Amsterdam, NL",
                    "url": "rtmp://live-ams.vaughnsoft.net/live"
                },
                {
                    "name": "EU: London, UK",
                    "url": "rtmp://live-lhr.vaughnsoft.net/live"
                },
                {
                    "name": "EU: Paris, FR",
                    "url": "rtmp://live-lhr.vaughnsoft.net/live"
                },
                {
                    "name": "Tokyo, JP",
                    "url": "rtmp://live-lhr.vaughnsoft.net/live"
                }
            ],
            "recommended": {
                "keyint": 2,
                "max video bitrate": 15000,
                "max audio bitrate": 320
            },
            "supported video codecs": [
                "h264"
            ]
        },
        {
            "name": "Facebook Live",
            "common": true,
            "stream_key_link": "https://www.facebook.com/live/producer?ref=OBS",
            "servers": [
                {
                    "name": "Default",
                    "url": "rtmps://rtmp-api.facebook.com:443/rtmp/"
                }
            ],
            "recommended": {
                "keyint": 2,
                "profile": "main",
                "supported resolutions": [
                    "1920x1080",
                    "1280x720",
                    "852x480",
                    "640x360"
                ],
                "bitrate matrix": [
                    {
                        "res": "640x360",
                        "fps": 30,
                        "max bitrate": 1000
                    },
                    {
                        "res": "640x360",
                        "fps": 60,
                        "max bitrate": 1500
                    },
                    {
                        "res": "852x480",
                        "fps": 30,
                        "max bitrate": 2000
                    },
                    {
                        "res": "852x480",
                        "fps": 60,
                        "max bitrate": 3000
                    },
                    {
                        "res": "1280x720",
                        "fps": 30,
                        "max bitrate": 4000
                    },
                    {
                        "res": "1280x720",
                        "fps": 60,
                        "max bitrate": 6000
                    },
                    {
                        "res": "1920x1080",
                        "fps": 30,
                        "max bitrate": 6000
                    },
                    {
                        "res": "1920x1080",
                        "fps": 60,
                        "max bitrate": 9000
                    }
                ],
                "max fps": 60,
                "max video bitrate": 9000,
                "max audio bitrate": 128
            },
            "supported video codecs": [
                "h264"
            ]
        },
        {
            "name": "Restream.io",
            "alt_names": [
                "Restream.io - RTMP",
                "Restream.io - FTL"
            ],
            "common": true,
            "stream_key_link": "https://restream.io/settings/streaming-setup?from=OBS",
            "servers": [
                {
                    "name": "Autodetect",
                    "url": "rtmp://live.restream.io/live"
                },
                {
                    "name": "EU-West (London, GB)",
                    "url": "rtmp://london.restream.io/live"
                },
                {
                    "name": "EU-West (Amsterdam, NL)",
                    "url": "rtmp://amsterdam.restream.io/live"
                },
                {
                    "name": "EU-West (Paris, FR)",
                    "url": "rtmp://paris.restream.io/live"
                },
                {
                    "name": "EU-Central (Frankfurt, DE)",
                    "url": "rtmp://frankfurt.restream.io/live"
                },
                {
                    "name": "EU-South (Madrid, Spain)",
                    "url": "rtmp://madrid.restream.io/live"
                },
                {
                    "name": "Turkey (Istanbul)",
                    "url": "rtmp://istanbul.restream.io/live"
                },
                {
                    "name": "US-West (Seattle, WA)",
                    "url": "rtmp://seattle.restream.io/live"
                },
                {
                    "name": "US-West (San Jose, CA)",
                    "url": "rtmp://sanjose.restream.io/live"
                },
                {
                    "name": "US-Central (Dallas, TX)",
                    "url": "rtmp://dallas.restream.io/live"
                },
                {
                    "name": "US-East (Chicago, IL)",
                    "url": "rtmp://chicago.restream.io/live"
                },
                {
                    "name": "US-East (New York, NY)",
                    "url": "rtmp://newyork.restream.io/live"
                },
                {
                    "name": "US-East (Washington, DC)",
                    "url": "rtmp://washington.restream.io/live"
                },
                {
                    "name": "NA-East (Toronto, Canada)",
                    "url": "rtmp://toronto.restream.io/live"
                },
                {
                    "name": "SA (Saint Paul, Brazil)",
                    "url": "rtmp://saopaulo.restream.io/live"
                },
                {
                    "name": "India (Bangalore)",
                    "url": "rtmp://bangalore.restream.io/live"
                },
                {
                    "name": "Asia (Hong Kong)",
                    "url": "rtmp://hongkong.restream.io/live"
                },
                {
                    "name": "Asia (Singapore)",
                    "url": "rtmp://singapore.restream.io/live"
                },
                {
                    "name": "Asia (Seoul, South Korea)",
                    "url": "rtmp://seoul.restream.io/live"
                },
                {
                    "name": "Asia (Tokyo, Japan)",
                    "url": "rtmp://tokyo.restream.io/live"
                },
                {
                    "name": "Australia (Sydney)",
                    "url": "rtmp://sydney.restream.io/live"
                }
            ],
            "recommended": {
                "keyint": 2
            },
            "supported video codecs": [
                "h264"
            ]
        },
        {
            "name": "Castr.io",
            "servers": [
                {
                    "name": "US-East (Chicago, IL)",
                    "url": "rtmp://cg.castr.io/static"
                },
                {
                    "name": "US-East (New York, NY)",
                    "url": "rtmp://ny.castr.io/static"
                },
                {
                    "name": "US-East (Miami, FL)",
                    "url": "rtmp://mi.castr.io/static"
                },
                {
                    "name": "US-West (Seattle, WA)",
                    "url": "rtmp://se.castr.io/static"
                },
                {
                    "name": "US-West (Los Angeles, CA)",
                    "url": "rtmp://la.castr.io/static"
                },
                {
                    "name": "US-Central (Dallas, TX)",
                    "url": "rtmp://da.castr.io/static"
                },
                {
                    "name": "NA-East (Toronto, CA)",
                    "url": "rtmp://qc.castr.io/static"
                },
                {
                    "name": "SA (Sao Paulo, BR)",
                    "url": "rtmp://br.castr.io/static"
                },
                {
                    "name": "EU-West (London, UK)",
                    "url": "rtmp://uk.castr.io/static"
                },
                {
                    "name": "EU-Central (Frankfurt, DE)",
                    "url": "rtmp://fr.castr.io/static"
                },
                {
                    "name": "Russia (Moscow)",
                    "url": "rtmp://ru.castr.io/static"
                },
                {
                    "name": "Asia (Singapore)",
                    "url": "rtmp://sg.castr.io/static"
                },
                {
                    "name": "Asia (India)",
                    "url": "rtmp://in.castr.io/static"
                },
                {
                    "name": "Australia (Sydney)",
                    "url": "rtmp://au.castr.io/static"
                },
                {
                    "name": "US Central",
                    "url": "rtmp://us-central.castr.io/static"
                },
                {
                    "name": "US West",
                    "url": "rtmp://us-west.castr.io/static"
                },
                {
                    "name": "US East",
                    "url": "rtmp://us-east.castr.io/static"
                },
                {
                    "name": "US South",
                    "url": "rtmp://us-south.castr.io/static"
                },
                {
                    "name": "South America",
                    "url": "rtmp://south-am.castr.io/static"
                },
                {
                    "name": "EU Central",
                    "url": "rtmp://eu-central.castr.io/static"
                },
                {
                    "name": "Singapore",
                    "url": "rtmp://sg-central.castr.io/static"
                }
            ],
            "recommended": {
                "keyint": 2
            },
            "supported video codecs": [
                "h264"
            ]
        },
        {
            "name": "Boomstream",
            "servers": [
                {
                    "name": "Default",
                    "url": "rtmp://live.boomstream.com/live"
                }
            ],
            "supported video codecs": [
                "h264"
            ]
        },
        {
            "name": "Meridix Live Sports Platform",
            "servers": [
                {
                    "name": "Primary",
                    "url": "rtmp://publish.meridix.com/live"
                }
            ],
            "recommended": {
                "max video bitrate": 3500
            },
            "supported video codecs": [
                "h264"
            ]
        },
        {
            "name": "AfreecaTV",
            "alt_names": [
                "아프리카TV",
                "Afreeca.TV"
            ],
            "servers": [
                {
                    "name": "Asia : Korea",
                    "url": "rtmp://rtmpmanager-freecat.afreeca.tv/app"
                },
                {
                    "name": "North America : US East",
                    "url": "rtmp://rtmp-esu.afreecatv.com/app"
                },
                {
                    "name": "North America : US West",
                    "url": "rtmp://rtmp-wsu.afreecatv.com/app"
                },
                {
                    "name": "South America : Brazil",
                    "url": "rtmp://rtmp-brz.afreecatv.com/app"
                },
                {
                    "name": "Europe : UK",
                    "url": "rtmp://rtmp-uk.afreecatv.com/app"
                },
                {
                    "name": "Asia : Singapore",
                    "url": "rtmp://rtmp-sgp.afreecatv.com/app"
                }
            ],
            "recommended": {
                "keyint": 2,
                "profile": "main",
                "max video bitrate": 8000,
                "max audio bitrate": 192
            },
            "supported video codecs": [
                "h264"
            ]
        },
        {
            "name": "CAM4",
            "servers": [
                {
                    "name": "CAM4",
                    "url": "rtmp://origin.cam4.com/cam4-origin-live"
                }
            ],
            "recommended": {
                "keyint": 1,
                "profile": "baseline",
                "max video bitrate": 3000,
                "max audio bitrate": 128
            },
            "supported video codecs": [
                "h264"
            ]
        },
        {
            "name": "ePlay",
            "servers": [
                {
                    "name": "ePlay Primary",
                    "url": "rtmp://live.eplay.link/origin"
                }
            ],
            "recommended": {
                "keyint": 2,
                "profile": "main",
                "max video bitrate": 7500,
                "max audio bitrate": 192
            },
            "supported video codecs": [
                "h264"
            ]
        },
        {
            "name": "Picarto",
            "servers": [
                {
                    "name": "Autoselect closest server",
                    "url": "rtmp://live.us.picarto.tv/golive"
                },
                {
                    "name": "Los Angeles, USA",
                    "url": "rtmp://live.us-losangeles.picarto.tv/golive"
                },
                {
                    "name": "Dallas, USA",
                    "url": "rtmp://live.us-dallas.picarto.tv/golive"
                },
                {
                    "name": "Miami, USA",
                    "url": "rtmp://live.us-miami.picarto.tv/golive"
                },
                {
                    "name": "New York, USA",
                    "url": "rtmp://live.us-newyork.picarto.tv/golive"
                },
                {
                    "name": "Europe",
                    "url": "rtmp://live.eu-west1.picarto.tv/golive"
                }
            ],
            "recommended": {
                "keyint": 2,
                "profile": "main",
                "max video bitrate": 3500
            },
            "supported video codecs": [
                "h264"
            ]
        },
        {
            "name": "Livestream",
            "servers": [
                {
                    "name": "Primary",
                    "url": "rtmp://rtmpin.livestreamingest.com/rtmpin"
                }
            ],
            "supported video codecs": [
                "h264"
            ]
        },
        {
            "name": "Uscreen",
            "servers": [
                {
                    "name": "Default",
                    "url": "rtmp://global-live.uscreen.app:5222/app"
                }
            ],
            "recommended": {
                "keyint": 2,
                "max video bitrate": 8000,
                "max audio bitrate": 192
            },
            "supported video codecs": [
                "h264"
            ]
        },
        {
            "name": "Stripchat",
            "servers": [
                {
                    "name": "Auto",
                    "url": "rtmp://live.doppiocdn.com/ext"
                }
            ],
            "recommended": {
                "keyint": 2,
                "profile": "main",
                "bframes": 0,
                "max video bitrate": 6000,
                "max audio bitrate": 128,
                "x264opts": "tune=zerolatency"
            },
            "supported video codecs": [
                "h264"
            ]
        },
        {
            "name": "CamSoda",
            "servers": [
                {
                    "name": "North America",
                    "url": "rtmp://obs-ingest-na.livemediahost.com/cam_obs"
                },
                {
                    "name": "South America",
                    "url": "rtmp://obs-ingest-sa.livemediahost.com/cam_obs"
                },
                {
                    "name": "Asia",
                    "url": "rtmp://obs-ingest-as.livemediahost.com/cam_obs"
                },
                {
                    "name": "Europe",
                    "url": "rtmp://obs-ingest-eu.livemediahost.com/cam_obs"
                },
                {
                    "name": "Oceania",
                    "url": "rtmp://obs-ingest-oc.livemediahost.com/cam_obs"
                }
            ],
            "recommended": {
                "supported resolutions": [
                    "1920x1080",
                    "1280x720",
                    "852x480",
                    "480x360"
                ],
                "max fps": 30,
                "max video bitrate": 6000,
                "max audio bitrate": 160,
                "x264opts": "tune=zerolatency"
            },
            "supported video codecs": [
                "h264"
            ]
        },
        {
            "name": "Chaturbate",
            "servers": [
                {
                    "name": "Global Main Fastest - Recommended",
                    "url": "rtmp://live.stream.highwebmedia.com/live-origin"
                },
                {
                    "name": "Global Backup",
                    "url": "rtmp://live-backup.stream.highwebmedia.com/live-origin"
                },
                {
                    "name": "US West: Seattle, WA",
                    "url": "rtmp://live-sea.stream.highwebmedia.com/live-origin"
                },
                {
                    "name": "US West: Phoenix, AZ",
                    "url": "rtmp://live-phx.stream.highwebmedia.com/live-origin"
                },
                {
                    "name": "US Central: Salt Lake City, UT",
                    "url": "rtmp://live-slc.stream.highwebmedia.com/live-origin"
                },
                {
                    "name": "US Central: Chicago, IL",
                    "url": "rtmp://live-chi.stream.highwebmedia.com/live-origin"
                },
                {
                    "name": "US East: Atlanta, GA",
                    "url": "rtmp://live-atl.stream.highwebmedia.com/live-origin"
                },
                {
                    "name": "US East: Ashburn, VA",
                    "url": "rtmp://live-ash.stream.highwebmedia.com/live-origin"
                },
                {
                    "name": "South America: Sao Paulo, Brazil",
                    "url": "rtmp://live-gru.stream.highwebmedia.com/live-origin"
                },
                {
                    "name": "EU: Amsterdam, NL",
                    "url": "rtmp://live-nld.stream.highwebmedia.com/live-origin"
                },
                {
                    "name": "EU: Alblasserdam, NL",
                    "url": "rtmp://live-alb.stream.highwebmedia.com/live-origin"
                },
                {
                    "name": "EU: Frankfurt, DE",
                    "url": "rtmp://live-fra.stream.highwebmedia.com/live-origin"
                },
                {
                    "name": "EU: Belgrade, Serbia",
                    "url": "rtmp://live-srb.stream.highwebmedia.com/live-origin"
                },
                {
                    "name": "Asia: Singapore",
                    "url": "rtmp://live-sin.stream.highwebmedia.com/live-origin"
                },
                {
                    "name": "Asia: Tokyo, Japan",
                    "url": "rtmp://live-nrt.stream.highwebmedia.com/live-origin"
                },
                {
                    "name": "Australia: Sydney",
                    "url": "rtmp://live-syd.stream.highwebmedia.com/live-origin"
                }
            ],
            "recommended": {
                "keyint": 2,
                "max video bitrate": 50000,
                "max audio bitrate": 192
            },
            "supported video codecs": [
                "h264"
            ]
        },
        {
            "name": "WpStream",
            "more_info_link": "https://wpstream.net/obs-more-info",
            "stream_key_link": "https://wpstream.net/obs-get-stream-key",
            "servers": [
                {
                    "name": "Closest server - Automatic",
                    "url": "rtmp://ingest.wpstream.net/golive"
                },
                {
                    "name": "North America",
                    "url": "rtmp://ingest-na.wpstream.net/golive"
                },
                {
                    "name": "Europe",
                    "url": "rtmp://ingest-eu.wpstream.net/golive"
                },
                {
                    "name": "Asia",
                    "url": "rtmp://ingest-as.wpstream.net/golive"
                },
                {
                    "name": "South America",
                    "url": "rtmp://ingest-sa.wpstream.net/golive"
                },
                {
                    "name": "Australia & Oceania",
                    "url": "rtmp://ingest-au.wpstream.net/golive"
                }
            ],
            "recommended": {
                "keyint": 2,
                "max audio bitrate": 160
            },
            "supported video codecs": [
                "h264"
            ]
        },
        {
            "name": "Twitter",
            "common": true,
            "stream_key_link": "https://studio.twitter.com/producer/sources",
            "alt_names": [
                "Twitter / Periscope"
            ],
            "servers": [
                {
                    "name": "US West: California",
                    "url": "rtmp://ca.pscp.tv:80/x"
                },
                {
                    "name": "US West: Oregon",
                    "url": "rtmp://or.pscp.tv:80/x"
                },
                {
                    "name": "US East: Virginia",
                    "url": "rtmp://va.pscp.tv:80/x"
                },
                {
                    "name": "South America: Brazil",
                    "url": "rtmp://br.pscp.tv:80/x"
                },
                {
                    "name": "EU West: France",
                    "url": "rtmp://fr.pscp.tv:80/x"
                },
                {
                    "name": "EU West: Ireland",
                    "url": "rtmp://ie.pscp.tv:80/x"
                },
                {
                    "name": "EU Central: Germany",
                    "url": "rtmp://de.pscp.tv:80/x"
                },
                {
                    "name": "Asia/Pacific: Australia",
                    "url": "rtmp://au.pscp.tv:80/x"
                },
                {
                    "name": "Asia/Pacific: India",
                    "url": "rtmp://in.pscp.tv:80/x"
                },
                {
                    "name": "Asia/Pacific: Japan",
                    "url": "rtmp://jp.pscp.tv:80/x"
                },
                {
                    "name": "Asia/Pacific: Korea",
                    "url": "rtmp://kr.pscp.tv:80/x"
                },
                {
                    "name": "Asia/Pacific: Singapore",
                    "url": "rtmp://sg.pscp.tv:80/x"
                }
            ],
            "recommended": {
                "keyint": 3,
                "max video bitrate": 12000,
                "max audio bitrate": 128,
                "max fps": 60
            },
            "supported video codecs": [
                "h264"
            ]
        },
        {
            "name": "Switchboard Live",
            "alt_names": [
                "Switchboard Live (Joicaster)"
            ],
            "servers": [
                {
                    "name": "Default",
                    "url": "rtmps://live.sb.zone:443/live"
                }
            ],
            "recommended": {
                "keyint": 2,
                "profile": "high"
            },
            "supported video codecs": [
                "h264"
            ]
        },
        {
            "name": "Eventials",
            "servers": [
                {
                    "name": "Default",
                    "url": "rtmp://transmission.eventials.com/eventialsLiveOrigin"
                }
            ],
            "recommended": {
                "keyint": 1,
                "profile": "baseline",
                "max video bitrate": 900,
                "max audio bitrate": 96
            },
            "supported video codecs": [
                "h264"
            ]
        },
        {
            "name": "EventLive.pro",
            "servers": [
                {
                    "name": "Default",
                    "url": "rtmp://go.eventlive.pro/live"
                }
            ],
            "recommended": {
                "keyint": 2,
                "max video bitrate": 3000,
                "max audio bitrate": 192,
                "supported resolutions": [
                    "1920x1080",
                    "1280x720"
                ],
                "max fps": 30
            },
            "supported video codecs": [
                "h264"
            ]
        },
        {
            "name": "Lahzenegar - StreamG | لحظه‌نگار - استریمجی",
            "servers": [
                {
                    "name": "Primary",
                    "url": "rtmp://rtmp.lahzecdn.com/pro"
                },
                {
                    "name": "Iran",
                    "url": "rtmp://rtmp-iran.lahzecdn.com/pro"
                }
            ],
            "recommended": {
                "keyint": 2,
                "profile": "main",
                "max video bitrate": 4000,
                "max audio bitrate": 192
            },
            "supported video codecs": [
                "h264"
            ]
        },
        {
            "name": "MyLive",
            "servers": [
                {
                    "name": "Default",
                    "url": "rtmp://stream.mylive.in.th/live"
                }
            ],
            "recommended": {
                "keyint": 2,
                "profile": "main",
                "max video bitrate": 7000,
                "max audio bitrate": 192
            },
            "supported video codecs": [
                "h264"
            ]
        },
        {
            "name": "Trovo",
            "alt_names": [
                "Madcat"
            ],
            "stream_key_link": "https://studio.trovo.live/mychannel/stream",
            "servers": [
                {
                    "name": "Default",
                    "url": "rtmp://livepush.trovo.live/live/"
                }
            ],
            "recommended": {
                "keyint": 2,
                "max video bitrate": 9000,
                "max audio bitrate": 160,
                "x264opts": "scenecut=0"
            },
            "supported video codecs": [
                "h264"
            ]
        },
        {
            "name": "Mixcloud",
            "servers": [
                {
                    "name": "Default",
                    "url": "rtmp://rtmp.mixcloud.com/broadcast"
                }
            ],
            "recommended": {
                "keyint": 2,
                "max video bitrate": 6000,
                "max audio bitrate": 320,
                "supported resolutions": [
                    "1280x720",
                    "852x480",
                    "480x360"
                ],
                "max fps": 30,
                "x264opts": "scenecut=0"
            },
            "supported video codecs": [
                "h264"
            ]
        },
        {
            "name": "SermonAudio Cloud",
            "alt_names": [
                "SermonAudio.com"
            ],
            "servers": [
                {
                    "name": "Primary",
                    "url": "rtmp://webcast.sermonaudio.com/sa"
                }
            ],
            "recommended": {
                "max video bitrate": 2000,
                "max audio bitrate": 128
            },
            "supported video codecs": [
                "h264"
            ]
        },
        {
            "name": "Vimeo",
            "servers": [
                {
                    "name": "Default",
                    "url": "rtmp://rtmp.cloud.vimeo.com/live"
                }
            ],
            "supported video codecs": [
                "h264"
            ]
        },
        {
            "name": "Aparat",
            "servers": [
                {
                    "name": "Default",
                    "url": "rtmp://rtmp.cdn.asset.aparat.com:443/event"
                }
            ],
            "recommended": {
                "keyint": 2,
                "max video bitrate": 6000,
                "max audio bitrate": 320,
                "x264opts": "scenecut=0"
            },
            "supported video codecs": [
                "h264"
            ]
        },
        {
            "name": "KakaoTV",
            "servers": [
                {
                    "name": "Default",
                    "url": "rtmp://rtmp.play.kakao.com/kakaotv"
                }
            ],
            "recommended": {
                "max video bitrate": 8000,
                "max audio bitrate": 192
            },
            "supported video codecs": [
                "h264"
            ]
        },
        {
            "name": "Piczel.tv",
            "servers": [
                {
                    "name": "Default",
                    "url": "rtmp://piczel.tv:1935/live"
                }
            ],
            "recommended": {
                "keyint": 4,
                "max video bitrate": 2500,
                "max audio bitrate": 256,
                "x264opts": "tune=zerolatency"
            },
            "supported video codecs": [
                "h264"
            ]
        },
        {
            "name": "STAGE TEN",
            "servers": [
                {
                    "name": "STAGE TEN",
                    "url": "rtmps://app-rtmp.stageten.tv:443/stageten"
                }
            ],
            "recommended": {
                "keyint": 2,
                "profile": "baseline",
                "max video bitrate": 4000,
                "max audio bitrate": 128
            },
            "supported video codecs": [
                "h264"
            ]
        },
        {
            "name": "DLive",
            "servers": [
                {
                    "name": "Default",
                    "url": "rtmp://stream.dlive.tv/live"
                }
            ],
            "recommended": {
                "keyint": 2,
                "max video bitrate": 6000,
                "max audio bitrate": 160
            },
            "supported video codecs": [
                "h264"
            ]
        },
        {
            "name": "Lightcast.com",
            "servers": [
                {
                    "name": "North America / East",
                    "url": "rtmp://us-east.live.lightcast.com/202E1F/default"
                },
                {
                    "name": "North America / West",
                    "url": "rtmp://us-west.live.lightcast.com/202E1F/default"
                },
                {
                    "name": "Europe / Amsterdam",
                    "url": "rtmp://europe.live.lightcast.com/202E1F/default"
                },
                {
                    "name": "Europe / Frankfurt",
                    "url": "rtmp://europe-fra.live.lightcast.com/202E1F/default"
                },
                {
                    "name": "Europe / Stockholm",
                    "url": "rtmp://europe-sto.live.lightcast.com/202E1F/default"
                },
                {
                    "name": "Asia / Hong Kong",
                    "url": "rtmp://asia.live.lightcast.com/202E1F/default"
                },
                {
                    "name": "Australia / Sydney",
                    "url": "rtmp://australia.live.lightcast.com/202E1F/default"
                }
            ],
            "recommended": {
                "keyint": 2,
                "max video bitrate": 6000,
                "max audio bitrate": 160
            },
            "supported video codecs": [
                "h264"
            ]
        },
        {
            "name": "Bongacams",
            "servers": [
                {
                    "name": "Automatic / Default",
                    "url": "rtmp://auto.origin.gnsbc.com:1934/live"
                },
                {
                    "name": "Automatic / Backup",
                    "url": "rtmp://origin.bcvidorigin.com:1934/live"
                },
                {
                    "name": "Europe",
                    "url": "rtmp://z-eu.origin.gnsbc.com:1934/live"
                },
                {
                    "name": "North America",
                    "url": "rtmp://z-us.origin.gnsbc.com:1934/live"
                }
            ],
            "recommended": {
                "keyint": 2,
                "max video bitrate": 6000,
                "max audio bitrate": 192,
                "bframes": 0,
                "x264opts": "tune=zerolatency"
            },
            "supported video codecs": [
                "h264"
            ]
        },
        {
            "name": "OnlyFans.com",
            "stream_key_link": "https://onlyfans.com/my/settings/other",
            "servers": [
                {
                    "name": "CloudBeta",
                    "url": "rtmp://cloudbetastreaming.onlyfans.com/live"
                },
                {
                    "name": "Backup (USA)",
                    "url": "rtmp://route0.onlyfans.com/live"
                },
                {
                    "name": "Backup (Europe)",
                    "url": "rtmp://route0-dc2.onlyfans.com/live"
                }
            ],
            "recommended": {
                "keyint": 2,
                "profile": "main",
                "max video bitrate": 2500,
                "max audio bitrate": 192,
                "bframes": 0,
                "x264opts": "tune=zerolatency"
            },
            "supported video codecs": [
                "h264"
            ]
        },
        {
            "name": "YouNow",
            "common": false,
            "protocol": "FTL",
            "servers": [
                {
                    "name": "younow.com",
                    "url": "https://api.younow.com/php/api/broadcast/ingest?id="
                }
            ],
            "recommended": {
                "keyint": 2,
                "output": "ftl_output",
                "max audio bitrate": 160,
                "max video bitrate": 7000,
                "profile": "main",
                "bframes": 0
            }
        },
        {
            "name": "Steam",
            "common": false,
            "servers": [
                {
                    "name": "Default",
                    "url": "rtmp://ingest-rtmp.broadcast.steamcontent.com/app"
                }
            ],
            "recommended": {
                "keyint": 2,
                "profile": "high",
                "max video bitrate": 7000,
                "max audio bitrate": 128
            },
            "supported video codecs": [
                "h264"
            ]
        },
        {
            "name": "Konduit.live",
            "servers": [
                {
                    "name": "Default",
                    "url": "rtmp://rtmp.konduit.live/live"
                }
            ],
            "recommended": {
                "keyint": 2,
                "x264opts": "scenecut=0"
            },
            "supported video codecs": [
                "h264"
            ]
        },
        {
            "name": "LOCO",
            "servers": [
                {
                    "name": "Default",
                    "url": "rtmp://ivory-ingest.getloconow.com:1935/stream"
                }
            ],
            "recommended": {
                "keyint": 2
            },
            "supported video codecs": [
                "h264"
            ]
        },
        {
            "name": "niconico, premium member (ニコニコ生放送 プレミアム会員)",
            "servers": [
                {
                    "name": "Default",
                    "url": "rtmp://aliveorigin.dmc.nico/named_input"
                }
            ],
            "recommended": {
                "keyint": 2,
                "profile": "high",
                "max audio bitrate": 192,
                "max video bitrate": 5808,
                "x264opts": "tune=zerolatency"
            },
            "supported video codecs": [
                "h264"
            ]
        },
        {
            "name": "niconico, free member (ニコニコ生放送 一般会員)",
            "servers": [
                {
                    "name": "Default",
                    "url": "rtmp://aliveorigin.dmc.nico/named_input"
                }
            ],
            "recommended": {
                "keyint": 2,
                "profile": "high",
                "max audio bitrate": 96,
                "max video bitrate": 904,
                "x264opts": "tune=zerolatency"
            },
            "supported video codecs": [
                "h264"
            ]
        },
        {
            "name": "Nimo TV",
            "servers": [
                {
                    "name": "Global:2",
                    "url": "rtmp://txpush.rtmp.nimo.tv/live/"
                },
                {
                    "name": "Global:3",
                    "url": "rtmp://alpush.rtmp.nimo.tv/live/"
                }
            ],
            "recommended": {
                "keyint": 2,
                "max video bitrate": 6000,
                "max audio bitrate": 160
            },
            "supported video codecs": [
                "h264"
            ]
        },
        {
            "name": "XLoveCam.com",
            "servers": [
                {
                    "name": "Europe(main)",
                    "url": "rtmp://nl.eu.stream.xlove.com/performer-origin"
                },
                {
                    "name": "Europe(Romania)",
                    "url": "rtmp://ro.eu.stream.xlove.com/performer-origin"
                },
                {
                    "name": "Europe(Russia)",
                    "url": "rtmp://ru.eu.stream.xlove.com/performer-origin"
                },
                {
                    "name": "North America(US East)",
                    "url": "rtmp://usec.na.stream.xlove.com/performer-origin"
                },
                {
                    "name": "North America(US West)",
                    "url": "rtmp://uswc.na.stream.xlove.com/performer-origin"
                },
                {
                    "name": "North America(Canada)",
                    "url": "rtmp://ca.na.stream.xlove.com/performer-origin"
                },
                {
                    "name": "South America",
                    "url": "rtmp://co.sa.stream.xlove.com/performer-origin"
                },
                {
                    "name": "Asia",
                    "url": "rtmp://sg.as.stream.xlove.com/performer-origin"
                }
            ],
            "recommended": {
                "x264opts": "scenecut=0"
            },
            "supported video codecs": [
                "h264"
            ]
        },
        {
            "name": "AngelThump",
            "servers": [
                {
                    "name": "Auto",
                    "url": "rtmp://ingest.angelthump.com/live"
                },
                {
                    "name": "New York 3",
                    "url": "rtmp://nyc-ingest.angelthump.com:1935/live"
                },
                {
                    "name": "San Francisco 2",
                    "url": "rtmp://sfo-ingest.angelthump.com:1935/live"
                },
                {
                    "name": "Singapore 1",
                    "url": "rtmp://sgp-ingest.angelthump.com:1935/live"
                },
                {
                    "name": "London 1",
                    "url": "rtmp://lon-ingest.angelthump.com:1935/live"
                },
                {
                    "name": "Frankfurt 1",
                    "url": "rtmp://fra-ingest.angelthump.com:1935/live"
                },
                {
                    "name": "Toronto 1",
                    "url": "rtmp://tor-ingest.angelthump.com:1935/live"
                },
                {
                    "name": "Amsterdam 3",
                    "url": "rtmp://ams-ingest.angelthump.com:1935/live"
                }
            ],
            "recommended": {
                "keyint": 2,
                "profile": "high",
                "max video bitrate": 3500,
                "max audio bitrate": 160
            },
            "supported video codecs": [
                "h264"
            ]
        },
        {
            "name": "api.video",
            "servers": [
                {
                    "name": "Default",
                    "url": "rtmp://broadcast.api.video/s"
                }
            ],
            "recommended": {
                "keyint": 2,
                "max video bitrate": 20000,
                "max audio bitrate": 192
            },
            "supported video codecs": [
                "h264"
            ]
        },
        {
            "name": "SHOWROOM",
            "protocol": "RTMP",
            "servers": [
                {
                    "name": "Default",
                    "url": "https://www.showroom-live.com/api/obs/streaming_info?obs_key="
                }
            ],
            "recommended": {
                "keyint": 2,
                "profile": "main",
                "max video bitrate": 1500,
                "max audio bitrate": 160,
                "x264opts": "tune=zerolatency"
            },
            "supported video codecs": [
                "h264"
            ]
        },
        {
            "name": "Mux",
            "servers": [
                {
                    "name": "Global (RTMPS)",
                    "url": "rtmps://global-live.mux.com:443/app"
                },
                {
                    "name": "Global (RTMP)",
                    "url": "rtmp://global-live.mux.com:5222/app"
                }
            ],
            "recommended": {
                "keyint": 2,
                "max video bitrate": 5000,
                "max audio bitrate": 160
            },
            "supported video codecs": [
                "h264"
            ]
        },
        {
            "name": "Viloud",
            "servers": [
                {
                    "name": "Default",
                    "url": "rtmp://live.viloud.tv:5222/app"
                }
            ],
            "recommended": {
                "keyint": 2,
                "max video bitrate": 5000,
                "max audio bitrate": 160
            },
            "supported video codecs": [
                "h264"
            ]
        },
        {
            "name": "MyFreeCams",
            "servers": [
                {
                    "name": "Automatic",
                    "url": "rtmp://publish.myfreecams.com/NxServer"
                },
                {
                    "name": "Australia",
                    "url": "rtmp://publish-syd.myfreecams.com/NxServer"
                },
                {
                    "name": "East Asia",
                    "url": "rtmp://publish-tyo.myfreecams.com/NxServer"
                },
                {
                    "name": "Europe (East)",
                    "url": "rtmp://publish-buh.myfreecams.com/NxServer"
                },
                {
                    "name": "Europe (West)",
                    "url": "rtmp://publish-ams.myfreecams.com/NxServer"
                },
                {
                    "name": "North America (East Coast)",
                    "url": "rtmp://publish-ord.myfreecams.com/NxServer"
                },
                {
                    "name": "North America (West Coast)",
                    "url": "rtmp://publish-tuk.myfreecams.com/NxServer"
                },
                {
                    "name": "South America",
                    "url": "rtmp://publish-sao.myfreecams.com/NxServer"
                }
            ],
            "recommended": {
                "keyint": 1,
                "profile": "high",
                "max fps": 60,
                "max video bitrate": 10000,
                "max audio bitrate": 192,
                "x264opts": "tune=zerolatency scenecut=0"
            },
            "supported video codecs": [
                "h264"
            ]
        },
        {
            "name": "PolyStreamer.com",
            "servers": [
                {
                    "name": "Auto-select closest server",
                    "url": "rtmp://live.polystreamer.com/live"
                },
                {
                    "name": "United States - West",
                    "url": "rtmp://us-west.live.polystreamer.com/live"
                },
                {
                    "name": "United States - East",
                    "url": "rtmp://us-east.live.polystreamer.com/live"
                },
                {
                    "name": "Australia",
                    "url": "rtmp://aus.live.polystreamer.com/live"
                },
                {
                    "name": "India",
                    "url": "rtmp://ind.live.polystreamer.com/live"
                },
                {
                    "name": "Germany",
                    "url": "rtmp://deu.live.polystreamer.com/live"
                },
                {
                    "name": "Japan",
                    "url": "rtmp://jpn.live.polystreamer.com/live"
                },
                {
                    "name": "Singapore",
                    "url": "rtmp://sgp.live.polystreamer.com/live"
                }
            ],
            "recommended": {
                "keyint": 2
            },
            "supported video codecs": [
                "h264"
            ]
        },
        {
            "name": "OPENREC.tv - Premium member (プレミアム会員)",
            "stream_key_link": "https://www.openrec.tv/login?keep_login=true&url=https://www.openrec.tv/dashboard/live?from=obs",
            "servers": [
                {
                    "name": "Default",
                    "url": "rtmp://a.station.openrec.tv:1935/live1"
                }
            ],
            "recommended": {
                "keyint": 2,
                "max video bitrate": 5000,
                "max audio bitrate": 160
            },
            "supported video codecs": [
                "h264"
            ]
        },
        {
            "name": "nanoStream Cloud / bintu",
            "more_info_link": "https://www.nanocosmos.de/obs",
            "stream_key_link": "https://bintu-cloud-frontend.nanocosmos.de/organisation",
            "servers": [
                {
                    "name": "bintu-stream global ingest (rtmp)",
                    "url": "rtmp://bintu-stream.nanocosmos.de/live"
                },
                {
                    "name": "bintu-stream global ingest (rtmps)",
                    "url": "rtmps://bintu-stream.nanocosmos.de:1937/live"
                },
                {
                    "name": "bintu-vtrans global ingest with transcoding/ABR (rtmp)",
                    "url": "rtmp://bintu-vtrans.nanocosmos.de/live"
                },
                {
                    "name": "bintu-vtrans global ingest with transcoding/ABR (rtmps)",
                    "url": "rtmps://bintu-vtrans.nanocosmos.de:1937/live"
                },
                {
                    "name": "bintu-stream Europe (EU)",
                    "url": "rtmp://bintu-stream-eu.nanocosmos.de/live"
                },
                {
                    "name": "bintu-stream USA West (USW)",
                    "url": "rtmp://bintu-stream-usw.nanocosmos.de/live"
                },
                {
                    "name": "bintu-stream US East (USE)",
                    "url": "rtmp://bintu-stream-use.nanocosmos.de/live"
                },
                {
                    "name": "bintu-stream Asia South (ASS)",
                    "url": "rtmp://bintu-stream-ass.nanocosmos.de/live"
                },
                {
                    "name": "bintu-stream Australia (AU)",
                    "url": "rtmp://bintu-stream-au.nanocosmos.de/live"
                },
                {
                    "name": "bintu-vtrans Europe (EU)",
                    "url": "rtmp://bintu-vtrans-eu.nanocosmos.de/live"
                },
                {
                    "name": "bintu-vtrans USA West (USW)",
                    "url": "rtmp://bintu-vtrans-usw.nanocosmos.de/live"
                },
                {
                    "name": "bintu-vtrans US East (USE)",
                    "url": "rtmp://bintu-vtrans-use.nanocosmos.de/live"
                },
                {
                    "name": "bintu-vtrans Asia South (ASS)",
                    "url": "rtmp://bintu-vtrans-ass.nanocosmos.de/live"
                },
                {
                    "name": "bintu-vtrans Australia (AU)",
                    "url": "rtmp://bintu-vtrans-au.nanocosmos.de/live"
                }
            ],
            "recommended": {
                "keyint": 2,
                "profile": "baseline",
                "bframes": 0,
                "max video bitrate": 5000,
                "max audio bitrate": 192,
                "x264opts": "tune=zerolatency b-pyramid=0 scenecut=0"
            },
            "supported video codecs": [
                "h264"
            ]
        },
        {
            "name": "Dacast",
            "protocol": "RTMP",
            "servers": [
                {
                    "name": "Default",
                    "url": "https://developer.dacast.com/v3/encoder-setup/"
                }
            ],
            "recommended": {
                "keyint": 1,
                "profile": "high",
                "max video bitrate": 7000,
                "max audio bitrate": 128
            },
            "supported video codecs": [
                "h264"
            ]
        },
        {
            "name": "Bilibili Live - RTMP | 哔哩哔哩直播 - RTMP",
            "more_info_link": "https://link.bilibili.com/p/help/index?id=4#/tools-tutorial",
            "stream_key_link": "https://link.bilibili.com/p/center/index#/my-room/start-live",
            "alt_names": [
                "Bilibili Live"
            ],
            "servers": [
                {
                    "name": "Global - Primary | 全球 - 主要",
                    "url": "rtmp://live-push.bilivideo.com/live-bvc/"
                },
                {
                    "name": "Non Chinese Mainland - Primary | 非中国大陆地区 - 主要",
                    "url": "rtmp://bdy.live-push.bilivideo.com/live-bvc/"
                },
                {
                    "name": "Chinese Mainland - Backup | 中国大陆地区 - 备用",
                    "url": "rtmp://txy2.live-push.bilivideo.com/live-bvc/"
                },
                {
                    "name": "Non Chinese Mainland - Backup | 非中国大陆地区 - 备用",
                    "url": "rtmp://txy.live-push.bilivideo.com/live-bvc/"
                }
            ],
            "supported video codecs": [
                "h264"
            ]
        },
        {
            "name": "Volume.com",
            "stream_key_link": "https://volume.com/b?show_key=1&webrtc=0",
            "servers": [
                {
                    "name": "Default - Recommended",
                    "url": "rtmp://live.volume.com/live-origin"
                },
                {
                    "name": "US - West",
                    "url": "rtmp://live-pdx.volume.com/live-origin"
                },
                {
                    "name": "US - East",
                    "url": "rtmp://live-ash.volume.com/live-origin"
                }
            ],
            "recommended": {
                "keyint": 2,
                "max video bitrate": 20000,
                "max fps": 60
            },
            "supported video codecs": [
                "h264"
            ]
        },
        {
            "name": "BoxCast",
            "stream_key_link": "https://dashboard.boxcast.com/#/sources",
            "servers": [
                {
                    "name": "BoxCast",
                    "url": "rtmp://rtmp.boxcast.com/live"
                }
            ],
            "supported video codecs": [
                "h264"
            ]
        },
        {
            "name": "Disciple Media",
            "servers": [
                {
                    "name": "Default",
                    "url": "rtmp://rtmp.disciplemedia.com/b-fme"
                }
            ],
            "supported video codecs": [
                "h264"
            ]
        },
        {
            "name": "Jio Games",
            "servers": [
                {
                    "name": "Primary",
                    "url": "rtmp://livepub1.api.engageapps.jio/live"
                },
                {
                    "name": "Secondary",
                    "url": "rtmp://livepub2.api.engageapps.jio/live"
                }
            ],
            "recommended": {
                "keyint": 2,
                "max video bitrate": 32000,
                "max audio bitrate": 256
            },
            "supported video codecs": [
                "h264"
            ]
        },
        {
            "name": "Kuaishou Live",
            "stream_key_link": "https://studio.kuaishou.com/live/list",
            "servers": [
                {
                    "name": "Default",
                    "url": "rtmp://open-push.voip.yximgs.com/gifshow/"
                },
                {
                    "name": "North America",
                    "url": "rtmp://tx.push.yximgs.com/live/"
                }
            ],
            "supported video codecs": [
                "h264"
            ]
        },
        {
            "name": "Playeur",
            "alt_names": [
                "Utreon"
            ],
            "servers": [
                {
                    "name": "Default",
                    "url": "rtmp://live.playeur.com:5222/app"
                }
            ],
            "recommended": {
                "keyint": 2,
                "max video bitrate": 5000,
                "max audio bitrate": 160
            },
            "supported video codecs": [
                "h264"
            ]
        },
        {
            "name": "Autistici.org Live",
            "servers": [
                {
                    "name": "Default",
                    "url": "rtmp://live.autistici.org/ingest"
                }
            ],
            "recommended": {
                "keyint": 2,
                "max video bitrate": 2500,
                "max audio bitrate": 128
            },
            "supported video codecs": [
                "h264"
            ]
        },
        {
            "name": "PhoneLiveStreaming",
            "stream_key_link": "https://app.phonelivestreaming.com/media/rtmp",
            "servers": [
                {
                    "name": "PhoneLiveStreaming",
                    "url": "rtmp://live.phonelivestreaming.com/live/"
                }
            ],
            "recommended": {
                "keyint": 2,
                "max video bitrate": 128,
                "max audio bitrate": 160
            },
            "supported video codecs": [
                "h264"
            ]
        },
        {
            "name": "Sympla",
            "servers": [
                {
                    "name": "Sympla RTMP",
                    "url": "rtmp://rtmp.sympla.com.br:5222/app"
                }
            ],
            "recommended": {
                "keyint": 2,
                "max video bitrate": 5000,
                "max audio bitrate": 160
            },
            "supported video codecs": [
                "h264"
            ]
        },
        {
            "name": "Mildom",
            "more_info_link": "https://support.mildom.com/hc/ja/articles/360056569954",
            "stream_key_link": "https://www.mildom.com/creator/live",
            "servers": [
                {
                    "name": "Global",
                    "url": "rtmp://txlvb-push.mildom.tv/live"
                }
            ],
            "recommended": {
                "keyint": 2,
                "max video bitrate": 6000,
                "max audio bitrate": 160
            },
            "supported video codecs": [
                "h264"
            ]
        },
        {
            "name": "Livepush",
            "more_info_link": "https://docs.livepush.io/en/articles/5065323-how-to-stream-live-from-obs-to-livepush",
            "servers": [
                {
                    "name": "Livepush Global (Default)",
                    "url": "rtmp://dc-global.livepush.io/live"
                },
                {
                    "name": "Chicago, US",
                    "url": "rtmp://us-central-ch.livepush.io/live"
                },
                {
                    "name": "New York, US",
                    "url": "rtmp://us-east-ny.livepush.io/live"
                },
                {
                    "name": "Los Angeles, US",
                    "url": "rtmp://us-west-la.livepush.io/live"
                },
                {
                    "name": "Miami, US",
                    "url": "rtmp://us-south-mia.livepush.io/live"
                },
                {
                    "name": "Dallas, US",
                    "url": "rtmp://us-central-dal.livepush.io/live"
                },
                {
                    "name": "Montreal, CA",
                    "url": "rtmp://ca-central-mon.livepush.io/live"
                },
                {
                    "name": "Toronto, CA",
                    "url": "rtmp://ca-south-tor.livepush.io/live"
                },
                {
                    "name": "Sydney, AU",
                    "url": "rtmp://au-east-syd.livepush.io/live"
                },
                {
                    "name": "London, UK",
                    "url": "rtmp://uk-central-ldn.livepush.io/live"
                },
                {
                    "name": "Milan, Italy",
                    "url": "rtmp://it-north-mln.livepush.io/live"
                },
                {
                    "name": "Paris, FR",
                    "url": "rtmp://fr-central-par.livepush.io/live"
                },
                {
                    "name": "Singapore",
                    "url": "rtmp://as-southeast-sg.livepush.io/live"
                },
                {
                    "name": "Bangalore, IN",
                    "url": "rtmp://in-south-blr.livepush.io/live"
                }
            ],
            "recommended": {
                "keyint": 2,
                "max video bitrate": 16000
            },
            "supported video codecs": [
                "h264"
            ]
        },
        {
            "name": "Vindral",
            "more_info_link": "https://docs.vindral.com/docs/vindral-cdn/",
            "stream_key_link": "https://portal.cdn.vindral.com/channels",
            "servers": [
                {
                    "name": "Global",
                    "url": "rtmps://rtmp.global.cdn.vindral.com/publish"
                }
            ],
            "recommended": {
                "keyint": 1,
                "profile": "high",
                "bframes": 0,
                "max video bitrate": 20000,
                "max audio bitrate": 192
            },
            "supported video codecs": [
                "h264"
            ]
        },
        {
            "name": "Whowatch (ふわっち)",
            "more_info_link": "https://whowatch.tv/help/encoder",
            "stream_key_link": "https://whowatch.tv/publish",
            "servers": [
                {
                    "name": "default",
                    "url": "rtmp://live.whowatch.tv/live/"
                }
            ],
            "recommended": {
                "keyint": 2,
                "max video bitrate": 1800,
                "max audio bitrate": 192
            },
            "supported video codecs": [
                "h264"
            ]
        },
        {
            "name": "IRLToolkit",
            "stream_key_link": "https://irl.run/settings/ingest/",
            "servers": [
                {
                    "name": "Global (Recommended)",
                    "url": "rtmps://stream.global.irl.run/ingest"
                },
                {
                    "name": "Los Angeles, US",
                    "url": "rtmps://stream.lax.irl.run/ingest"
                },
                {
                    "name": "Dallas, US",
                    "url": "rtmps://stream.dal.irl.run/ingest"
                },
                {
                    "name": "New York, US",
                    "url": "rtmps://stream.ewr.irl.run/ingest"
                },
                {
                    "name": "Miami, US",
                    "url": "rtmps://stream.mia.irl.run/ingest"
                },
                {
                    "name": "Amsterdam, NL",
                    "url": "rtmps://stream.ams.irl.run/ingest"
                },
                {
                    "name": "Frankfurt, DE",
                    "url": "rtmps://stream.fra.irl.run/ingest"
                },
                {
                    "name": "Singapore",
                    "url": "rtmps://stream.sin.irl.run/ingest"
                },
                {
                    "name": "Tokyo, JP",
                    "url": "rtmps://stream.tyo.irl.run/ingest"
                },
                {
                    "name": "Sydney, AU",
                    "url": "rtmps://stream.syd.irl.run/ingest"
                }
            ],
            "recommended": {
                "keyint": 2,
                "bframes": 2,
                "max video bitrate": 20000,
                "max audio bitrate": 256
            },
            "supported video codecs": [
                "h264"
            ]
        },
        {
            "name": "Bitmovin",
            "more_info_link": "https://developer.bitmovin.com/docs/overview",
            "stream_key_link": "https://bitmovin.com/dashboard/streams?streamsTab=LIVE",
            "servers": [
                {
                    "name": "Streams Live",
                    "url": "rtmp://live-input.bitmovin.com/streams"
                }
            ],
            "recommended": {
                "keyint": 2
            },
            "supported video codecs": [
                "h264"
            ]
        },
        {
            "name": "Live Streamer Cafe",
            "more_info_link": "https://livestreamercafe.com/help.php",
            "stream_key_link": "https://livestreamercafe.com/profile.php",
            "servers": [
                {
                    "name": "Live Streamer Cafe Server",
                    "url": "rtmp://tophicles.com/live"
                }
            ],
            "recommended": {
                "keyint": 2,
                "max video bitrate": 6000
            },
            "supported video codecs": [
                "h264"
            ]
        },
        {
            "name": "Enchant.events",
            "more_info_link": "https://docs.enchant.events/knowledge-base-y4pOb",
            "servers": [
                {
                    "name": "Primary RTMPS",
                    "url": "rtmps://stream.enchant.cloud:443/live"
                }
            ],
            "recommended": {
                "keyint": 2,
                "profile": "high",
                "max video bitrate": 9000,
                "max audio bitrate": 192
            },
            "supported video codecs": [
                "h264"
            ]
        },
        {
            "name": "Joystick.TV",
            "more_info_link": "https://support.joystick.tv/support/creator-support/setting-up-your-stream/",
            "stream_key_link": "https://joystick.tv/stream-settings",
            "servers": [
                {
                    "name": "RTMP",
                    "url": "rtmp://live.joystick.tv/live/"
                }
            ],
            "recommended": {
                "keyint": 2,
                "max video bitrate": 7500,
                "max audio bitrate": 192,
                "profile": "main",
                "bframes": 0,
                "x264opts": "tune=zerolatency"
            },
            "supported video codecs": [
                "h264"
            ]
        },
        {
            "name": "Livepeer Studio",
            "more_info_link": "https://docs.livepeer.org/guides/developing/stream-via-obs",
            "stream_key_link": "https://livepeer.studio/dashboard/streams",
            "servers": [
                {
                    "name": "Global (RTMP)",
                    "url": "rtmp://rtmp.livepeer.com/live"
                },
                {
                    "name": "Global (RTMP Primary)",
                    "url": "rtmp://rtmp-a.livepeer.com/live"
                },
                {
                    "name": "Global (RTMP Backup)",
                    "url": "rtmp://rtmp-b.livepeer.com/live"
                }
            ],
            "recommended": {
                "keyint": 1,
                "profile": "high",
                "bframes": 0,
                "max video bitrate": 20000,
                "max audio bitrate": 512
            },
            "supported video codecs": [
                "h264"
            ]
        },
        {
            "name": "VStream",
            "common": false,
            "stream_key_link": "https://vstream.com/dashboard/livestreams",
            "more_info_link": "https://vstream.com/help/streaming-with-obs",
            "servers": [
                {
                    "name": "Global (RTMP)",
                    "url": "rtmp://live.vstream.com"
                }
            ],
            "recommended": {
                "keyint": 2,
                "profile": "high",
                "x264opts": "scenecut=0",
                "supported resolutions": [
                    "1920x1080",
                    "1280x720",
                    "852x480"
                ],
                "bitrate matrix": [
                    {
                        "res": "1920x1080",
                        "fps": 60,
                        "max bitrate": 8000
                    },
                    {
                        "res": "1920x1080",
                        "fps": 30,
                        "max bitrate": 6000
                    },
                    {
                        "res": "1280x720",
                        "fps": 60,
                        "max bitrate": 6000
                    },
                    {
                        "res": "1280x720",
                        "fps": 30,
                        "max bitrate": 4000
                    },
                    {
                        "res": "852x480",
                        "fps": 60,
                        "max bitrate": 3000
                    },
                    {
                        "res": "852x480",
                        "fps": 30,
                        "max bitrate": 2000
                    }
                ],
                "max fps": 60,
                "max video bitrate": 8000,
                "max audio bitrate": 320
            },
            "supported video codecs": [
                "h264"
            ]
        },
        {
            "name": "MasterStream.iR | مستراستریم | ری استریم و استریم همزمان",
            "common": false,
            "more_info_link": "https://masterstream.ir/webpage/page/docs",
            "stream_key_link": "https://masterstream.ir/managestreams.php",
            "servers": [
                {
                    "name": "Auto (Iran Servers)",
                    "url": "rtmp://auto.masterstream.ir/live"
                },
                {
                    "name": "Iran Server 1",
                    "url": "rtmp://live1.masterstream.ir/live"
                },
                {
                    "name": "Iran Server 2",
                    "url": "rtmp://live2.masterstream.ir/live"
                },
                {
                    "name": "Iran Server 3",
                    "url": "rtmp://live3.masterstream.ir/live"
                },
                {
                    "name": "Iran Server 4",
                    "url": "rtmp://live4.masterstream.ir/live"
                },
                {
                    "name": "Iran Server 5",
                    "url": "rtmp://live5.masterstream.ir/live"
                },
                {
                    "name": "Iran Server 6",
                    "url": "rtmp://live6.masterstream.ir/live"
                },
                {
                    "name": "Iran Server 7",
                    "url": "rtmp://live7.masterstream.ir/live"
                },
                {
                    "name": "Turkey Server 1",
                    "url": "rtmp://tr-live1.masterstream.ir/live"
                }
            ],
            "protocol": "RTMP",
            "supported video codecs": [
                "h264"
            ],
            "recommended": {
                "keyint": 2,
                "supported resolutions": [
                    "1920x1080",
                    "1280x720",
                    "852x480",
                    "640x360"
                ],
                "max video bitrate": 6000,
                "max audio bitrate": 320,
                "x264opts": "scenecut=0"
            }
        },
        {
            "name": "PandaTV | 팬더티비",
            "common": false,
            "servers": [
                {
                    "name": "Default",
                    "url": "rtmp://rtmp.pandalive.co.kr/app"
                }
            ],
            "recommended": {
                "keyint": 2,
                "supported resolutions": [
                    "1920x1080",
                    "1280x720",
                    "852x480",
                    "640x360"
                ],
                "max video bitrate": 7500,
                "max audio bitrate": 320,
                "x264opts": "scenecut=0"
            },
            "supported video codecs": [
                "h264"
            ]
        },
        {
<<<<<<< HEAD
            "name": "NUUM",
            "servers": [
                {
                    "name": "Automatic",
                    "url": "rtmp://push.rtmp.nuum.ru/live"
                }
            ],
            "recommended": {
                "keyint": 2,
                "max video bitrate": 10000,
                "max audio bitrate": 192
=======
            "name": "Vault - by CommanderRoot",
            "common": false,
            "more_info_link": "https://vault.root-space.eu/",
            "stream_key_link": "https://vault.root-space.eu/recordings",
            "servers": [
                {
                    "name": "EU - Central",
                    "url": "rtmp://ingest-eu-central.vault.root-space.eu/app"
                },
                {
                    "name": "US - West",
                    "url": "rtmp://ingest-us-west.vault.root-space.eu/app"
                }
            ],
            "protocol": "RTMP",
            "supported video codecs": [
                "h264"
            ],
            "supported audio codecs": [
                "aac"
            ],
            "recommended": {
                "keyint": 2,
                "max video bitrate": 7800,
                "max audio bitrate": 320,
                "x264opts": "scenecut=0"
            }
        },
        {
            "name": "CHZZK",
            "common": false,
            "stream_key_link": "https://studio.chzzk.naver.com/setting",
            "servers": [
                {
                    "name": "Default",
                    "url": "rtmp://global-rtmp.lip2.navercorp.com:8080/relay"
                }
            ],
            "supported video codecs": [
                "h264"
            ],
            "recommended": {
                "keyint": 1,
                "profile": "high",
                "bframes": 0
            }
        },
        {
            "name": "Streamway",
            "common": false,
            "more_info_link": "https://support.streamway.in/how-to-connect-obs-studio-to-streamway/",
            "stream_key_link": "https://app.streamway.in/broadcasts",
            "servers": [
                {
                    "name": "Primary",
                    "url": "rtmp://injest.streamway.in/LiveApp"
                },
                {
                    "name": "Backup",
                    "url": "rtmps://bkp.streamway.in:443/live"
                }
            ],
            "protocol": "RTMP",
            "supported video codecs": [
                "h264"
            ],
            "recommended": {
                "keyint": 2
            }
        },
        {
            "name": "SharePlay.tv",
            "common": false,
            "stream_key_link": "https://playstudio.shareplay.tv/stream/settings",
            "servers": [
                {
                    "name": "Default (Auto Detect)",
                    "url": "rtmp://stream.shareplay.tv"
                },
                {
                    "name": "Miami, Florida, USA",
                    "url": "rtmp://live-us-mia-stream.shareplay.tv"
                },
                {
                    "name": "Chicago, Illinois, USA",
                    "url": "rtmp://live-us-ord-stream.shareplay.tv"
                },
                {
                    "name": "Washington D.C., USA",
                    "url": "rtmp://live-us-iad-stream.shareplay.tv"
                },
                {
                    "name": "Los Angeles, California, USA",
                    "url": "rtmp://live-us-lax-stream.shareplay.tv"
                },
                {
                    "name": "Seattle, Washington, USA",
                    "url": "rtmp://live-us-sea-stream.shareplay.tv"
                },
                {
                    "name": "Paris, France",
                    "url": "rtmp://live-fr-par-stream.shareplay.tv"
                },
                {
                    "name": "Milan, Italy",
                    "url": "rtmp://live-it-mil-stream.shareplay.tv"
                },
                {
                    "name": "Sydney, Australia",
                    "url": "rtmp://live-au-syd-stream.shareplay.tv"
                },
                {
                    "name": "Toronto, Canada",
                    "url": "rtmp://live-ca-yyz-stream.shareplay.tv"
                },
                {
                    "name": "London, UK",
                    "url": "rtmp://live-uk-lhr-stream.shareplay.tv"
                },
                {
                    "name": "Atlanta, Georgia, USA",
                    "url": "rtmp://live-us-atl-stream.shareplay.tv"
                },
                {
                    "name": "Dallas, Texas, USA",
                    "url": "rtmp://live-us-dfw-stream.shareplay.tv"
                }
            ],
            "supported video codecs": [
                "h264"
            ],
            "recommended": {
                "keyint": 2,
                "max video bitrate": 12000,
                "max audio bitrate": 320
            }
        },
        {
            "name": "Hakuna Live - RTMP",
            "servers": [
                {
                    "name": "Republic of Korea / Japan",
                    "url": "rtmps://media-proxy.prod.an1.media.hpcnt.com/hakuna"
                }
            ],
            "protocol": "RTMP",
            "supported video codecs": [
                "h264"
            ],
            "recommended": {
                "keyint": 2,
                "supported resolutions": [
                    "1920x1080",
                    "1280x720"
                ],
                "max video bitrate": 6000,
                "max audio bitrate": 320,
                "bframes": 0
>>>>>>> 3a103557
            }
        }
    ]
}<|MERGE_RESOLUTION|>--- conflicted
+++ resolved
@@ -2663,7 +2663,6 @@
             ]
         },
         {
-<<<<<<< HEAD
             "name": "NUUM",
             "servers": [
                 {
@@ -2675,7 +2674,9 @@
                 "keyint": 2,
                 "max video bitrate": 10000,
                 "max audio bitrate": 192
-=======
+            }
+        },
+        {
             "name": "Vault - by CommanderRoot",
             "common": false,
             "more_info_link": "https://vault.root-space.eu/",
@@ -2834,7 +2835,6 @@
                 "max video bitrate": 6000,
                 "max audio bitrate": 320,
                 "bframes": 0
->>>>>>> 3a103557
             }
         }
     ]
