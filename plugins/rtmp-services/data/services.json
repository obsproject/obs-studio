--- conflicted
+++ resolved
@@ -1779,8 +1779,6 @@
                 "max video bitrate": 904,
                 "x264opts": "tune=zerolatency"
             }
-<<<<<<< HEAD
-=======
         },
         {
             "name" : "weabook.live",
@@ -1809,7 +1807,6 @@
                 "max video bitrate": 5808,
                 "x264opts": "tune=zerolatency"
             }
->>>>>>> 1ba277d1
         }
     ]
 }