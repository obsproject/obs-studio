#include <CoreFoundation/CFString.h>
#include <CoreAudio/CoreAudio.h>

#include <util/apple/cfstring-utils.h>

#include "audio-device-enum.h"

/* ugh, because mac has no means of capturing output, we have to basically
 * mark soundflower, wavtap and sound siphon as output devices. */
static inline bool device_is_input(char *device)
{
	return astrstri(device, "soundflower") == NULL &&
	       astrstri(device, "wavtap") == NULL &&
	       astrstri(device, "soundsiphon") == NULL &&
	       astrstri(device, "ishowu") == NULL &&
	       astrstri(device, "blackhole") == NULL &&
	       astrstri(device, "loopback") == NULL &&
	       astrstri(device, "groundcontrol") == NULL &&
	       astrstri(device, "vbcable") == NULL;
}

static inline bool enum_success(OSStatus stat, const char *msg)
{
	if (stat != noErr) {
		blog(LOG_WARNING, "[coreaudio_enum_devices] %s failed: %d", msg,
		     (int)stat);
		return false;
	}

	return true;
}

typedef bool (*enum_device_proc_t)(void *param, CFStringRef cf_name,
				   CFStringRef cf_uid, AudioDeviceID id);

static bool coreaudio_enum_device(enum_device_proc_t proc, void *param,
				  AudioDeviceID id)
{
	UInt32 size = 0;
	CFStringRef cf_name = NULL;
	CFStringRef cf_uid = NULL;
	bool enum_next = true;
	OSStatus stat;

	AudioObjectPropertyAddress addr = {kAudioDevicePropertyStreams,
					   kAudioDevicePropertyScopeInput,
					   kAudioObjectPropertyElementMain};

	/* check to see if it's a mac input device */
	AudioObjectGetPropertyDataSize(id, &addr, 0, NULL, &size);
	if (!size)
		return true;

	size = sizeof(CFStringRef);

	addr.mSelector = kAudioDevicePropertyDeviceUID;
	stat = AudioObjectGetPropertyData(id, &addr, 0, NULL, &size, &cf_uid);
	if (!enum_success(stat, "get audio device UID"))
		return true;

	addr.mSelector = kAudioDevicePropertyDeviceNameCFString;
	stat = AudioObjectGetPropertyData(id, &addr, 0, NULL, &size, &cf_name);
	if (!enum_success(stat, "get audio device name"))
		goto fail;

	enum_next = proc(param, cf_name, cf_uid, id);

fail:
	if (cf_name)
		CFRelease(cf_name);
	if (cf_uid)
		CFRelease(cf_uid);
	return enum_next;
}

static void enum_devices(enum_device_proc_t proc, void *param)
{
	AudioObjectPropertyAddress addr = {kAudioHardwarePropertyDevices,
					   kAudioObjectPropertyScopeGlobal,
					   kAudioObjectPropertyElementMain};

	UInt32 size = 0;
	UInt32 count;
	OSStatus stat;
	AudioDeviceID *ids;

	stat = AudioObjectGetPropertyDataSize(kAudioObjectSystemObject, &addr,
					      0, NULL, &size);
	if (!enum_success(stat, "get kAudioObjectSystemObject data size"))
		return;

	ids = bmalloc(size);
	count = size / sizeof(AudioDeviceID);

	stat = AudioObjectGetPropertyData(kAudioObjectSystemObject, &addr, 0,
					  NULL, &size, ids);

	if (enum_success(stat, "get kAudioObjectSystemObject data"))
		for (UInt32 i = 0; i < count; i++)
			if (!coreaudio_enum_device(proc, param, ids[i]))
				break;

	bfree(ids);
}

struct add_data {
	struct device_list *list;
	bool input;
};

static bool coreaudio_enum_add_device(void *param, CFStringRef cf_name,
				      CFStringRef cf_uid, AudioDeviceID id)
{
	struct add_data *data = param;
	struct device_item item;

	memset(&item, 0, sizeof(item));

	if (!cfstr_copy_dstr(cf_name, kCFStringEncodingUTF8, &item.name))
		goto fail;
	if (!cfstr_copy_dstr(cf_uid, kCFStringEncodingUTF8, &item.value))
		goto fail;

	if (data->input || !device_is_input(item.value.array))
		device_list_add(data->list, &item);

fail:
	device_item_free(&item);

	UNUSED_PARAMETER(id);
	return true;
}

void coreaudio_enum_devices(struct device_list *list, bool input)
{
	struct add_data data = {list, input};
	enum_devices(coreaudio_enum_add_device, &data);
}

bool coreaudio_get_device_id(CFStringRef uid, AudioDeviceID *id)
{
	AudioObjectPropertyAddress propertyAddress = {
		kAudioHardwarePropertyDeviceForUID,
		kAudioObjectPropertyScopeGlobal,
<<<<<<< HEAD
		kAudioObjectPropertyElementMaster};
=======
		kAudioObjectPropertyElementMain};
>>>>>>> 144599fb

	AudioValueTranslation translation = {&uid, sizeof(CFStringRef), id,
					     sizeof(AudioDeviceID)};
	UInt32 size = sizeof(translation);

	OSStatus result = AudioObjectGetPropertyData(kAudioObjectSystemObject,
						     &propertyAddress, 0, NULL,
						     &size, &translation);
	return result == noErr;
}<|MERGE_RESOLUTION|>--- conflicted
+++ resolved
@@ -142,11 +142,7 @@
 	AudioObjectPropertyAddress propertyAddress = {
 		kAudioHardwarePropertyDeviceForUID,
 		kAudioObjectPropertyScopeGlobal,
-<<<<<<< HEAD
-		kAudioObjectPropertyElementMaster};
-=======
 		kAudioObjectPropertyElementMain};
->>>>>>> 144599fb
 
 	AudioValueTranslation translation = {&uid, sizeof(CFStringRef), id,
 					     sizeof(AudioDeviceID)};
