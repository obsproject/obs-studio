--- conflicted
+++ resolved
@@ -18,39 +18,39 @@
 };
 
 enum crop_mode {
-	CROP_NONE,
-	CROP_MANUAL,
-	CROP_TO_WINDOW,
-	CROP_TO_WINDOW_AND_MANUAL,
-	CROP_INVALID
+    CROP_NONE,
+    CROP_MANUAL,
+    CROP_TO_WINDOW,
+    CROP_TO_WINDOW_AND_MANUAL,
+    CROP_INVALID
 };
 
 struct display_capture {
-	obs_source_t *source;
+    obs_source_t *source;
 
-	gs_samplerstate_t *sampler;
-	gs_effect_t *effect;
-	gs_texture_t *tex;
-	gs_vertbuffer_t *vertbuf;
+    gs_samplerstate_t *sampler;
+    gs_effect_t *effect;
+    gs_texture_t *tex;
+    gs_vertbuffer_t *vertbuf;
 
-	NSScreen *screen;
-	unsigned display;
-	NSRect frame;
-	bool hide_cursor;
+    NSScreen *screen;
+    unsigned display;
+    NSRect frame;
+    bool hide_cursor;
 
-	enum crop_mode crop;
-	CGRect crop_rect;
+    enum crop_mode crop;
+    CGRect crop_rect;
 
-	struct cocoa_window window;
-	CGRect window_rect;
-	bool on_screen;
-	bool hide_when_minimized;
+    struct cocoa_window window;
+    CGRect window_rect;
+    bool on_screen;
+    bool hide_when_minimized;
 
-	os_event_t *disp_finished;
-	CGDisplayStreamRef disp;
-	IOSurfaceRef current, prev;
+    os_event_t *disp_finished;
+    CGDisplayStreamRef disp;
+    IOSurfaceRef current, prev;
 
-	pthread_mutex_t mutex;
+    pthread_mutex_t mutex;
 };
 
 typedef struct cocoa_window *cocoa_window_t;
@@ -71,11 +71,10 @@
 
 void show_window_properties(obs_properties_t *props, bool show);
 
-<<<<<<< HEAD
-#endif
-=======
 /** Get the display ID of a display and simultaneously migrate pre-30.0 display IDs to 30.0 UUIDs.
  - Parameter settings: Pointer to `obs_data_t` object containing `display` int and/or `display_uuid` string
  - Returns: `CGDirectDisplayID` of the display the user selected. May be 0 if the display cannot be found. */
 CGDirectDisplayID get_display_migrate_settings(obs_data_t *settings);
->>>>>>> 144599fb
+
+
+#endif