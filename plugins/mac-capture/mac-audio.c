--- conflicted
+++ resolved
@@ -858,16 +858,12 @@
 
 		coreaudio_shutdown(ca);
 
-<<<<<<< HEAD
-=======
-		os_event_destroy(ca->exit_event);
 
 		if (ca->channel_map) {
 			bfree(ca->channel_map);
 			ca->channel_map = NULL;
 		}
 
->>>>>>> 144599fb
 		bfree(ca->device_name);
 		bfree(ca->device_uid);
 
