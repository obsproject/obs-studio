#include "wasapi-notify.hpp"

#include <obs-module.h>

#include <util/windows/win-version.h>

OBS_DECLARE_MODULE()
OBS_MODULE_USE_DEFAULT_LOCALE("win-wasapi", "en-US")

MODULE_EXPORT const char *obs_module_description(void)
{
	return "Windows WASAPI audio input/output sources";
}

void RegisterWASAPIInput();
void RegisterWASAPIDeviceOutput();
void RegisterWASAPIProcessOutput();
void patchMediaCrash();

WASAPINotify *notify = nullptr;

static void default_device_changed_callback(EDataFlow flow, ERole, LPCWSTR)
{
	const char *id;
	obs_get_audio_monitoring_device(nullptr, &id);

	if (!id || strcmp(id, "default") != 0)
		return;

	if (flow != eRender)
		return;

	auto task = [](void *) {
		obs_reset_audio_monitoring();
	};

	obs_queue_task(OBS_TASK_UI, task, nullptr, false);
}

bool obs_module_load(void)
{
	/* MS says 20348, but process filtering seems to work earlier */
	struct win_version_info ver;
	get_win_ver(&ver);
	struct win_version_info minimum;
	minimum.major = 10;
	minimum.minor = 0;
	minimum.build = 19041;
	minimum.revis = 0;
	const bool process_filter_supported =
		win_version_compare(&ver, &minimum) >= 0;

	RegisterWASAPIInput();
	RegisterWASAPIDeviceOutput();
	if (process_filter_supported)
		RegisterWASAPIProcessOutput();
<<<<<<< HEAD
	patchMediaCrash();
=======

	notify = new WASAPINotify();
	notify->AddDefaultDeviceChangedCallback(
		obs_current_module(), default_device_changed_callback);

>>>>>>> 144599fb
	return true;
}

void obs_module_unload(void)
{
	if (notify) {
		delete notify;
		notify = nullptr;
	}
}

WASAPINotify *GetNotify()
{
	return notify;
}<|MERGE_RESOLUTION|>--- conflicted
+++ resolved
@@ -54,15 +54,12 @@
 	RegisterWASAPIDeviceOutput();
 	if (process_filter_supported)
 		RegisterWASAPIProcessOutput();
-<<<<<<< HEAD
 	patchMediaCrash();
-=======
 
 	notify = new WASAPINotify();
 	notify->AddDefaultDeviceChangedCallback(
 		obs_current_module(), default_device_changed_callback);
 
->>>>>>> 144599fb
 	return true;
 }
 
