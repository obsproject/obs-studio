--- conflicted
+++ resolved
@@ -10,13 +10,9 @@
 }
 
 void RegisterWASAPIInput();
-<<<<<<< HEAD
-void RegisterWASAPIOutput();
-void patchMediaCrash();
-=======
 void RegisterWASAPIDeviceOutput();
 void RegisterWASAPIProcessOutput();
->>>>>>> b4f7499b
+void patchMediaCrash();
 
 bool obs_module_load(void)
 {
@@ -32,13 +28,9 @@
 		win_version_compare(&ver, &minimum) >= 0;
 
 	RegisterWASAPIInput();
-<<<<<<< HEAD
-	RegisterWASAPIOutput();
-	patchMediaCrash();
-=======
 	RegisterWASAPIDeviceOutput();
 	if (process_filter_supported)
 		RegisterWASAPIProcessOutput();
->>>>>>> b4f7499b
+    patchMediaCrash();
 	return true;
 }