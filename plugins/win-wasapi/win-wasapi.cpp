--- conflicted
+++ resolved
@@ -166,12 +166,9 @@
 	obs_source_t *source;
 	wstring default_id;
 	string device_id;
-<<<<<<< HEAD
 	string device_name;
 	WinModule mmdevapi_module;
 	PFN_ActivateAudioInterfaceAsync activate_audio_interface_async = NULL;
-=======
->>>>>>> f1df7179
 	PFN_RtwqUnlockWorkQueue rtwq_unlock_work_queue = NULL;
 	PFN_RtwqLockSharedWorkQueue rtwq_lock_shared_work_queue = NULL;
 	PFN_RtwqCreateAsyncResult rtwq_create_async_result = NULL;
@@ -1603,7 +1600,6 @@
 	static_cast<WASAPISource *>(obj)->Update(settings);
 }
 
-<<<<<<< HEAD
 static bool UpdateWASAPIMethod(obs_properties_t *props, obs_property_t *,
 			       obs_data_t *settings)
 {
@@ -1617,9 +1613,6 @@
 }
 
 static obs_properties_t *GetWASAPIPropertiesInput(void *)
-=======
-static obs_properties_t *GetWASAPIProperties(bool input, WASAPISource *source)
->>>>>>> f1df7179
 {
 	obs_properties_t *props = obs_properties_create();
 	vector<AudioDeviceInfo> devices;
@@ -1652,7 +1645,6 @@
 	return props;
 }
 
-<<<<<<< HEAD
 static obs_properties_t *GetWASAPIPropertiesDeviceOutput(void *)
 {
 	obs_properties_t *props = obs_properties_create();
@@ -1718,16 +1710,6 @@
 				  WINDOW_PRIORITY_EXE);
 
 	return props;
-=======
-static obs_properties_t *GetWASAPIPropertiesInput(void *obj)
-{
-	return GetWASAPIProperties(true, static_cast<WASAPISource *>(obj));
-}
-
-static obs_properties_t *GetWASAPIPropertiesOutput(void *obj)
-{
-	return GetWASAPIProperties(false, static_cast<WASAPISource *>(obj));
->>>>>>> f1df7179
 }
 
 void RegisterWASAPIInput()
