--- conflicted
+++ resolved
@@ -255,11 +255,7 @@
 	audio_format format;
 	uint32_t sampleRate;
 
-<<<<<<< HEAD
-=======
 	vector<BYTE> silence;
-
->>>>>>> 144599fb
 	static DWORD WINAPI ReconnectThread(LPVOID param);
 	static DWORD WINAPI CaptureThread(LPVOID param);
 
@@ -543,16 +539,11 @@
 
 WASAPISource::~WASAPISource()
 {
-<<<<<<< HEAD
-	if (enumerator.Get() != nullptr && notify.Get() != nullptr)
-		enumerator->UnregisterEndpointNotificationCallback(notify);
-=======
 	auto notify = GetNotify();
 	if (notify) {
 		notify->RemoveDefaultDeviceChangedCallback(this);
 	}
 
->>>>>>> 144599fb
 	Stop();
 }
 
@@ -1033,10 +1024,6 @@
 	}
 
 	blog(LOG_INFO,
-<<<<<<< HEAD
-	     "[WASAPISource]: Device '%s' [%" PRIu32 " Hz] initialized",
-	     device_name.c_str(), sampleRate);
-=======
 	     "WASAPI: Device '%s' [%" PRIu32 " Hz] initialized (source: %s)",
 	     device_name.c_str(), sampleRate, obs_source_get_name(source));
 
@@ -1064,7 +1051,6 @@
 		dstr_free(&executable);
 		calldata_free(&data);
 	}
->>>>>>> 144599fb
 }
 
 bool WASAPISource::TryInitialize()
@@ -1202,10 +1188,6 @@
 		data.samples_per_sec = sampleRate;
 		data.format = format;
 		if (sourceType == SourceType::ProcessOutput) {
-<<<<<<< HEAD
-			// Using plain device timestamps to avoid static audio issue
-=======
->>>>>>> 144599fb
 			data.timestamp = ts * 100;
 		} else {
 			data.timestamp = useDeviceTiming ? ts * 100
