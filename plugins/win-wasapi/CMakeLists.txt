cmake_minimum_required(VERSION 3.24...3.25)

legacy_check()

add_library(win-wasapi MODULE)
add_library(OBS::wasapi ALIAS win-wasapi)

<<<<<<< HEAD
target_sources(win-wasapi PRIVATE win-wasapi.cpp enum-wasapi.cpp enum-wasapi.hpp plugin-main.cpp)

set(MODULE_DESCRIPTION "OBS WASAPI module")

configure_file(${CMAKE_SOURCE_DIR}/cmake/bundle/windows/obs-module.rc.in win-wasapi.rc)
=======
target_sources(win-wasapi PRIVATE win-wasapi.cpp wasapi-notify.cpp wasapi-notify.hpp enum-wasapi.cpp enum-wasapi.hpp
                                  plugin-main.cpp)
>>>>>>> 144599fb

configure_file(cmake/windows/obs-module.rc.in win-wasapi.rc)
target_sources(win-wasapi PRIVATE win-wasapi.rc)

target_link_libraries(win-wasapi PRIVATE OBS::libobs Avrt Jansson::Jansson)

# cmake-format: off
set_target_properties_obs(win-wasapi PROPERTIES FOLDER plugins PREFIX "")
# cmake-format: on<|MERGE_RESOLUTION|>--- conflicted
+++ resolved
@@ -5,16 +5,8 @@
 add_library(win-wasapi MODULE)
 add_library(OBS::wasapi ALIAS win-wasapi)
 
-<<<<<<< HEAD
-target_sources(win-wasapi PRIVATE win-wasapi.cpp enum-wasapi.cpp enum-wasapi.hpp plugin-main.cpp)
-
-set(MODULE_DESCRIPTION "OBS WASAPI module")
-
-configure_file(${CMAKE_SOURCE_DIR}/cmake/bundle/windows/obs-module.rc.in win-wasapi.rc)
-=======
 target_sources(win-wasapi PRIVATE win-wasapi.cpp wasapi-notify.cpp wasapi-notify.hpp enum-wasapi.cpp enum-wasapi.hpp
                                   plugin-main.cpp)
->>>>>>> 144599fb
 
 configure_file(cmake/windows/obs-module.rc.in win-wasapi.rc)
 target_sources(win-wasapi PRIVATE win-wasapi.rc)
