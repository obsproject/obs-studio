//
//  MachServer.m
//  mac-virtualcam
//
//  Created by John Boiles  on 5/5/20.
//

#import "OBSDALMachServer.h"
#include <obs-module.h>
#include "MachProtocol.h"
#include "Defines.h"

@interface OBSDALMachServer () <NSPortDelegate>
@property NSPort *port;
@property NSMutableSet *clientPorts;
@property NSRunLoop *runLoop;
@end

@implementation OBSDALMachServer

- (id)init
{
    if (self = [super init]) {
        self.clientPorts = [[NSMutableSet alloc] init];
    }
    return self;
}

- (void)dealloc
{
    blog(LOG_DEBUG, "tearing down MachServer");
    [self.runLoop removePort:self.port forMode:NSDefaultRunLoopMode];
    [self.port invalidate];
    self.port.delegate = nil;
}

- (void)run
{
    if (self.port != nil) {
        blog(LOG_DEBUG, "mach server already running!");
        return;
    }

// It's a bummer this is deprecated. The replacement, NSXPCConnection, seems to require
// an assistant process that lives inside the .app bundle. This would be more modern, but adds
// complexity and I think makes it impossible to just run the `obs` binary from the commandline.
// So let's stick with NSMachBootstrapServer at least until it fully goes away.
// At that point we can decide between NSXPCConnection and using the CoreFoundation versions of
// these APIs (which are, interestingly, not deprecated)
#pragma clang diagnostic push
#pragma clang diagnostic ignored "-Wdeprecated-declarations"
    self.port = [[NSMachBootstrapServer sharedInstance] servicePortWithName:@MACH_SERVICE_NAME];
#pragma clang diagnostic pop
    if (self.port == nil) {
        // This probably means another instance is running.
        blog(LOG_ERROR, "Unable to open mach server port.");
        return;
    }

    self.port.delegate = self;

    self.runLoop = [NSRunLoop currentRunLoop];
    [self.runLoop addPort:self.port forMode:NSDefaultRunLoopMode];

    blog(LOG_DEBUG, "mach server running!");
}

- (void)handlePortMessage:(NSPortMessage *)message
{
    switch (message.msgid) {
        case MachMsgIdConnect:
            if (message.sendPort != nil) {
                blog(LOG_DEBUG, "mach server received connect message from port %d!",
                     ((NSMachPort *) message.sendPort).machPort);
                [self.clientPorts addObject:message.sendPort];
            }
            break;
        default:
            blog(LOG_ERROR, "Unexpected mach message ID %u", (unsigned) message.msgid);
            break;
    }
}

- (void)sendMessageToClientsWithMsgId:(uint32_t)msgId components:(nullable NSArray *)components
{
    if ([self.clientPorts count] <= 0) {
        return;
    }

    NSMutableSet *removedPorts = [NSMutableSet set];

    for (NSPort *port in self.clientPorts) {
        @try {
            NSPortMessage *message = [[NSPortMessage alloc] initWithSendPort:port receivePort:nil
                                                                  components:components];
            message.msgid = msgId;
            if (![port isValid] || ![message sendBeforeDate:[NSDate dateWithTimeIntervalSinceNow:1.0]]) {
                blog(LOG_DEBUG, "failed to send message to %d, removing it from the clients!",
                     ((NSMachPort *) port).machPort);

                [port invalidate];
                [removedPorts addObject:port];
            }
        } @catch (NSException *exception) {
            blog(LOG_DEBUG, "failed to send message (exception) to %d, removing it from the clients!",
                 ((NSMachPort *) port).machPort);

            [port invalidate];
            [removedPorts addObject:port];
        }
    }

    // Remove dead ports if necessary
    [self.clientPorts minusSet:removedPorts];
}

- (void)sendPixelBuffer:(CVPixelBufferRef)frame
              timestamp:(uint64_t)timestamp
           fpsNumerator:(uint32_t)fpsNumerator
         fpsDenominator:(uint32_t)fpsDenominator
{
<<<<<<< HEAD
	if ([self.clientPorts count] <= 0) {
		return;
	}

	@autoreleasepool {
		NSData *timestampData = [NSData
			dataWithBytes:&timestamp
			       length:sizeof(timestamp)];
		NSData *fpsNumeratorData = [NSData
			dataWithBytes:&fpsNumerator
			       length:sizeof(fpsNumerator)];
		NSData *fpsDenominatorData = [NSData
			dataWithBytes:&fpsDenominator
			       length:sizeof(fpsDenominator)];

		IOSurfaceRef surface = CVPixelBufferGetIOSurface(frame);
#ifndef __aarch64__
		IOSurfaceLock(surface, 0, NULL);
#endif

		if (!surface) {
			blog(LOG_ERROR,
			     "unable to access IOSurface associated with CVPixelBuffer");
			return;
		}

		mach_port_t framePort = IOSurfaceCreateMachPort(surface);

		if (!framePort) {
			blog(LOG_ERROR,
			     "unable to allocate mach port for IOSurface");
			return;
		}

		[self sendMessageToClientsWithMsgId:MachMsgIdFrame
					 components:@[
						 [NSMachPort
							 portWithMachPort:framePort
								  options:NSMachPortDeallocateNone],
						 timestampData,
						 fpsNumeratorData,
						 fpsDenominatorData
					 ]];

		mach_port_deallocate(mach_task_self(), framePort);

#ifndef __aarch64__
		IOSurfaceUnlock(surface, 0, NULL);
#endif
	}
=======
    if ([self.clientPorts count] <= 0) {
        return;
    }

    @autoreleasepool {
        NSData *timestampData = [NSData dataWithBytes:&timestamp length:sizeof(timestamp)];
        NSData *fpsNumeratorData = [NSData dataWithBytes:&fpsNumerator length:sizeof(fpsNumerator)];
        NSData *fpsDenominatorData = [NSData dataWithBytes:&fpsDenominator length:sizeof(fpsDenominator)];

        IOSurfaceRef surface = CVPixelBufferGetIOSurface(frame);
#ifndef __aarch64__
        IOSurfaceLock(surface, 0, NULL);
#endif

        if (!surface) {
            blog(LOG_ERROR, "unable to access IOSurface associated with CVPixelBuffer");
            return;
        }

        mach_port_t framePort = IOSurfaceCreateMachPort(surface);

        if (!framePort) {
            blog(LOG_ERROR, "unable to allocate mach port for IOSurface");
            return;
        }

        [self sendMessageToClientsWithMsgId:MachMsgIdFrame components:@[
            [NSMachPort portWithMachPort:framePort options:NSMachPortDeallocateNone], timestampData, fpsNumeratorData,
            fpsDenominatorData
        ]];

        mach_port_deallocate(mach_task_self(), framePort);

#ifndef __aarch64__
        IOSurfaceUnlock(surface, 0, NULL);
#endif
    }
>>>>>>> 144599fb
}

- (void)stop
{
    blog(LOG_DEBUG, "sending stop message to %lu clients", self.clientPorts.count);
    [self sendMessageToClientsWithMsgId:MachMsgIdStop components:nil];
}

@end<|MERGE_RESOLUTION|>--- conflicted
+++ resolved
@@ -119,58 +119,6 @@
            fpsNumerator:(uint32_t)fpsNumerator
          fpsDenominator:(uint32_t)fpsDenominator
 {
-<<<<<<< HEAD
-	if ([self.clientPorts count] <= 0) {
-		return;
-	}
-
-	@autoreleasepool {
-		NSData *timestampData = [NSData
-			dataWithBytes:&timestamp
-			       length:sizeof(timestamp)];
-		NSData *fpsNumeratorData = [NSData
-			dataWithBytes:&fpsNumerator
-			       length:sizeof(fpsNumerator)];
-		NSData *fpsDenominatorData = [NSData
-			dataWithBytes:&fpsDenominator
-			       length:sizeof(fpsDenominator)];
-
-		IOSurfaceRef surface = CVPixelBufferGetIOSurface(frame);
-#ifndef __aarch64__
-		IOSurfaceLock(surface, 0, NULL);
-#endif
-
-		if (!surface) {
-			blog(LOG_ERROR,
-			     "unable to access IOSurface associated with CVPixelBuffer");
-			return;
-		}
-
-		mach_port_t framePort = IOSurfaceCreateMachPort(surface);
-
-		if (!framePort) {
-			blog(LOG_ERROR,
-			     "unable to allocate mach port for IOSurface");
-			return;
-		}
-
-		[self sendMessageToClientsWithMsgId:MachMsgIdFrame
-					 components:@[
-						 [NSMachPort
-							 portWithMachPort:framePort
-								  options:NSMachPortDeallocateNone],
-						 timestampData,
-						 fpsNumeratorData,
-						 fpsDenominatorData
-					 ]];
-
-		mach_port_deallocate(mach_task_self(), framePort);
-
-#ifndef __aarch64__
-		IOSurfaceUnlock(surface, 0, NULL);
-#endif
-	}
-=======
     if ([self.clientPorts count] <= 0) {
         return;
     }
@@ -208,7 +156,6 @@
         IOSurfaceUnlock(surface, 0, NULL);
 #endif
     }
->>>>>>> 144599fb
 }
 
 - (void)stop
