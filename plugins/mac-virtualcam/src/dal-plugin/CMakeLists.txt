<<<<<<< HEAD
cmake_minimum_required(VERSION 3.22...3.25)

legacy_check()

find_library(COCOA Cocoa)
find_library(COREMEDIA CoreMedia)
find_library(COREMEDIAIO CoreMediaIO)
find_library(COREVIDEO CoreVideo)
find_library(IOSURFACE IOSurface)
mark_as_advanced(COCOA COREMEDIA COREMEDIAIO COREVIDEO IOSURFACE)

=======
cmake_minimum_required(VERSION 3.24...3.25)

>>>>>>> 144599fb
add_library(obs-dal-plugin MODULE)
add_library(OBS::dal-plugin ALIAS obs-dal-plugin)

target_sources(
  obs-dal-plugin
<<<<<<< HEAD
  PRIVATE OBSDALPlugIn.mm
          OBSDALPlugIn.h
          OBSDALPlugInMain.mm
          OBSDALPlugInInterface.mm
          OBSDALPlugInInterface.h
          OBSDALObjectStore.mm
          OBSDALObjectStore.h
          OBSDALDevice.mm
          OBSDALDevice.h
          OBSDALMachClient.mm
          OBSDALMachClient.h
          CMSampleBufferUtils.mm
          OBSDALStream.mm
          OBSDALStream.h
=======
  PRIVATE # cmake-format: sortable
>>>>>>> 144599fb
          CMSampleBufferUtils.h
          CMSampleBufferUtils.mm
          Defines.h
<<<<<<< HEAD
          Logging.h)

if(NOT XCODE)
  target_compile_options(obs-dal-plugin PRIVATE -fobjc-arc -fobjc-weak)
endif()

set(_placeholder_location "${CMAKE_CURRENT_SOURCE_DIR}/../common/data/placeholder.png")

set_property(SOURCE "${_placeholder_location}" PROPERTY MACOSX_PACKAGE_LOCATION "Resources")
source_group("Resources" FILES "${_placeholder_location}")

target_link_libraries(obs-dal-plugin PRIVATE OBS::mach-protocol ${COCOA} ${COREMEDIA} ${COREMEDIAIO} ${COREVIDEO}
                                             ${IOSURFACE})

=======
          Logging.h
          OBSDALDevice.h
          OBSDALDevice.mm
          OBSDALMachClient.h
          OBSDALMachClient.mm
          OBSDALObjectStore.h
          OBSDALObjectStore.mm
          OBSDALPlugIn.h
          OBSDALPlugIn.mm
          OBSDALPlugInInterface.h
          OBSDALPlugInInterface.mm
          OBSDALPlugInMain.mm
          OBSDALStream.h
          OBSDALStream.mm)

set(_placeholder_location "${CMAKE_CURRENT_SOURCE_DIR}/../common/data/placeholder.png")

set_property(SOURCE "${_placeholder_location}" PROPERTY MACOSX_PACKAGE_LOCATION "Resources")
source_group("Resources" FILES "${_placeholder_location}")

# cmake-format: off
target_link_libraries(
  obs-dal-plugin
  PRIVATE OBS::mach-protocol
          "$<LINK_LIBRARY:FRAMEWORK,Cocoa.framework>"
          "$<LINK_LIBRARY:FRAMEWORK,CoreMedia.framework>"
          "$<LINK_LIBRARY:FRAMEWORK,CoreMediaIO.framework>"
          "$<LINK_LIBRARY:FRAMEWORK,CoreVideo.framework>"
          "$<LINK_LIBRARY:FRAMEWORK,IOSurface.framework>")

>>>>>>> 144599fb
set_target_properties_obs(
  obs-dal-plugin
  PROPERTIES OUTPUT_NAME obs-mac-virtualcam
             FOLDER plugins
<<<<<<< HEAD
             PREFIX "")

set_target_properties(
  obs-dal-plugin
  PROPERTIES BUNDLE ON
             BUNDLE_EXTENSION plugin
             OSX_ARCHITECTURES "x86_64;arm64;arm64e"
             LIBRARY_OUTPUT_DIRECTORY "${CMAKE_CURRENT_BINARY_DIR}/../../"
             MACOSX_BUNDLE_INFO_PLIST "${CMAKE_CURRENT_SOURCE_DIR}/cmake/macos/Info.plist.in"
             XCODE_ATTRIBUTE_CLANG_ENABLE_OBJC_ARC YES
             XCODE_ATTRIBUTE_PRODUCT_BUNDLE_IDENTIFIER com.obsproject.obs-mac-virtualcam
             XCODE_ATTRIBUTE_CLANG_WARN_SUSPICIOUS_IMPLICIT_CONVERSION YES
             XCODE_ATTRIBUTE_GCC_WARN_SHADOW YES)
=======
             PREFIX ""
             BUNDLE TRUE BUNDLE_EXTENSION plugin MACOSX_BUNDLE_INFO_PLIST
                         "${CMAKE_CURRENT_SOURCE_DIR}/cmake/macos/Info.plist.in"
             LIBRARY_OUTPUT_DIRECTORY "${CMAKE_CURRENT_BINARY_DIR}/../../")

set_property(TARGET obs-dal-plugin PROPERTY OSX_ARCHITECTURES x86_64 arm64)

string(TIMESTAMP CURRENT_YEAR "%Y")
set_target_xcode_properties(
  obs-dal-plugin
  PROPERTIES CLANG_ENABLE_OBJC_ARC YES
             CLANG_WARN_SUSPICIOUS_IMPLICIT_CONVERSION YES
             GCC_WARN_SHADOW YES
             PRODUCT_NAME obs-mac-virtualcam
             PRODUCT_BUNDLE_IDENTIFIER com.obsproject.obs-mac-virtualcam
             CURRENT_PROJECT_VERSION ${OBS_BUILD_NUMBER}
             MARKETING_VERSION ${OBS_VERSION_CANONICAL}
             GENERATE_INFOPLIST_FILE YES
             INFOPLIST_KEY_CFBundleDisplayName obs-mac-virtualcam
             INFOPLIST_KEY_NSHumanReadableCopyright "(c) 2020-${CURRENT_YEAR} John Boiles, Patrick Heyer, Sebastian Beckmann")
# cmake-format: on
>>>>>>> 144599fb
<|MERGE_RESOLUTION|>--- conflicted
+++ resolved
@@ -1,61 +1,14 @@
-<<<<<<< HEAD
-cmake_minimum_required(VERSION 3.22...3.25)
-
-legacy_check()
-
-find_library(COCOA Cocoa)
-find_library(COREMEDIA CoreMedia)
-find_library(COREMEDIAIO CoreMediaIO)
-find_library(COREVIDEO CoreVideo)
-find_library(IOSURFACE IOSurface)
-mark_as_advanced(COCOA COREMEDIA COREMEDIAIO COREVIDEO IOSURFACE)
-
-=======
 cmake_minimum_required(VERSION 3.24...3.25)
 
->>>>>>> 144599fb
 add_library(obs-dal-plugin MODULE)
 add_library(OBS::dal-plugin ALIAS obs-dal-plugin)
 
 target_sources(
   obs-dal-plugin
-<<<<<<< HEAD
-  PRIVATE OBSDALPlugIn.mm
-          OBSDALPlugIn.h
-          OBSDALPlugInMain.mm
-          OBSDALPlugInInterface.mm
-          OBSDALPlugInInterface.h
-          OBSDALObjectStore.mm
-          OBSDALObjectStore.h
-          OBSDALDevice.mm
-          OBSDALDevice.h
-          OBSDALMachClient.mm
-          OBSDALMachClient.h
-          CMSampleBufferUtils.mm
-          OBSDALStream.mm
-          OBSDALStream.h
-=======
   PRIVATE # cmake-format: sortable
->>>>>>> 144599fb
           CMSampleBufferUtils.h
           CMSampleBufferUtils.mm
           Defines.h
-<<<<<<< HEAD
-          Logging.h)
-
-if(NOT XCODE)
-  target_compile_options(obs-dal-plugin PRIVATE -fobjc-arc -fobjc-weak)
-endif()
-
-set(_placeholder_location "${CMAKE_CURRENT_SOURCE_DIR}/../common/data/placeholder.png")
-
-set_property(SOURCE "${_placeholder_location}" PROPERTY MACOSX_PACKAGE_LOCATION "Resources")
-source_group("Resources" FILES "${_placeholder_location}")
-
-target_link_libraries(obs-dal-plugin PRIVATE OBS::mach-protocol ${COCOA} ${COREMEDIA} ${COREMEDIAIO} ${COREVIDEO}
-                                             ${IOSURFACE})
-
-=======
           Logging.h
           OBSDALDevice.h
           OBSDALDevice.mm
@@ -86,26 +39,10 @@
           "$<LINK_LIBRARY:FRAMEWORK,CoreVideo.framework>"
           "$<LINK_LIBRARY:FRAMEWORK,IOSurface.framework>")
 
->>>>>>> 144599fb
 set_target_properties_obs(
   obs-dal-plugin
   PROPERTIES OUTPUT_NAME obs-mac-virtualcam
              FOLDER plugins
-<<<<<<< HEAD
-             PREFIX "")
-
-set_target_properties(
-  obs-dal-plugin
-  PROPERTIES BUNDLE ON
-             BUNDLE_EXTENSION plugin
-             OSX_ARCHITECTURES "x86_64;arm64;arm64e"
-             LIBRARY_OUTPUT_DIRECTORY "${CMAKE_CURRENT_BINARY_DIR}/../../"
-             MACOSX_BUNDLE_INFO_PLIST "${CMAKE_CURRENT_SOURCE_DIR}/cmake/macos/Info.plist.in"
-             XCODE_ATTRIBUTE_CLANG_ENABLE_OBJC_ARC YES
-             XCODE_ATTRIBUTE_PRODUCT_BUNDLE_IDENTIFIER com.obsproject.obs-mac-virtualcam
-             XCODE_ATTRIBUTE_CLANG_WARN_SUSPICIOUS_IMPLICIT_CONVERSION YES
-             XCODE_ATTRIBUTE_GCC_WARN_SHADOW YES)
-=======
              PREFIX ""
              BUNDLE TRUE BUNDLE_EXTENSION plugin MACOSX_BUNDLE_INFO_PLIST
                          "${CMAKE_CURRENT_SOURCE_DIR}/cmake/macos/Info.plist.in"
@@ -126,5 +63,4 @@
              GENERATE_INFOPLIST_FILE YES
              INFOPLIST_KEY_CFBundleDisplayName obs-mac-virtualcam
              INFOPLIST_KEY_NSHumanReadableCopyright "(c) 2020-${CURRENT_YEAR} John Boiles, Patrick Heyer, Sebastian Beckmann")
-# cmake-format: on
->>>>>>> 144599fb
+# cmake-format: on