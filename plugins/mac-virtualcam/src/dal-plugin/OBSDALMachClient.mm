--- conflicted
+++ resolved
@@ -83,33 +83,6 @@
 
 - (void)handlePortMessage:(NSPortMessage *)message
 {
-<<<<<<< HEAD
-	__strong id<MachClientDelegate> strongDelegate = self.delegate;
-
-	VLogFunc(@"");
-	NSArray *components = message.components;
-	switch (message.msgid) {
-	case MachMsgIdConnect:
-		DLog(@"Received connect response");
-		break;
-	case MachMsgIdFrame:
-		VLog(@"Received frame message");
-
-		if (components.count < 4)
-			return;
-
-		@autoreleasepool {
-			NSMachPort *framePort = (NSMachPort *)components[0];
-
-			if (!framePort)
-				return;
-
-			IOSurfaceRef surface = IOSurfaceLookupFromMachPort(
-				[framePort machPort]);
-
-			if (surface) {
-				/*
-=======
     __strong id<MachClientDelegate> strongDelegate = self.delegate;
 
     VLogFunc(@"");
@@ -134,66 +107,11 @@
 
                 if (surface) {
                     /*
->>>>>>> 144599fb
                  * IOSurfaceLocks are only necessary on non Apple Silicon devices, as those have
                  * unified memory. On Intel machines, the lock ensures that the IOSurface is copied back
                  * from GPU memory to CPU memory so we can process the pixel buffer.
                  */
 #ifndef __aarch64__
-<<<<<<< HEAD
-				IOSurfaceLock(surface, kIOSurfaceLockReadOnly,
-					      NULL);
-#endif
-				CVPixelBufferRef frame;
-				CVPixelBufferCreateWithIOSurface(
-					kCFAllocatorDefault, surface, NULL,
-					&frame);
-#ifndef __aarch64__
-				IOSurfaceUnlock(surface, kIOSurfaceLockReadOnly,
-						NULL);
-#endif
-				CFRelease(surface);
-
-				uint64_t timestamp;
-				[components[1] getBytes:&timestamp
-						 length:sizeof(timestamp)];
-
-				VLog(@"Received frame data: %zux%zu (%llu)",
-				     CVPixelBufferGetWidth(frame),
-				     CVPixelBufferGetHeight(frame), timestamp);
-
-				uint32_t fpsNumerator;
-				[components[2] getBytes:&fpsNumerator
-						 length:sizeof(fpsNumerator)];
-				uint32_t fpsDenominator;
-				[components[3] getBytes:&fpsDenominator
-						 length:sizeof(fpsDenominator)];
-
-				[strongDelegate
-					receivedPixelBuffer:frame
-						  timestamp:timestamp
-					       fpsNumerator:fpsNumerator
-					     fpsDenominator:fpsDenominator];
-
-				CVPixelBufferRelease(frame);
-			} else {
-				ELog(@"Failed to obtain IOSurface from Mach port");
-			}
-			[framePort invalidate];
-			mach_port_deallocate(mach_task_self(),
-					     [framePort machPort]);
-		}
-		break;
-	case MachMsgIdStop:
-		DLog(@"Received stop message");
-		[strongDelegate receivedStop];
-		break;
-	default:
-		ELog(@"Received unexpected response msgid %u",
-		     (unsigned)message.msgid);
-		break;
-	}
-=======
                     IOSurfaceLock(surface, kIOSurfaceLockReadOnly, NULL);
 #endif
                     CVPixelBufferRef frame;
@@ -233,7 +151,6 @@
             ELog(@"Received unexpected response msgid %u", (unsigned) message.msgid);
             break;
     }
->>>>>>> 144599fb
 }
 
 @end