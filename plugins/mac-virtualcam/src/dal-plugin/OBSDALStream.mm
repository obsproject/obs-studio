--- conflicted
+++ resolved
@@ -97,17 +97,6 @@
 
 - (CMSimpleQueueRef)queue
 {
-<<<<<<< HEAD
-	if (_queue == NULL) {
-		// Allocate a one-second long queue, which we can use our FPS constant for.
-		OSStatus err = CMSimpleQueueCreate(kCFAllocatorDefault,
-						   (int32_t)self.fps, &_queue);
-		if (err != noErr) {
-			DLog(@"Err %d in CMSimpleQueueCreate", err);
-		}
-	}
-	return _queue;
-=======
     if (_queue == NULL) {
         // Allocate a one-second long queue, which we can use our FPS constant for.
         OSStatus err = CMSimpleQueueCreate(kCFAllocatorDefault, (int32_t) self.fps, &_queue);
@@ -116,7 +105,6 @@
         }
     }
     return _queue;
->>>>>>> 144599fb
 }
 
 - (CFTypeRef)clock
@@ -133,23 +121,6 @@
 
 - (NSSize)testCardSize
 {
-<<<<<<< HEAD
-	if (NSEqualSizes(_testCardSize, NSZeroSize)) {
-		NSUserDefaults *defaults =
-			[NSUserDefaults standardUserDefaults];
-		NSInteger width = [[defaults objectForKey:kTestCardWidthKey]
-			integerValue];
-		NSInteger height = [[defaults objectForKey:kTestCardHeightKey]
-			integerValue];
-		if (width == 0 || height == 0) {
-			_testCardSize =
-				NSMakeSize(DEFAULT_WIDTH, DEFAULT_HEIGHT);
-		} else {
-			_testCardSize = NSMakeSize(width, height);
-		}
-	}
-	return _testCardSize;
-=======
     if (NSEqualSizes(_testCardSize, NSZeroSize)) {
         NSUserDefaults *defaults = [NSUserDefaults standardUserDefaults];
         NSInteger width = [[defaults objectForKey:kTestCardWidthKey] integerValue];
@@ -161,7 +132,6 @@
         }
     }
     return _testCardSize;
->>>>>>> 144599fb
 }
 
 - (Float64)fps
@@ -180,79 +150,6 @@
 
 - (NSImage *)testCardImage
 {
-<<<<<<< HEAD
-	if (_testCardImage == nil) {
-		NSString *bundlePath = [[NSBundle
-			bundleForClass:[OBSDALStream class]] bundlePath];
-		NSString *placeHolderPath = [bundlePath
-			stringByAppendingString:
-				@"/Contents/Resources/placeholder.png"];
-		NSFileManager *fileManager = [NSFileManager defaultManager];
-		NSURL *homeUrl = [fileManager homeDirectoryForCurrentUser];
-		NSURL *customUrl = [homeUrl
-			URLByAppendingPathComponent:
-				@"Library/Application Support/obs-studio/plugin_config/mac-virtualcam/placeholder.png"];
-		NSString *customPlaceHolder = customUrl.path;
-		if ([fileManager isReadableFileAtPath:customPlaceHolder])
-			placeHolderPath = customPlaceHolder;
-		DLog(@"PlaceHolder:%@", placeHolderPath);
-		NSImage *placeholderImage = [[NSImage alloc]
-			initWithContentsOfFile:placeHolderPath];
-
-		NSBitmapImageRep *rep = [[NSBitmapImageRep alloc]
-			initWithBitmapDataPlanes:NULL
-				      pixelsWide:(NSInteger)
-							 self.testCardSize.width
-				      pixelsHigh:(NSInteger)self.testCardSize
-							 .height
-				   bitsPerSample:8
-				 samplesPerPixel:4
-					hasAlpha:YES
-					isPlanar:NO
-				  colorSpaceName:NSCalibratedRGBColorSpace
-				     bytesPerRow:0
-				    bitsPerPixel:0];
-		rep.size = self.testCardSize;
-
-		double hScale =
-			placeholderImage.size.width / self.testCardSize.width;
-		double vScale =
-			placeholderImage.size.height / self.testCardSize.height;
-
-		double scaling = fmax(hScale, vScale);
-
-		double newWidth = placeholderImage.size.width / scaling;
-		double newHeight = placeholderImage.size.height / scaling;
-
-		double leftOffset = (self.testCardSize.width - newWidth) / 2;
-		double topOffset = (self.testCardSize.height - newHeight) / 2;
-
-		[NSGraphicsContext saveGraphicsState];
-		[NSGraphicsContext
-			setCurrentContext:
-				[NSGraphicsContext
-					graphicsContextWithBitmapImageRep:rep]];
-
-		NSColor *backgroundColor = [NSColor blackColor];
-		[backgroundColor set];
-		NSRectFill(NSMakeRect(0, 0, self.testCardSize.width,
-				      self.testCardSize.height));
-
-		[placeholderImage drawInRect:NSMakeRect(leftOffset, topOffset,
-							newWidth, newHeight)
-				    fromRect:NSZeroRect
-				   operation:NSCompositingOperationCopy
-				    fraction:1.0];
-		[NSGraphicsContext restoreGraphicsState];
-
-		NSImage *testCardImage =
-			[[NSImage alloc] initWithSize:self.testCardSize];
-		[testCardImage addRepresentation:rep];
-
-		_testCardImage = testCardImage;
-	}
-	return _testCardImage;
-=======
     if (_testCardImage == nil) {
         NSString *bundlePath = [[NSBundle bundleForClass:[OBSDALStream class]] bundlePath];
         NSString *placeHolderPath = [bundlePath stringByAppendingString:@"/Contents/Resources/placeholder.png"];
@@ -308,7 +205,6 @@
         _testCardImage = testCardImage;
     }
     return _testCardImage;
->>>>>>> 144599fb
 }
 
 - (CMSimpleQueueRef)copyBufferQueueWithAlteredProc:(CMIODeviceStreamQueueAlteredProc)alteredProc
@@ -325,62 +221,6 @@
 
 - (CVPixelBufferRef)createPixelBufferWithTestAnimation
 {
-<<<<<<< HEAD
-	int width = (int)self.testCardSize.width;
-	int height = (int)self.testCardSize.height;
-
-	NSDictionary *options = [NSDictionary
-		dictionaryWithObjectsAndKeys:
-			[NSNumber numberWithBool:YES],
-			kCVPixelBufferCGImageCompatibilityKey,
-			[NSNumber numberWithBool:YES],
-			kCVPixelBufferCGBitmapContextCompatibilityKey, nil];
-	CVPixelBufferRef pxbuffer = NULL;
-	CVReturn status = CVPixelBufferCreate(kCFAllocatorDefault, width,
-					      height, kCVPixelFormatType_32ARGB,
-					      (__bridge CFDictionaryRef)options,
-					      &pxbuffer);
-
-	NSParameterAssert(status == kCVReturnSuccess && pxbuffer != NULL);
-
-	CVPixelBufferLockBaseAddress(pxbuffer, 0);
-	void *pxdata = CVPixelBufferGetBaseAddressOfPlane(pxbuffer, 0);
-	NSParameterAssert(pxdata != NULL);
-
-	CGColorSpaceRef rgbColorSpace = CGColorSpaceCreateDeviceRGB();
-	CGContextRef context = CGBitmapContextCreate(
-		pxdata, width, height, 8,
-		CVPixelBufferGetBytesPerRowOfPlane(pxbuffer, 0), rgbColorSpace,
-		kCGImageAlphaPremultipliedFirst | kCGImageByteOrder32Big);
-	CFRelease(rgbColorSpace);
-	NSParameterAssert(context);
-
-	NSGraphicsContext *nsContext = [NSGraphicsContext
-		graphicsContextWithCGContext:context
-				     flipped:NO];
-	[NSGraphicsContext setCurrentContext:nsContext];
-
-	NSRect rect = NSMakeRect(0, 0, self.testCardImage.size.width,
-				 self.testCardImage.size.height);
-	CGImageRef image = [self.testCardImage CGImageForProposedRect:&rect
-							      context:nsContext
-								hints:nil];
-	CGContextDrawImage(context,
-			   CGRectMake(0, 0, CGImageGetWidth(image),
-				      CGImageGetHeight(image)),
-			   image);
-
-	//	DrawDialWithFrame(
-	//		NSMakeRect(0, 0, width, height),
-	//		(int(self.fps) - self.sequenceNumber % int(self.fps)) * 360 /
-	//			int(self.fps));
-
-	CGContextRelease(context);
-
-	CVPixelBufferUnlockBaseAddress(pxbuffer, 0);
-
-	return pxbuffer;
-=======
     int width = (int) self.testCardSize.width;
     int height = (int) self.testCardSize.height;
 
@@ -421,53 +261,10 @@
     CVPixelBufferUnlockBaseAddress(pxbuffer, 0);
 
     return pxbuffer;
->>>>>>> 144599fb
 }
 
 - (void)fillFrame
 {
-<<<<<<< HEAD
-	if (CMSimpleQueueGetFullness(self.queue) >= 1.0) {
-		return;
-	}
-
-	CVPixelBufferRef pixelBuffer =
-		[self createPixelBufferWithTestAnimation];
-
-	uint64_t hostTime = clock_gettime_nsec_np(CLOCK_UPTIME_RAW);
-	CMSampleTimingInfo timingInfo =
-		CMSampleTimingInfoForTimestamp(hostTime, (uint32_t)self.fps, 1);
-
-	OSStatus err = CMIOStreamClockPostTimingEvent(
-		timingInfo.presentationTimeStamp, hostTime, true, self.clock);
-	if (err != noErr) {
-		DLog(@"CMIOStreamClockPostTimingEvent err %d", err);
-	}
-
-	CMFormatDescriptionRef format;
-	CMVideoFormatDescriptionCreateForImageBuffer(kCFAllocatorDefault,
-						     pixelBuffer, &format);
-
-	self.sequenceNumber = CMIOGetNextSequenceNumber(self.sequenceNumber);
-
-	CMSampleBufferRef buffer;
-	err = CMIOSampleBufferCreateForImageBuffer(
-		kCFAllocatorDefault, pixelBuffer, format, &timingInfo,
-		self.sequenceNumber, kCMIOSampleBufferNoDiscontinuities,
-		&buffer);
-	CFRelease(pixelBuffer);
-	CFRelease(format);
-	if (err != noErr) {
-		DLog(@"CMIOSampleBufferCreateForImageBuffer err %d", err);
-	}
-
-	CMSimpleQueueEnqueue(self.queue, buffer);
-
-	// Inform the clients that the queue has been altered
-	if (self.alteredProc != NULL) {
-		(self.alteredProc)(self.objectId, buffer, self.alteredRefCon);
-	}
-=======
     if (CMSimpleQueueGetFullness(self.queue) >= 1.0) {
         return;
     }
@@ -502,7 +299,6 @@
     if (self.alteredProc != NULL) {
         (self.alteredProc)(self.objectId, buffer, self.alteredRefCon);
     }
->>>>>>> 144599fb
 }
 
 - (void)queuePixelBuffer:(CVPixelBufferRef)frame
@@ -510,64 +306,6 @@
             fpsNumerator:(uint32_t)fpsNumerator
           fpsDenominator:(uint32_t)fpsDenominator
 {
-<<<<<<< HEAD
-	if (CMSimpleQueueGetFullness(self.queue) >= 1.0) {
-		DLog(@"Queue is full, bailing out");
-		return;
-	}
-	OSStatus err = noErr;
-
-	CMSampleTimingInfo timingInfo = CMSampleTimingInfoForTimestamp(
-		timestamp, fpsNumerator, fpsDenominator);
-
-	err = CMIOStreamClockPostTimingEvent(
-		timingInfo.presentationTimeStamp,
-		clock_gettime_nsec_np(CLOCK_UPTIME_RAW), true, self.clock);
-	if (err != noErr) {
-		DLog(@"CMIOStreamClockPostTimingEvent err %d", err);
-	}
-
-	self.sequenceNumber = CMIOGetNextSequenceNumber(self.sequenceNumber);
-
-	CMSampleBufferRef sampleBuffer;
-
-	// Generate the video format description from that pixel buffer
-	CMVideoFormatDescriptionRef format;
-	err = CMVideoFormatDescriptionCreateForImageBuffer(kCFAllocatorDefault,
-							   frame, &format);
-	if (err != noErr) {
-		DLog(@"CMVideoFormatDescriptionCreateForImageBuffer err %d",
-		     err);
-		return;
-	}
-
-	err = CMIOSampleBufferCreateForImageBuffer(
-		kCFAllocatorDefault, frame, format, &timingInfo,
-		self.sequenceNumber, kCMIOSampleBufferNoDiscontinuities,
-		&sampleBuffer);
-
-	CFRelease(format);
-
-	if (err != noErr) {
-		DLog(@"CMIOSampleBufferCreateForImageBuffer err %d", err);
-		return;
-	}
-
-	err = CMSimpleQueueEnqueue(self.queue, sampleBuffer);
-
-	if (err != noErr) {
-		CFRelease(sampleBuffer);
-
-		DLog(@"CMSimpleQueueEnqueue err %d", err);
-		return;
-	}
-
-	// Inform the clients that the queue has been altered
-	if (self.alteredProc != NULL) {
-		(self.alteredProc)(self.objectId, sampleBuffer,
-				   self.alteredRefCon);
-	}
-=======
     if (CMSimpleQueueGetFullness(self.queue) >= 1.0) {
         DLog(@"Queue is full, bailing out");
         return;
@@ -617,23 +355,10 @@
     if (self.alteredProc != NULL) {
         (self.alteredProc)(self.objectId, sampleBuffer, self.alteredRefCon);
     }
->>>>>>> 144599fb
 }
 
 - (CMVideoFormatDescriptionRef)getFormatDescription
 {
-<<<<<<< HEAD
-	CMVideoFormatDescriptionRef formatDescription;
-	OSStatus err = CMVideoFormatDescriptionCreate(
-		kCFAllocatorDefault,
-		kCVPixelFormatType_420YpCbCr8BiPlanarVideoRange,
-		(int32_t)self.testCardSize.width,
-		(int32_t)self.testCardSize.height, NULL, &formatDescription);
-	if (err != noErr) {
-		DLog(@"Error %d from CMVideoFormatDescriptionCreate", err);
-	}
-	return formatDescription;
-=======
     CMVideoFormatDescriptionRef formatDescription;
     OSStatus err = CMVideoFormatDescriptionCreate(kCFAllocatorDefault, kCVPixelFormatType_420YpCbCr8BiPlanarVideoRange,
                                                   (int32_t) self.testCardSize.width, (int32_t) self.testCardSize.height,
@@ -642,7 +367,6 @@
         DLog(@"Error %d from CMVideoFormatDescriptionCreate", err);
     }
     return formatDescription;
->>>>>>> 144599fb
 }
 
 #pragma mark - CMIOObject
