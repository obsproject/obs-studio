//
//  PlugIn.mm
//  obs-mac-virtualcam
//
//  Created by John Boiles  on 4/9/20.
//
//  obs-mac-virtualcam is free software: you can redistribute it and/or modify
//  it under the terms of the GNU General Public License as published by
//  the Free Software Foundation, either version 2 of the License, or
//  (at your option) any later version.
//
//  obs-mac-virtualcam is distributed in the hope that it will be useful,
//  but WITHOUT ANY WARRANTY; without even the implied warranty of
//  MERCHANTABILITY or FITNESS FOR A PARTICULAR PURPOSE. See the
//  GNU General Public License for more details.
//
//  You should have received a copy of the GNU General Public License
//  along with obs-mac-virtualcam. If not, see <http://www.gnu.org/licenses/>.

#import "OBSDALPlugIn.h"

#import "Logging.h"

typedef enum {
    PlugInStateNotStarted = 0,
    PlugInStateWaitingForServer,
    PlugInStateReceivingFrames,
} OBSDALPlugInState;

@interface OBSDALPlugin () <MachClientDelegate> {
    //! Serial queue for all state changes that need to be concerned with thread safety
    dispatch_queue_t _stateQueue;

    //! Repeated timer for driving the mach server re-connection
    dispatch_source_t _machConnectTimer;

    //! Timeout timer when we haven't received frames for 5s
    dispatch_source_t _timeoutTimer;
}

@property OBSDALPlugInState state;
@property OBSDALMachClient *machClient;

@end

@implementation OBSDALPlugin

+ (OBSDALPlugin *)SharedPlugIn
{
    static OBSDALPlugin *sPlugIn = nil;
    static dispatch_once_t sOnceToken;
    dispatch_once(&sOnceToken, ^{
        sPlugIn = [[self alloc] init];
    });
    return sPlugIn;
}

- (instancetype)init
{
<<<<<<< HEAD
	if (self = [super init]) {
		_stateQueue = dispatch_queue_create(
			"com.obsproject.obs-mac-virtualcam.dal.state",
			DISPATCH_QUEUE_SERIAL);

		_timeoutTimer = dispatch_source_create(
			DISPATCH_SOURCE_TYPE_TIMER, 0, 0, _stateQueue);
		__weak __typeof(self) weakSelf = self;
		dispatch_source_set_event_handler(_timeoutTimer, ^{
			if (weakSelf.state == PlugInStateReceivingFrames) {
				DLog(@"No frames received for 5s, restarting connection");
				[self stopStream];
				[self startStream];
			}
		});

		_machClient = [[OBSDALMachClient alloc] init];
		_machClient.delegate = self;

		_machConnectTimer = dispatch_source_create(
			DISPATCH_SOURCE_TYPE_TIMER, 0, 0, _stateQueue);
		dispatch_time_t startTime = dispatch_time(DISPATCH_TIME_NOW, 0);
		uint64_t intervalTime = (int64_t)(1 * NSEC_PER_SEC);
		dispatch_source_set_timer(_machConnectTimer, startTime,
					  intervalTime, 0);

		dispatch_source_set_event_handler(_machConnectTimer, ^{
			__strong __typeof(weakSelf) strongSelf = weakSelf;
			if (![[strongSelf machClient] isServerAvailable]) {
				DLog(@"Server is not available");
			} else if (strongSelf.state ==
				   PlugInStateWaitingForServer) {
				DLog(@"Attempting connection");
				[[strongSelf machClient] connectToServer];
			}
		});
	}
	return self;
=======
    if (self = [super init]) {
        _stateQueue = dispatch_queue_create("com.obsproject.obs-mac-virtualcam.dal.state", DISPATCH_QUEUE_SERIAL);

        _timeoutTimer = dispatch_source_create(DISPATCH_SOURCE_TYPE_TIMER, 0, 0, _stateQueue);
        __weak __typeof(self) weakSelf = self;
        dispatch_source_set_event_handler(_timeoutTimer, ^{
            if (weakSelf.state == PlugInStateReceivingFrames) {
                DLog(@"No frames received for 5s, restarting connection");
                [self stopStream];
                [self startStream];
            }
        });

        _machClient = [[OBSDALMachClient alloc] init];
        _machClient.delegate = self;

        _machConnectTimer = dispatch_source_create(DISPATCH_SOURCE_TYPE_TIMER, 0, 0, _stateQueue);
        dispatch_time_t startTime = dispatch_time(DISPATCH_TIME_NOW, 0);
        uint64_t intervalTime = (int64_t) (1 * NSEC_PER_SEC);
        dispatch_source_set_timer(_machConnectTimer, startTime, intervalTime, 0);

        dispatch_source_set_event_handler(_machConnectTimer, ^{
            __strong __typeof(weakSelf) strongSelf = weakSelf;
            if (![[strongSelf machClient] isServerAvailable]) {
                DLog(@"Server is not available");
            } else if (strongSelf.state == PlugInStateWaitingForServer) {
                DLog(@"Attempting connection");
                [[strongSelf machClient] connectToServer];
            }
        });
    }
    return self;
>>>>>>> 144599fb
}

- (void)startStream
{
    dispatch_async(_stateQueue, ^{
        if (self->_state == PlugInStateNotStarted) {
            dispatch_resume(self->_machConnectTimer);
            [self.stream startServingDefaultFrames];
            self->_state = PlugInStateWaitingForServer;
        }
    });
}

- (void)stopStream
{
    dispatch_async(_stateQueue, ^{
        if (self->_state == PlugInStateWaitingForServer) {
            dispatch_suspend(self->_machConnectTimer);
            [self.stream stopServingDefaultFrames];
        } else if (self->_state == PlugInStateReceivingFrames) {
            // TODO: Disconnect from the mach server?
            dispatch_suspend(self->_timeoutTimer);
        }
        self->_state = PlugInStateNotStarted;
    });
}

- (void)initialize
{}

- (void)teardown
{}

#pragma mark - CMIOObject

- (BOOL)hasPropertyWithAddress:(CMIOObjectPropertyAddress)address
{
    switch (address.mSelector) {
        case kCMIOObjectPropertyName:
            return true;
        default:
            DLog(@"PlugIn unhandled hasPropertyWithAddress for %@",
                 [OBSDALObjectStore StringFromPropertySelector:address.mSelector]);
            return false;
    };
}

- (BOOL)isPropertySettableWithAddress:(CMIOObjectPropertyAddress)address
{
    switch (address.mSelector) {
        case kCMIOObjectPropertyName:
            return false;
        default:
            DLog(@"PlugIn unhandled isPropertySettableWithAddress for %@",
                 [OBSDALObjectStore StringFromPropertySelector:address.mSelector]);
            return false;
    };
}

- (UInt32)getPropertyDataSizeWithAddress:(CMIOObjectPropertyAddress)address
                       qualifierDataSize:(UInt32)qualifierDataSize
                           qualifierData:(const void *)qualifierData
{
    switch (address.mSelector) {
        case kCMIOObjectPropertyName:
            return sizeof(CFStringRef);
        default:
            DLog(@"PlugIn unhandled getPropertyDataSizeWithAddress for %@",
                 [OBSDALObjectStore StringFromPropertySelector:address.mSelector]);
            return 0;
    };
}

- (void)getPropertyDataWithAddress:(CMIOObjectPropertyAddress)address
                 qualifierDataSize:(UInt32)qualifierDataSize
                     qualifierData:(nonnull const void *)qualifierData
                          dataSize:(UInt32)dataSize
                          dataUsed:(nonnull UInt32 *)dataUsed
                              data:(nonnull void *)data
{
    switch (address.mSelector) {
        case kCMIOObjectPropertyName:
            *static_cast<CFStringRef *>(data) = CFSTR("OBS Virtual Camera Plugin");
            *dataUsed = sizeof(CFStringRef);
            return;
        default:
            DLog(@"PlugIn unhandled getPropertyDataWithAddress for %@",
                 [OBSDALObjectStore StringFromPropertySelector:address.mSelector]);
            return;
    };
}

- (void)setPropertyDataWithAddress:(CMIOObjectPropertyAddress)address
                 qualifierDataSize:(UInt32)qualifierDataSize
                     qualifierData:(nonnull const void *)qualifierData
                          dataSize:(UInt32)dataSize
                              data:(nonnull const void *)data
{
    DLog(@"PlugIn unhandled setPropertyDataWithAddress for %@",
         [OBSDALObjectStore StringFromPropertySelector:address.mSelector]);
}

#pragma mark - MachClientDelegate

- (void)receivedPixelBuffer:(CVPixelBufferRef)frame
                  timestamp:(uint64_t)timestamp
               fpsNumerator:(uint32_t)fpsNumerator
             fpsDenominator:(uint32_t)fpsDenominator
{
<<<<<<< HEAD
	size_t width = CVPixelBufferGetWidth(frame);
	size_t height = CVPixelBufferGetHeight(frame);

	dispatch_sync(_stateQueue, ^{
		if (_state == PlugInStateWaitingForServer) {
			NSUserDefaults *defaults =
				[NSUserDefaults standardUserDefaults];
			[defaults setInteger:(long)width
				      forKey:kTestCardWidthKey];
			[defaults setInteger:(long)height
				      forKey:kTestCardHeightKey];
			[defaults setDouble:(double)fpsNumerator /
					    (double)fpsDenominator
				     forKey:kTestCardFPSKey];

			dispatch_suspend(_machConnectTimer);
			[self.stream stopServingDefaultFrames];
			dispatch_resume(_timeoutTimer);
			_state = PlugInStateReceivingFrames;
		}
	});

	// Add 5 more seconds onto the timeout timer
	dispatch_source_set_timer(
		_timeoutTimer,
		dispatch_time(DISPATCH_TIME_NOW, (int64_t)(5.0 * NSEC_PER_SEC)),
		(uint64_t)(5.0 * NSEC_PER_SEC), (1ull * NSEC_PER_SEC) / 10);

	[self.stream queuePixelBuffer:frame
			    timestamp:timestamp
			 fpsNumerator:fpsNumerator
		       fpsDenominator:fpsDenominator];
=======
    size_t width = CVPixelBufferGetWidth(frame);
    size_t height = CVPixelBufferGetHeight(frame);

    dispatch_sync(_stateQueue, ^{
        if (_state == PlugInStateWaitingForServer) {
            NSUserDefaults *defaults = [NSUserDefaults standardUserDefaults];
            [defaults setInteger:(long) width forKey:kTestCardWidthKey];
            [defaults setInteger:(long) height forKey:kTestCardHeightKey];
            [defaults setDouble:(double) fpsNumerator / (double) fpsDenominator forKey:kTestCardFPSKey];

            dispatch_suspend(_machConnectTimer);
            [self.stream stopServingDefaultFrames];
            dispatch_resume(_timeoutTimer);
            _state = PlugInStateReceivingFrames;
        }
    });

    // Add 5 more seconds onto the timeout timer
    dispatch_source_set_timer(_timeoutTimer, dispatch_time(DISPATCH_TIME_NOW, (int64_t) (5.0 * NSEC_PER_SEC)),
                              (uint64_t) (5.0 * NSEC_PER_SEC), (1ull * NSEC_PER_SEC) / 10);

    [self.stream queuePixelBuffer:frame timestamp:timestamp fpsNumerator:fpsNumerator fpsDenominator:fpsDenominator];
>>>>>>> 144599fb
}

- (void)receivedStop
{
    DLogFunc(@"Restarting connection");
    [self stopStream];
    [self startStream];
}

@end<|MERGE_RESOLUTION|>--- conflicted
+++ resolved
@@ -57,46 +57,6 @@
 
 - (instancetype)init
 {
-<<<<<<< HEAD
-	if (self = [super init]) {
-		_stateQueue = dispatch_queue_create(
-			"com.obsproject.obs-mac-virtualcam.dal.state",
-			DISPATCH_QUEUE_SERIAL);
-
-		_timeoutTimer = dispatch_source_create(
-			DISPATCH_SOURCE_TYPE_TIMER, 0, 0, _stateQueue);
-		__weak __typeof(self) weakSelf = self;
-		dispatch_source_set_event_handler(_timeoutTimer, ^{
-			if (weakSelf.state == PlugInStateReceivingFrames) {
-				DLog(@"No frames received for 5s, restarting connection");
-				[self stopStream];
-				[self startStream];
-			}
-		});
-
-		_machClient = [[OBSDALMachClient alloc] init];
-		_machClient.delegate = self;
-
-		_machConnectTimer = dispatch_source_create(
-			DISPATCH_SOURCE_TYPE_TIMER, 0, 0, _stateQueue);
-		dispatch_time_t startTime = dispatch_time(DISPATCH_TIME_NOW, 0);
-		uint64_t intervalTime = (int64_t)(1 * NSEC_PER_SEC);
-		dispatch_source_set_timer(_machConnectTimer, startTime,
-					  intervalTime, 0);
-
-		dispatch_source_set_event_handler(_machConnectTimer, ^{
-			__strong __typeof(weakSelf) strongSelf = weakSelf;
-			if (![[strongSelf machClient] isServerAvailable]) {
-				DLog(@"Server is not available");
-			} else if (strongSelf.state ==
-				   PlugInStateWaitingForServer) {
-				DLog(@"Attempting connection");
-				[[strongSelf machClient] connectToServer];
-			}
-		});
-	}
-	return self;
-=======
     if (self = [super init]) {
         _stateQueue = dispatch_queue_create("com.obsproject.obs-mac-virtualcam.dal.state", DISPATCH_QUEUE_SERIAL);
 
@@ -129,7 +89,6 @@
         });
     }
     return self;
->>>>>>> 144599fb
 }
 
 - (void)startStream
@@ -239,40 +198,6 @@
                fpsNumerator:(uint32_t)fpsNumerator
              fpsDenominator:(uint32_t)fpsDenominator
 {
-<<<<<<< HEAD
-	size_t width = CVPixelBufferGetWidth(frame);
-	size_t height = CVPixelBufferGetHeight(frame);
-
-	dispatch_sync(_stateQueue, ^{
-		if (_state == PlugInStateWaitingForServer) {
-			NSUserDefaults *defaults =
-				[NSUserDefaults standardUserDefaults];
-			[defaults setInteger:(long)width
-				      forKey:kTestCardWidthKey];
-			[defaults setInteger:(long)height
-				      forKey:kTestCardHeightKey];
-			[defaults setDouble:(double)fpsNumerator /
-					    (double)fpsDenominator
-				     forKey:kTestCardFPSKey];
-
-			dispatch_suspend(_machConnectTimer);
-			[self.stream stopServingDefaultFrames];
-			dispatch_resume(_timeoutTimer);
-			_state = PlugInStateReceivingFrames;
-		}
-	});
-
-	// Add 5 more seconds onto the timeout timer
-	dispatch_source_set_timer(
-		_timeoutTimer,
-		dispatch_time(DISPATCH_TIME_NOW, (int64_t)(5.0 * NSEC_PER_SEC)),
-		(uint64_t)(5.0 * NSEC_PER_SEC), (1ull * NSEC_PER_SEC) / 10);
-
-	[self.stream queuePixelBuffer:frame
-			    timestamp:timestamp
-			 fpsNumerator:fpsNumerator
-		       fpsDenominator:fpsDenominator];
-=======
     size_t width = CVPixelBufferGetWidth(frame);
     size_t height = CVPixelBufferGetHeight(frame);
 
@@ -295,7 +220,6 @@
                               (uint64_t) (5.0 * NSEC_PER_SEC), (1ull * NSEC_PER_SEC) / 10);
 
     [self.stream queuePixelBuffer:frame timestamp:timestamp fpsNumerator:fpsNumerator fpsDenominator:fpsDenominator];
->>>>>>> 144599fb
 }
 
 - (void)receivedStop
