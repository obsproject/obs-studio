#include <Windows.h>
#include <stdio.h>
#include <stdbool.h>
#include <stddef.h>
#include <stdint.h>
#include <util/platform.h>
#include <util/windows/win-version.h>

#define NVAFX_API

#ifdef LIBNVAFX_ENABLED
<<<<<<< HEAD
#define MIN_AFX_SDK_VERSION (1 << 24 | 2 << 16 | 13 << 0)
=======
#define MIN_AFX_SDK_VERSION (1 << 24 | 3 << 16 | 0 << 0)
>>>>>>> 144599fb
static HMODULE nv_audiofx = NULL;
static HMODULE nv_cuda = NULL;

/** Effects @ref NvAFX_EffectSelector  */
#define NVAFX_EFFECT_DENOISER "denoiser"
#define NVAFX_EFFECT_DEREVERB "dereverb"
#define NVAFX_EFFECT_DEREVERB_DENOISER "dereverb_denoiser"
#define NVAFX_EFFECT_AEC "aec"
#define NVAFX_EFFECT_SUPERRES "superres"

/** Model paths */
#define NVAFX_EFFECT_DENOISER_MODEL "\\models\\denoiser_48k.trtpkg"
#define NVAFX_EFFECT_DEREVERB_MODEL "\\models\\dereverb_48k.trtpkg"
#define NVAFX_EFFECT_DEREVERB_DENOISER_MODEL \
	"\\models\\dereverb_denoiser_48k.trtpkg"

#define NVAFX_CHAINED_EFFECT_DENOISER_16k_SUPERRES_16k_TO_48k \
	"denoiser16k_superres16kto48k"
#define NVAFX_CHAINED_EFFECT_DEREVERB_16k_SUPERRES_16k_TO_48k \
	"dereverb16k_superres16kto48k"
#define NVAFX_CHAINED_EFFECT_DEREVERB_DENOISER_16k_SUPERRES_16k_TO_48k \
	"dereverb_denoiser16k_superres16kto48k"
#define NVAFX_CHAINED_EFFECT_SUPERRES_8k_TO_16k_DENOISER_16k \
	"superres8kto16k_denoiser16k"
#define NVAFX_CHAINED_EFFECT_SUPERRES_8k_TO_16k_DEREVERB_16k \
	"superres8kto16k_dereverb16k"
#define NVAFX_CHAINED_EFFECT_SUPERRES_8k_TO_16k_DEREVERB_DENOISER_16k \
	"superres8kto16k_dereverb_denoiser16k"

/** Parameter selectors */

#define NVAFX_PARAM_NUM_STREAMS "num_streams"
#define NVAFX_PARAM_USE_DEFAULT_GPU "use_default_gpu"
#define NVAFX_PARAM_USER_CUDA_CONTEXT "user_cuda_context"
#define NVAFX_PARAM_DISABLE_CUDA_GRAPH "disable_cuda_graph"
#define NVAFX_PARAM_ENABLE_VAD "enable_vad"
/** Effect parameters. @ref NvAFX_ParameterSelector */
#define NVAFX_PARAM_MODEL_PATH "model_path"
#define NVAFX_PARAM_INPUT_SAMPLE_RATE "input_sample_rate"
#define NVAFX_PARAM_OUTPUT_SAMPLE_RATE "output_sample_rate"
#define NVAFX_PARAM_NUM_INPUT_SAMPLES_PER_FRAME "num_input_samples_per_frame"
#define NVAFX_PARAM_NUM_OUTPUT_SAMPLES_PER_FRAME "num_output_samples_per_frame"
#define NVAFX_PARAM_NUM_INPUT_CHANNELS "num_input_channels"
#define NVAFX_PARAM_NUM_OUTPUT_CHANNELS "num_output_channels"
#define NVAFX_PARAM_INTENSITY_RATIO "intensity_ratio"

#pragma deprecated(NVAFX_PARAM_DENOISER_MODEL_PATH)
#define NVAFX_PARAM_DENOISER_MODEL_PATH NVAFX_PARAM_MODEL_PATH
#pragma deprecated(NVAFX_PARAM_DENOISER_SAMPLE_RATE)
#define NVAFX_PARAM_DENOISER_SAMPLE_RATE NVAFX_PARAM_SAMPLE_RATE
#pragma deprecated(NVAFX_PARAM_DENOISER_NUM_SAMPLES_PER_FRAME)
#define NVAFX_PARAM_DENOISER_NUM_SAMPLES_PER_FRAME \
	NVAFX_PARAM_NUM_SAMPLES_PER_FRAME
#pragma deprecated(NVAFX_PARAM_DENOISER_NUM_CHANNELS)
#define NVAFX_PARAM_DENOISER_NUM_CHANNELS NVAFX_PARAM_NUM_CHANNELS
#pragma deprecated(NVAFX_PARAM_DENOISER_INTENSITY_RATIO)
#define NVAFX_PARAM_DENOISER_INTENSITY_RATIO NVAFX_PARAM_INTENSITY_RATIO
/** Number of audio channels **/
#pragma deprecated(NVAFX_PARAM_NUM_CHANNELS)
#define NVAFX_PARAM_NUM_CHANNELS "num_channels"
/** Sample rate (unsigned int). Currently supported sample rate(s): 48000, 16000 */
#pragma deprecated(NVAFX_PARAM_SAMPLE_RATE)
#define NVAFX_PARAM_SAMPLE_RATE "sample_rate"
/** Number of samples per frame (unsigned int). This is immutable parameter */
#pragma deprecated(NVAFX_PARAM_NUM_SAMPLES_PER_FRAME)
#define NVAFX_PARAM_NUM_SAMPLES_PER_FRAME "num_samples_per_frame"

typedef enum {
	/** Success */
	NVAFX_STATUS_SUCCESS = 0,
	/** Failure */
	NVAFX_STATUS_FAILED = 1,
	/** Handle invalid */
	NVAFX_STATUS_INVALID_HANDLE = 2,
	/** Parameter value invalid */
	NVAFX_STATUS_INVALID_PARAM = 3,
	/** Parameter value immutable */
	NVAFX_STATUS_IMMUTABLE_PARAM = 4,
	/** Insufficient data to process */
	NVAFX_STATUS_INSUFFICIENT_DATA = 5,
	/** Effect not supported */
	NVAFX_STATUS_EFFECT_NOT_AVAILABLE = 6,
	/** Given buffer length too small to hold requested data */
	NVAFX_STATUS_OUTPUT_BUFFER_TOO_SMALL = 7,
	/** Model file could not be loaded */
	NVAFX_STATUS_MODEL_LOAD_FAILED = 8,

	/** (32 bit SDK only) COM server was not registered, please see user manual for details */
	NVAFX_STATUS_32_SERVER_NOT_REGISTERED = 9,
	/** (32 bit SDK only) COM operation failed */
	NVAFX_STATUS_32_COM_ERROR = 10,
	/** GPU supported. The SDK requires Turing and above GPU with Tensor cores */
	NVAFX_STATUS_GPU_UNSUPPORTED = 11,
} NvAFX_Status;

#define NVAFX_TRUE 1
#define NVAFX_FALSE 0
typedef char NvAFX_Bool;

typedef const char *NvAFX_EffectSelector;
typedef const char *NvAFX_ParameterSelector;
typedef void *NvAFX_Handle;

typedef NvAFX_Status
	NVAFX_API (*NvAFX_GetEffectList_t)(int *num_effects,
					   NvAFX_EffectSelector *effects[]);
typedef NvAFX_Status
	NVAFX_API (*NvAFX_CreateEffect_t)(NvAFX_EffectSelector code,
					  NvAFX_Handle *effect);
typedef NvAFX_Status
	NVAFX_API (*NvAFX_CreateChainedEffect_t)(NvAFX_EffectSelector code,
						 NvAFX_Handle *effect);
typedef NvAFX_Status NVAFX_API (*NvAFX_DestroyEffect_t)(NvAFX_Handle effect);
typedef NvAFX_Status
	NVAFX_API (*NvAFX_SetU32_t)(NvAFX_Handle effect,
				    NvAFX_ParameterSelector param_name,
				    unsigned int val);
typedef NvAFX_Status
	NVAFX_API (*NvAFX_SetU32List_t)(NvAFX_Handle effect,
					NvAFX_ParameterSelector param_name,
					unsigned int *val, unsigned int size);
typedef NvAFX_Status
	NVAFX_API (*NvAFX_SetString_t)(NvAFX_Handle effect,
				       NvAFX_ParameterSelector param_name,
				       const char *val);
typedef NvAFX_Status
	NVAFX_API (*NvAFX_SetStringList_t)(NvAFX_Handle effect,
					   NvAFX_ParameterSelector param_name,
					   const char **val, unsigned int size);
typedef NvAFX_Status NVAFX_API (*NvAFX_SetFloat_t)(
	NvAFX_Handle effect, NvAFX_ParameterSelector param_name, float val);
typedef NvAFX_Status
	NVAFX_API (*NvAFX_SetFloatList_t)(NvAFX_Handle effect,
					  NvAFX_ParameterSelector param_name,
					  float *val, unsigned int size);
typedef NvAFX_Status
	NVAFX_API (*NvAFX_GetU32_t)(NvAFX_Handle effect,
				    NvAFX_ParameterSelector param_name,
				    unsigned int *val);
typedef NvAFX_Status
	NVAFX_API (*NvAFX_GetString_t)(NvAFX_Handle effect,
				       NvAFX_ParameterSelector param_name,
				       char *val, int max_length);
typedef NvAFX_Status NVAFX_API (*NvAFX_GetStringList_t)(
	NvAFX_Handle effect, NvAFX_ParameterSelector param_name, char **val,
	int *max_length, unsigned int size);
typedef NvAFX_Status NVAFX_API (*NvAFX_GetFloat_t)(
	NvAFX_Handle effect, NvAFX_ParameterSelector param_name, float *val);
typedef NvAFX_Status
	NVAFX_API (*NvAFX_GetFloatList_t)(NvAFX_Handle effect,
					  NvAFX_ParameterSelector param_name,
					  float *val, unsigned int size);
typedef NvAFX_Status NVAFX_API (*NvAFX_Load_t)(NvAFX_Handle effect);
typedef NvAFX_Status
	NVAFX_API (*NvAFX_GetSupportedDevices_t)(NvAFX_Handle effect, int *num,
						 int *devices);
typedef NvAFX_Status NVAFX_API (*NvAFX_Run_t)(NvAFX_Handle effect,
					      const float **input,
					      float **output,
					      unsigned num_samples,
					      unsigned num_channels);
typedef NvAFX_Status NVAFX_API (*NvAFX_Reset_t)(NvAFX_Handle effect);

/* cuda */
typedef enum cudaError_enum {
	CUDA_SUCCESS = 0,
	CUDA_ERROR_INVALID_VALUE = 1,
	CUDA_ERROR_OUT_OF_MEMORY = 2,
	CUDA_ERROR_NOT_INITIALIZED = 3,
	CUDA_ERROR_DEINITIALIZED = 4,
	CUDA_ERROR_PROFILER_DISABLED = 5,
	CUDA_ERROR_PROFILER_NOT_INITIALIZED = 6,
	CUDA_ERROR_PROFILER_ALREADY_STARTED = 7,
	CUDA_ERROR_PROFILER_ALREADY_STOPPED = 8,
	CUDA_ERROR_NO_DEVICE = 100,
	CUDA_ERROR_INVALID_DEVICE = 101,
	CUDA_ERROR_INVALID_IMAGE = 200,
	CUDA_ERROR_INVALID_CONTEXT = 201,
	CUDA_ERROR_CONTEXT_ALREADY_CURRENT = 202,
	CUDA_ERROR_MAP_FAILED = 205,
	CUDA_ERROR_UNMAP_FAILED = 206,
	CUDA_ERROR_ARRAY_IS_MAPPED = 207,
	CUDA_ERROR_ALREADY_MAPPED = 208,
	CUDA_ERROR_NO_BINARY_FOR_GPU = 209,
	CUDA_ERROR_ALREADY_ACQUIRED = 210,
	CUDA_ERROR_NOT_MAPPED = 211,
	CUDA_ERROR_NOT_MAPPED_AS_ARRAY = 212,
	CUDA_ERROR_NOT_MAPPED_AS_POINTER = 213,
	CUDA_ERROR_ECC_UNCORRECTABLE = 214,
	CUDA_ERROR_UNSUPPORTED_LIMIT = 215,
	CUDA_ERROR_CONTEXT_ALREADY_IN_USE = 216,
	CUDA_ERROR_INVALID_SOURCE = 300,
	CUDA_ERROR_FILE_NOT_FOUND = 301,
	CUDA_ERROR_SHARED_OBJECT_SYMBOL_NOT_FOUND = 302,
	CUDA_ERROR_SHARED_OBJECT_INIT_FAILED = 303,
	CUDA_ERROR_OPERATING_SYSTEM = 304,
	CUDA_ERROR_INVALID_HANDLE = 400,
	CUDA_ERROR_NOT_FOUND = 500,
	CUDA_ERROR_NOT_READY = 600,
	CUDA_ERROR_LAUNCH_FAILED = 700,
	CUDA_ERROR_LAUNCH_OUT_OF_RESOURCES = 701,
	CUDA_ERROR_LAUNCH_TIMEOUT = 702,
	CUDA_ERROR_LAUNCH_INCOMPATIBLE_TEXTURING = 703,
	CUDA_ERROR_PEER_ACCESS_ALREADY_ENABLED = 704,
	CUDA_ERROR_PEER_ACCESS_NOT_ENABLED = 705,
	CUDA_ERROR_PRIMARY_CONTEXT_ACTIVE = 708,
	CUDA_ERROR_CONTEXT_IS_DESTROYED = 709,
	CUDA_ERROR_ASSERT = 710,
	CUDA_ERROR_TOO_MANY_PEERS = 711,
	CUDA_ERROR_HOST_MEMORY_ALREADY_REGISTERED = 712,
	CUDA_ERROR_HOST_MEMORY_NOT_REGISTERED = 713,
	CUDA_ERROR_UNKNOWN = 999
} CUresult;
typedef struct CUctx_st *CUcontext;
typedef CUresult(__stdcall *cuCtxGetCurrent_t)(CUcontext *pctx);
typedef CUresult(__stdcall *cuCtxPopCurrent_t)(CUcontext *pctx);
typedef CUresult(__stdcall *cuInit_t)(unsigned int Flags);

static NvAFX_GetEffectList_t NvAFX_GetEffectList = NULL;
static NvAFX_CreateEffect_t NvAFX_CreateEffect = NULL;
static NvAFX_CreateChainedEffect_t NvAFX_CreateChainedEffect = NULL;
static NvAFX_DestroyEffect_t NvAFX_DestroyEffect = NULL;
static NvAFX_SetU32_t NvAFX_SetU32 = NULL;
static NvAFX_SetU32List_t NvAFX_SetU32List = NULL;
static NvAFX_SetString_t NvAFX_SetString = NULL;
static NvAFX_SetStringList_t NvAFX_SetStringList = NULL;
static NvAFX_SetFloat_t NvAFX_SetFloat = NULL;
static NvAFX_SetFloatList_t NvAFX_SetFloatList = NULL;
static NvAFX_GetU32_t NvAFX_GetU32 = NULL;
static NvAFX_GetString_t NvAFX_GetString = NULL;
static NvAFX_GetStringList_t NvAFX_GetStringList = NULL;
static NvAFX_GetFloat_t NvAFX_GetFloat = NULL;
static NvAFX_GetFloatList_t NvAFX_GetFloatList = NULL;
static NvAFX_Load_t NvAFX_Load = NULL;
static NvAFX_GetSupportedDevices_t NvAFX_GetSupportedDevices = NULL;
static NvAFX_Run_t NvAFX_Run = NULL;
static NvAFX_Reset_t NvAFX_Reset;
/* cuda */
static cuCtxGetCurrent_t cuCtxGetCurrent = NULL;
static cuCtxPopCurrent_t cuCtxPopCurrent = NULL;
static cuInit_t cuInit = NULL;

void release_lib(void)
{
	NvAFX_GetEffectList = NULL;
	NvAFX_CreateEffect = NULL;
	NvAFX_CreateChainedEffect = NULL;
	NvAFX_DestroyEffect = NULL;
	NvAFX_SetU32 = NULL;
	NvAFX_SetU32List = NULL;
	NvAFX_SetString = NULL;
	NvAFX_SetStringList = NULL;
	NvAFX_SetFloat = NULL;
	NvAFX_SetFloatList = NULL;
	NvAFX_GetU32 = NULL;
	NvAFX_GetString = NULL;
	NvAFX_GetStringList = NULL;
	NvAFX_GetFloat = NULL;
	NvAFX_GetFloatList = NULL;
	NvAFX_Load = NULL;
	NvAFX_GetSupportedDevices = NULL;
	NvAFX_Run = NULL;
	NvAFX_Reset = NULL;
	if (nv_audiofx) {
		FreeLibrary(nv_audiofx);
		nv_audiofx = NULL;
	}
	cuCtxGetCurrent = NULL;
	cuCtxPopCurrent = NULL;
	cuInit = NULL;
	if (nv_cuda) {
		FreeLibrary(nv_cuda);
		nv_cuda = NULL;
	}
}

static bool nvafx_get_sdk_path(char *buffer, const size_t len)
{
	DWORD ret =
		GetEnvironmentVariableA("NVAFX_SDK_DIR", buffer, (DWORD)len);

	if (!ret || ret >= len - 1)
		return false;

	return true;
}

static bool load_lib(void)
{
	char path[MAX_PATH];
	if (!nvafx_get_sdk_path(path, sizeof(path)))
		return false;

	SetDllDirectoryA(path);
	nv_audiofx = LoadLibrary(L"NVAudioEffects.dll");
	SetDllDirectoryA(NULL);
	nv_cuda = LoadLibrary(L"nvcuda.dll");
	return !!nv_audiofx && !!nv_cuda;
}

static unsigned int get_lib_version(void)
{
	static unsigned int version = 0;
	static bool version_checked = false;

	if (version_checked)
		return version;

	version_checked = true;

	char path[MAX_PATH];
	if (!nvafx_get_sdk_path(path, sizeof(path)))
		return 0;

	SetDllDirectoryA(path);

	struct win_version_info nto_ver = {0};
	if (get_dll_ver(L"NVAudioEffects.dll", &nto_ver))
		version = nto_ver.major << 24 | nto_ver.minor << 16 |
			  nto_ver.build << 8 | nto_ver.revis << 0;

	SetDllDirectoryA(NULL);
	return version;
}
#endif<|MERGE_RESOLUTION|>--- conflicted
+++ resolved
@@ -9,11 +9,7 @@
 #define NVAFX_API
 
 #ifdef LIBNVAFX_ENABLED
-<<<<<<< HEAD
-#define MIN_AFX_SDK_VERSION (1 << 24 | 2 << 16 | 13 << 0)
-=======
 #define MIN_AFX_SDK_VERSION (1 << 24 | 3 << 16 | 0 << 0)
->>>>>>> 144599fb
 static HMODULE nv_audiofx = NULL;
 static HMODULE nv_cuda = NULL;
 
