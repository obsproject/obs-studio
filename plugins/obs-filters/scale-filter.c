#include <stdio.h>
#include <stdlib.h>
#include <util/dstr.h>
#include <obs-module.h>
#include <util/platform.h>
#include <graphics/vec2.h>
#include <graphics/math-defs.h>

/* clang-format off */

#define S_RESOLUTION                    "resolution"
#define S_SAMPLING                      "sampling"
#define S_UNDISTORT                     "undistort"

#define T_RESOLUTION                    obs_module_text("Resolution")
#define T_NONE                          obs_module_text("None")
#define T_SAMPLING                      obs_module_text("ScaleFiltering")
#define T_SAMPLING_POINT                obs_module_text("ScaleFiltering.Point")
#define T_SAMPLING_BILINEAR             obs_module_text("ScaleFiltering.Bilinear")
#define T_SAMPLING_BICUBIC              obs_module_text("ScaleFiltering.Bicubic")
#define T_SAMPLING_LANCZOS              obs_module_text("ScaleFiltering.Lanczos")
#define T_SAMPLING_AREA                 obs_module_text("ScaleFiltering.Area")
#define T_UNDISTORT                     obs_module_text("UndistortCenter")
#define T_BASE                          obs_module_text("Base.Canvas")

#define S_SAMPLING_POINT                "point"
#define S_SAMPLING_BILINEAR             "bilinear"
#define S_SAMPLING_BICUBIC              "bicubic"
#define S_SAMPLING_LANCZOS              "lanczos"
#define S_SAMPLING_AREA                 "area"

/* clang-format on */

struct scale_filter_data {
	obs_source_t *context;
	gs_effect_t *effect;
	gs_eparam_t *image_param;
	gs_eparam_t *dimension_param;
	gs_eparam_t *dimension_i_param;
	gs_eparam_t *undistort_factor_param;
	gs_eparam_t *multiplier_param;
	struct vec2 dimension;
	struct vec2 dimension_i;
	double undistort_factor;
	int cx_in;
	int cy_in;
	int cx_out;
	int cy_out;
	enum obs_scale_type sampling;
	gs_samplerstate_t *point_sampler;
	bool aspect_ratio_only;
	bool target_valid;
	bool valid;
	bool can_undistort;
	bool undistort;
	bool upscale;
	bool base_canvas_resolution;
};

static const char *scale_filter_name(void *unused)
{
	UNUSED_PARAMETER(unused);
	return obs_module_text("ScaleFilter");
}

static void scale_filter_update(void *data, obs_data_t *settings)
{
	struct scale_filter_data *filter = data;
	int ret;

	const char *res_str = obs_data_get_string(settings, S_RESOLUTION);
	const char *sampling = obs_data_get_string(settings, S_SAMPLING);

	filter->valid = true;
	filter->base_canvas_resolution = false;

	if (strcmp(res_str, T_BASE) == 0) {
		struct obs_video_info ovi;
		obs_get_video_info(&ovi);
		filter->aspect_ratio_only = false;
		filter->base_canvas_resolution = true;
		filter->cx_in = ovi.base_width;
		filter->cy_in = ovi.base_height;
	} else {
		ret = sscanf(res_str, "%dx%d", &filter->cx_in, &filter->cy_in);
		if (ret == 2) {
			filter->aspect_ratio_only = false;
		} else {
			ret = sscanf(res_str, "%d:%d", &filter->cx_in,
				     &filter->cy_in);
			if (ret != 2) {
				filter->valid = false;
				return;
			}

			filter->aspect_ratio_only = true;
		}
	}

	if (astrcmpi(sampling, S_SAMPLING_POINT) == 0) {
		filter->sampling = OBS_SCALE_POINT;

	} else if (astrcmpi(sampling, S_SAMPLING_BILINEAR) == 0) {
		filter->sampling = OBS_SCALE_BILINEAR;

	} else if (astrcmpi(sampling, S_SAMPLING_LANCZOS) == 0) {
		filter->sampling = OBS_SCALE_LANCZOS;

	} else if (astrcmpi(sampling, S_SAMPLING_AREA) == 0) {
		filter->sampling = OBS_SCALE_AREA;

	} else { /* S_SAMPLING_BICUBIC */
		filter->sampling = OBS_SCALE_BICUBIC;
	}

	filter->can_undistort = obs_data_get_bool(settings, S_UNDISTORT);
}

static void scale_filter_destroy(void *data)
{
	struct scale_filter_data *filter = data;

	obs_enter_graphics();
	gs_samplerstate_destroy(filter->point_sampler);
	obs_leave_graphics();
	bfree(data);
}

static void *scale_filter_create(obs_data_t *settings, obs_source_t *context)
{
	struct scale_filter_data *filter =
		bzalloc(sizeof(struct scale_filter_data));
	struct gs_sampler_info sampler_info = {0};

	filter->context = context;

	obs_enter_graphics();
	filter->point_sampler = gs_samplerstate_create(&sampler_info);
	obs_leave_graphics();

	scale_filter_update(filter, settings);
	return filter;
}

static void scale_filter_tick(void *data, float seconds)
{
	return;
}

static void scale_filter_prepare_for_rendering(void *data)
{
	struct scale_filter_data *filter = data;
	enum obs_base_effect type;
	obs_source_t *target;
	bool lower_than_2x;
	double cx_f;
	double cy_f;
	int cx;
	int cy;

	if (filter->base_canvas_resolution) {
		struct obs_video_info ovi;
		obs_get_video_info_current(&ovi);
		filter->cx_in = ovi.base_width;
		filter->cy_in = ovi.base_height;
	}

	target = obs_filter_get_target(filter->context);
	filter->cx_out = 0;
	filter->cy_out = 0;

	filter->target_valid = !!target;
	if (!filter->target_valid)
		return;

	cx = obs_source_get_base_width(target);
	cy = obs_source_get_base_height(target);

	if (!cx || !cy) {
		filter->target_valid = false;
		return;
	}

	filter->cx_out = cx;
	filter->cy_out = cy;

	if (!filter->valid)
		return;

	/* ------------------------- */

	cx_f = (double)cx;
	cy_f = (double)cy;

	double old_aspect = cx_f / cy_f;
	double new_aspect = (double)filter->cx_in / (double)filter->cy_in;

	if (filter->aspect_ratio_only) {
		if (fabs(old_aspect - new_aspect) <= EPSILON) {
			filter->target_valid = false;
			return;
		} else {
			if (new_aspect > old_aspect) {
				filter->cx_out = (int)(cy_f * new_aspect);
			} else {
				filter->cy_out = (int)(cx_f / new_aspect);
			}
		}
	} else {
		filter->cx_out = filter->cx_in;
		filter->cy_out = filter->cy_in;
	}

	vec2_set(&filter->dimension, (float)cx, (float)cy);
	vec2_set(&filter->dimension_i, 1.0f / (float)cx, 1.0f / (float)cy);

	filter->undistort = false;
	filter->upscale = false;

	/* ------------------------- */

	lower_than_2x = filter->cx_out < cx / 2 || filter->cy_out < cy / 2;

	if (lower_than_2x && filter->sampling != OBS_SCALE_POINT) {
		type = OBS_EFFECT_BILINEAR_LOWRES;
	} else {
		switch (filter->sampling) {
		default:
		case OBS_SCALE_POINT:
		case OBS_SCALE_BILINEAR:
			type = OBS_EFFECT_DEFAULT;
			break;
		case OBS_SCALE_BICUBIC:
			type = OBS_EFFECT_BICUBIC;
			filter->undistort = filter->can_undistort;
			break;
		case OBS_SCALE_LANCZOS:
			type = OBS_EFFECT_LANCZOS;
			filter->undistort = filter->can_undistort;
			break;
		case OBS_SCALE_AREA:
			type = OBS_EFFECT_AREA;
			if ((filter->cx_out >= cx) && (filter->cy_out >= cy))
				filter->upscale = true;
			break;
		}
	}

	filter->undistort_factor = filter->undistort ? (new_aspect / old_aspect)
						     : 1.0;

	filter->effect = obs_get_base_effect(type);
	filter->image_param =
		gs_effect_get_param_by_name(filter->effect, "image");

	if (type != OBS_EFFECT_DEFAULT) {
		filter->dimension_param = gs_effect_get_param_by_name(
			filter->effect, "base_dimension");
		filter->dimension_i_param = gs_effect_get_param_by_name(
			filter->effect, "base_dimension_i");
	} else {
		filter->dimension_param = NULL;
		filter->dimension_i_param = NULL;
	}

	if (type == OBS_EFFECT_BICUBIC || type == OBS_EFFECT_LANCZOS) {
		filter->undistort_factor_param = gs_effect_get_param_by_name(
			filter->effect, "undistort_factor");
	} else {
		filter->undistort_factor_param = NULL;
	}

	filter->multiplier_param =
		gs_effect_get_param_by_name(filter->effect, "multiplier");
}

static const char *
get_tech_name_and_multiplier(const struct scale_filter_data *filter,
			     enum gs_color_space current_space,
			     enum gs_color_space source_space,
			     float *multiplier)
{
	*multiplier = 1.f;
	switch (source_space) {
	case GS_CS_SRGB:
	case GS_CS_SRGB_16F:
		switch (current_space) {
		case GS_CS_709_SCRGB:
			*multiplier = obs_get_video_sdr_white_level() / 80.f;
		}
		break;
	case GS_CS_709_EXTENDED:
		switch (current_space) {
		case GS_CS_709_SCRGB:
			*multiplier = obs_get_video_sdr_white_level() / 80.f;
		}
		break;
	case GS_CS_709_SCRGB:
		switch (current_space) {
		case GS_CS_SRGB:
		case GS_CS_SRGB_16F:
		case GS_CS_709_EXTENDED:
			*multiplier = 80.f / obs_get_video_sdr_white_level();
		}
	}

	const char *tech_name = "Draw";
	if (filter->undistort) {
		tech_name = "DrawUndistort";
		switch (source_space) {
		case GS_CS_SRGB:
		case GS_CS_SRGB_16F:
			switch (current_space) {
			case GS_CS_709_SCRGB:
				tech_name = "DrawUndistortMultiply";
			}
			break;
		case GS_CS_709_EXTENDED:
			switch (current_space) {
			case GS_CS_SRGB:
			case GS_CS_SRGB_16F:
				tech_name = "DrawUndistortTonemap";
				break;
			case GS_CS_709_SCRGB:
				tech_name = "DrawUndistortMultiply";
			}
			break;
		case GS_CS_709_SCRGB:
			switch (current_space) {
			case GS_CS_SRGB:
			case GS_CS_SRGB_16F:
				tech_name = "DrawUndistortMultiplyTonemap";
				break;
			case GS_CS_709_EXTENDED:
				tech_name = "DrawUndistortMultiply";
			}
		}
	} else if (filter->upscale) {
		tech_name = "DrawUpscale";
		switch (source_space) {
		case GS_CS_SRGB:
		case GS_CS_SRGB_16F:
			switch (current_space) {
			case GS_CS_709_SCRGB:
				tech_name = "DrawUpscaleMultiply";
			}
			break;
		case GS_CS_709_EXTENDED:
			switch (current_space) {
			case GS_CS_SRGB:
			case GS_CS_SRGB_16F:
				tech_name = "DrawUpscaleTonemap";
				break;
			case GS_CS_709_SCRGB:
				tech_name = "DrawUpscaleMultiply";
			}
			break;
		case GS_CS_709_SCRGB:
			switch (current_space) {
			case GS_CS_SRGB:
			case GS_CS_SRGB_16F:
				tech_name = "DrawUpscaleMultiplyTonemap";
				break;
			case GS_CS_709_EXTENDED:
				tech_name = "DrawUpscaleMultiply";
			}
		}
	} else {
		switch (source_space) {
		case GS_CS_SRGB:
		case GS_CS_SRGB_16F:
			switch (current_space) {
			case GS_CS_709_SCRGB:
				tech_name = "DrawMultiply";
			}
			break;
		case GS_CS_709_EXTENDED:
			switch (current_space) {
			case GS_CS_SRGB:
			case GS_CS_SRGB_16F:
				tech_name = "DrawTonemap";
				break;
			case GS_CS_709_SCRGB:
				tech_name = "DrawMultiply";
			}
			break;
		case GS_CS_709_SCRGB:
			switch (current_space) {
			case GS_CS_SRGB:
			case GS_CS_SRGB_16F:
				tech_name = "DrawMultiplyTonemap";
				break;
			case GS_CS_709_EXTENDED:
				tech_name = "DrawMultiply";
			}
		}
	}

	return tech_name;
}

static void scale_filter_render(void *data, gs_effect_t *effect)
{
	UNUSED_PARAMETER(effect);

	struct scale_filter_data *filter = data;

	scale_filter_prepare_for_rendering(data);

	if (!filter->valid || !filter->target_valid) {
		obs_source_skip_video_filter(filter->context);
		return;
	}

	const enum gs_color_space preferred_spaces[] = {
		GS_CS_SRGB,
		GS_CS_SRGB_16F,
		GS_CS_709_EXTENDED,
	};

	const enum gs_color_space source_space = obs_source_get_color_space(
		obs_filter_get_target(filter->context),
		OBS_COUNTOF(preferred_spaces), preferred_spaces);
	float multiplier;
	const char *technique = get_tech_name_and_multiplier(
		filter, gs_get_color_space(), source_space, &multiplier);
	const enum gs_color_format format =
		gs_get_format_from_space(source_space);
	if (obs_source_process_filter_begin_with_color_space(
		    filter->context, format, source_space,
		    OBS_NO_DIRECT_RENDERING)) {
		if (filter->dimension_param)
			gs_effect_set_vec2(filter->dimension_param,
					   &filter->dimension);

		if (filter->dimension_i_param)
			gs_effect_set_vec2(filter->dimension_i_param,
					   &filter->dimension_i);

		if (filter->undistort_factor_param)
			gs_effect_set_float(filter->undistort_factor_param,
					    (float)filter->undistort_factor);

		if (filter->multiplier_param)
			gs_effect_set_float(filter->multiplier_param,
					    multiplier);

		if (filter->sampling == OBS_SCALE_POINT)
			gs_effect_set_next_sampler(filter->image_param,
						   filter->point_sampler);

		gs_blend_state_push();
		gs_blend_function(GS_BLEND_ONE, GS_BLEND_INVSRCALPHA);

		obs_source_process_filter_tech_end(filter->context,
						   filter->effect,
						   filter->cx_out,
						   filter->cy_out, technique);

		gs_blend_state_pop();
	}
}

static const double downscale_vals[] = {1.0,         1.25, (1.0 / 0.75), 1.5,
					(1.0 / 0.6), 1.75, 2.0,          2.25,
					2.5,         2.75, 3.0};

#define NUM_DOWNSCALES (sizeof(downscale_vals) / sizeof(double))

static const char *aspects[] = {"16:9", "16:10", "4:3", "1:1"};

#define NUM_ASPECTS (sizeof(aspects) / sizeof(const char *))

static bool sampling_modified(obs_properties_t *props, obs_property_t *p,
			      obs_data_t *settings)
{
	const char *sampling = obs_data_get_string(settings, S_SAMPLING);

	bool has_undistort;
	if (astrcmpi(sampling, S_SAMPLING_POINT) == 0) {
		has_undistort = false;
	} else if (astrcmpi(sampling, S_SAMPLING_BILINEAR) == 0) {
		has_undistort = false;
	} else if (astrcmpi(sampling, S_SAMPLING_LANCZOS) == 0) {
		has_undistort = true;
	} else if (astrcmpi(sampling, S_SAMPLING_AREA) == 0) {
		has_undistort = false;
	} else { /* S_SAMPLING_BICUBIC */
		has_undistort = true;
	}

	obs_property_set_visible(obs_properties_get(props, S_UNDISTORT),
				 has_undistort);

	UNUSED_PARAMETER(p);
	return true;
}

static obs_properties_t *scale_filter_properties(void *data)
{
	obs_properties_t *props = obs_properties_create();
	struct obs_video_info ovi;
	obs_property_t *p;
	uint32_t cx;
	uint32_t cy;

	struct {
		int cx;
		int cy;
	} downscales[NUM_DOWNSCALES];

	/* ----------------- */

	p = obs_properties_add_list(props, S_SAMPLING, T_SAMPLING,
				    OBS_COMBO_TYPE_LIST,
				    OBS_COMBO_FORMAT_STRING);
	obs_property_set_modified_callback(p, sampling_modified);
	obs_property_list_add_string(p, T_SAMPLING_POINT, S_SAMPLING_POINT);
	obs_property_list_add_string(p, T_SAMPLING_BILINEAR,
				     S_SAMPLING_BILINEAR);
	obs_property_list_add_string(p, T_SAMPLING_BICUBIC, S_SAMPLING_BICUBIC);
	obs_property_list_add_string(p, T_SAMPLING_LANCZOS, S_SAMPLING_LANCZOS);
	obs_property_list_add_string(p, T_SAMPLING_AREA, S_SAMPLING_AREA);

	/* ----------------- */

	p = obs_properties_add_list(props, S_RESOLUTION, T_RESOLUTION,
				    OBS_COMBO_TYPE_EDITABLE,
				    OBS_COMBO_FORMAT_STRING);

	obs_property_list_add_string(p, T_NONE, T_NONE);
	obs_property_list_add_string(p, T_BASE, T_BASE);

	for (size_t i = 0; i < NUM_ASPECTS; i++)
		obs_property_list_add_string(p, aspects[i], aspects[i]);

<<<<<<< HEAD
	size_t contexts = obs_get_video_info_count();
	for (int i = 0; i < contexts; i++) {
		obs_get_video_info_by_index(i, &ovi);
		cx = ovi.base_width;
		cy = ovi.base_height;

		for (size_t i = 0; i < NUM_DOWNSCALES; i++) {
			downscales[i].cx =
				(int)((double)cx / downscale_vals[i]);
			downscales[i].cy =
				(int)((double)cy / downscale_vals[i]);
		}
=======
	for (size_t i = 0; i < NUM_DOWNSCALES; i++) {
		char str[32];
		snprintf(str, sizeof(str), "%dx%d", downscales[i].cx,
			 downscales[i].cy);
		obs_property_list_add_string(p, str, str);
	}
>>>>>>> 0fb8bb4b

		for (size_t i = 0; i < NUM_DOWNSCALES; i++) {
			char str[32];
			snprintf(str, 32, "%dx%d", downscales[i].cx,
				 downscales[i].cy);
			obs_property_list_add_string(p, str, str);
		}
	}
	obs_properties_add_bool(props, S_UNDISTORT, T_UNDISTORT);

	/* ----------------- */

	UNUSED_PARAMETER(data);
	return props;
}

static void scale_filter_defaults(obs_data_t *settings)
{
	obs_data_set_default_string(settings, S_SAMPLING, S_SAMPLING_BICUBIC);
	obs_data_set_default_string(settings, S_RESOLUTION, T_NONE);
	obs_data_set_default_bool(settings, S_UNDISTORT, 0);
}

static uint32_t scale_filter_width(void *data)
{
	struct scale_filter_data *filter = data;
	return (uint32_t)filter->cx_out;
}

static uint32_t scale_filter_height(void *data)
{
	struct scale_filter_data *filter = data;
	return (uint32_t)filter->cy_out;
}

static enum gs_color_space
scale_filter_get_color_space(void *data, size_t count,
			     const enum gs_color_space *preferred_spaces)
{
	const enum gs_color_space potential_spaces[] = {
		GS_CS_SRGB,
		GS_CS_SRGB_16F,
		GS_CS_709_EXTENDED,
	};

	struct scale_filter_data *const filter = data;
	const enum gs_color_space source_space = obs_source_get_color_space(
		obs_filter_get_target(filter->context),
		OBS_COUNTOF(potential_spaces), potential_spaces);

	enum gs_color_space space = source_space;
	for (size_t i = 0; i < count; ++i) {
		space = preferred_spaces[i];
		if (space == source_space)
			break;
	}

	return space;
}

struct obs_source_info scale_filter = {
	.id = "scale_filter",
	.type = OBS_SOURCE_TYPE_FILTER,
	.output_flags = OBS_SOURCE_VIDEO | OBS_SOURCE_SRGB,
	.get_name = scale_filter_name,
	.create = scale_filter_create,
	.destroy = scale_filter_destroy,
	.video_tick = scale_filter_tick,
	.video_render = scale_filter_render,
	.update = scale_filter_update,
	.get_properties = scale_filter_properties,
	.get_defaults = scale_filter_defaults,
	.get_width = scale_filter_width,
	.get_height = scale_filter_height,
	.video_get_color_space = scale_filter_get_color_space,
};<|MERGE_RESOLUTION|>--- conflicted
+++ resolved
@@ -534,7 +534,6 @@
 	for (size_t i = 0; i < NUM_ASPECTS; i++)
 		obs_property_list_add_string(p, aspects[i], aspects[i]);
 
-<<<<<<< HEAD
 	size_t contexts = obs_get_video_info_count();
 	for (int i = 0; i < contexts; i++) {
 		obs_get_video_info_by_index(i, &ovi);
@@ -547,19 +546,12 @@
 			downscales[i].cy =
 				(int)((double)cy / downscale_vals[i]);
 		}
-=======
-	for (size_t i = 0; i < NUM_DOWNSCALES; i++) {
-		char str[32];
-		snprintf(str, sizeof(str), "%dx%d", downscales[i].cx,
-			 downscales[i].cy);
-		obs_property_list_add_string(p, str, str);
-	}
->>>>>>> 0fb8bb4b
 
 		for (size_t i = 0; i < NUM_DOWNSCALES; i++) {
 			char str[32];
-			snprintf(str, 32, "%dx%d", downscales[i].cx,
-				 downscales[i].cy);
+			snprintf(str, sizeof(str), "%dx%d", downscales[i].cx,
+				
+			 downscales[i].cy);
 			obs_property_list_add_string(p, str, str);
 		}
 	}
