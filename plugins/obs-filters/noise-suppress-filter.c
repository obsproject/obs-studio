--- conflicted
+++ resolved
@@ -219,11 +219,8 @@
 		audio_resampler_destroy(ng->nvafx_resampler);
 		audio_resampler_destroy(ng->nvafx_resampler_back);
 	}
-<<<<<<< HEAD
-=======
 	bfree(ng->model);
 	bfree(ng->sdk_path);
->>>>>>> 0fb8bb4b
 	bfree((void *)ng->fx);
 	if (ng->nvafx_enabled) {
 		if (ng->use_nvafx)
@@ -438,13 +435,10 @@
 static void set_model(void *data, const char *method)
 {
 	struct noise_suppress_data *ng = data;
-<<<<<<< HEAD
 
 	if (ng->sdk_path == NULL)
 		return;
 
-=======
->>>>>>> 0fb8bb4b
 	const char *file;
 	if (strcmp(NVAFX_EFFECT_DEREVERB, method) == 0)
 		file = NVAFX_EFFECT_DEREVERB_MODEL;
@@ -457,13 +451,10 @@
 
 	strcpy(buffer, ng->sdk_path);
 	strcat(buffer, file);
-<<<<<<< HEAD
 
 	if (ng->model)
 		bfree(ng->model);
 
-=======
->>>>>>> 0fb8bb4b
 	ng->model = buffer;
 }
 #endif
@@ -485,11 +476,7 @@
 		strcmp(method, S_METHOD_NVAFX_DEREVERB) == 0 ||
 		strcmp(method, S_METHOD_NVAFX_DEREVERB_DENOISER) == 0;
 #ifdef LIBNVAFX_ENABLED
-<<<<<<< HEAD
-	if (nvafx_requested)
-=======
 	if (nvafx_requested && ng->nvafx_enabled)
->>>>>>> 0fb8bb4b
 		set_model(ng, method);
 	float intensity = (float)obs_data_get_double(s, S_NVAFX_INTENSITY);
 	if (ng->use_nvafx && ng->nvafx_initialized) {
@@ -1244,15 +1231,10 @@
 #endif
 
 #ifdef LIBNVAFX_ENABLED
-<<<<<<< HEAD
-	obs_properties_add_float_slider(ppts, S_NVAFX_INTENSITY,
-					TEXT_NVAFX_INTENSITY, 0.0, 1.0, 0.01);
-
-=======
 	if (ng->nvafx_enabled) {
 		obs_properties_add_float_slider(ppts, S_NVAFX_INTENSITY,
-						TEXT_NVAFX_INTENSITY, 0.0f,
-						1.0f, 0.01f);
+						TEXT_NVAFX_INTENSITY, 0.0,
+						1.0, 0.01);
 	}
 	unsigned int version = get_lib_version();
 	if (version && version < MIN_AFX_SDK_VERSION) {
@@ -1262,7 +1244,6 @@
 		obs_property_set_long_description(
 			warning, TEXT_METHOD_NVAFX_DEPRECATION);
 	}
->>>>>>> 0fb8bb4b
 #if defined(LIBRNNOISE_ENABLED) && defined(LIBSPEEXDSP_ENABLED)
 	if (!nvafx_loaded) {
 		obs_property_list_item_disable(method, 2, true);
