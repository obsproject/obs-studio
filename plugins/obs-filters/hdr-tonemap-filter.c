#include <obs-module.h>

enum hdr_tonemap_transform {
	TRANSFORM_SDR_REINHARD,
	TRANSFORM_HDR_MAXRGB,
	TRANSFORM_SDR_MAXRGB,
};

struct hdr_tonemap_filter_data {
	obs_source_t *context;

	gs_effect_t *effect;
	gs_eparam_t *param_multiplier;
	gs_eparam_t *param_input_maximum_nits;
	gs_eparam_t *param_output_maximum_nits;

	enum hdr_tonemap_transform transform;
	float sdr_white_level_nits_i;
	float hdr_input_maximum_nits;
	float hdr_output_maximum_nits;
	float sdr_input_maximum_nits;
	float sdr_output_maximum_nits;
};

static const char *hdr_tonemap_filter_get_name(void *unused)
{
	UNUSED_PARAMETER(unused);
	return obs_module_text("HdrTonemapFilter");
}

static void *hdr_tonemap_filter_create(obs_data_t *settings,
				       obs_source_t *context)
{
	struct hdr_tonemap_filter_data *filter = bzalloc(sizeof(*filter));
	char *effect_path = obs_module_file("hdr_tonemap_filter.effect");

	filter->context = context;

	obs_enter_graphics();
	filter->effect = gs_effect_create_from_file(effect_path, NULL);
	obs_leave_graphics();

	bfree(effect_path);

	if (!filter->effect) {
		bfree(filter);
		return NULL;
	}

	filter->param_multiplier =
		gs_effect_get_param_by_name(filter->effect, "multiplier");
	filter->param_input_maximum_nits = gs_effect_get_param_by_name(
		filter->effect, "input_maximum_nits");
	filter->param_output_maximum_nits = gs_effect_get_param_by_name(
		filter->effect, "output_maximum_nits");

	obs_source_update(context, settings);
	return filter;
}

static void hdr_tonemap_filter_destroy(void *data)
{
	struct hdr_tonemap_filter_data *filter = data;

	obs_enter_graphics();
	gs_effect_destroy(filter->effect);
	obs_leave_graphics();

	bfree(filter);
}

static void hdr_tonemap_filter_update(void *data, obs_data_t *settings)
{
	struct hdr_tonemap_filter_data *filter = data;

	filter->transform = obs_data_get_int(settings, "transform");
	filter->sdr_white_level_nits_i =
		1.f / (float)obs_data_get_int(settings, "sdr_white_level_nits");
	filter->hdr_input_maximum_nits =
		(float)obs_data_get_int(settings, "hdr_input_maximum_nits");
	filter->hdr_output_maximum_nits =
		(float)obs_data_get_int(settings, "hdr_output_maximum_nits");
	filter->sdr_input_maximum_nits =
		(float)obs_data_get_int(settings, "sdr_input_maximum_nits");
	filter->sdr_output_maximum_nits =
		(float)obs_data_get_int(settings, "sdr_output_maximum_nits");
}

static bool transform_changed(obs_properties_t *props, obs_property_t *p,
			      obs_data_t *settings)
{
	enum hdr_tonemap_transform transform =
		obs_data_get_int(settings, "transform");

	const bool reinhard = transform == TRANSFORM_SDR_REINHARD;
	const bool maxrgb_hdr = transform == TRANSFORM_HDR_MAXRGB;
	const bool maxrgb_sdr = transform == TRANSFORM_SDR_MAXRGB;
	obs_property_set_visible(
		obs_properties_get(props, "sdr_white_level_nits"), reinhard);
	obs_property_set_visible(obs_properties_get(props,
						    "hdr_input_maximum_nits"),
				 maxrgb_hdr);
	obs_property_set_visible(obs_properties_get(props,
						    "hdr_output_maximum_nits"),
				 maxrgb_hdr);
	obs_property_set_visible(obs_properties_get(props,
						    "sdr_input_maximum_nits"),
				 maxrgb_sdr);
	obs_property_set_visible(obs_properties_get(props,
						    "sdr_output_maximum_nits"),
				 maxrgb_sdr);

	UNUSED_PARAMETER(p);
	return true;
}

static obs_properties_t *hdr_tonemap_filter_properties(void *data)
{
	obs_properties_t *props = obs_properties_create();

	obs_properties_add_text(props, "override_info",
				obs_module_text("HdrTonemap.SLDescription"),
				OBS_TEXT_INFO);

	obs_property_t *p = obs_properties_add_list(
		props, "transform", obs_module_text("HdrTonemap.ToneTransform"),
		OBS_COMBO_TYPE_LIST, OBS_COMBO_FORMAT_INT);
	obs_property_list_add_int(p, obs_module_text("HdrTonemap.SdrReinhard"),
				  TRANSFORM_SDR_REINHARD);
	obs_property_list_add_int(p, obs_module_text("HdrTonemap.HdrMaxrgb"),
				  TRANSFORM_HDR_MAXRGB);
	obs_property_list_add_int(p, obs_module_text("HdrTonemap.SdrMaxrgb"),
				  TRANSFORM_SDR_MAXRGB);
	obs_property_set_modified_callback(p, transform_changed);

	p = obs_properties_add_int(props, "sdr_white_level_nits",
				   obs_module_text("HdrTonemap.SdrWhiteLevel"),
				   80, 480, 1);
	obs_property_int_set_suffix(p, " nits");
	p = obs_properties_add_int(
		props, "hdr_input_maximum_nits",
		obs_module_text("HdrTonemap.HdrInputMaximum"), 5, 10000, 1);
	obs_property_int_set_suffix(p, " nits");
	p = obs_properties_add_int(
		props, "hdr_output_maximum_nits",
		obs_module_text("HdrTonemap.HdrOutputMaximum"), 5, 10000, 1);
	obs_property_int_set_suffix(p, " nits");
	p = obs_properties_add_int(
		props, "sdr_input_maximum_nits",
		obs_module_text("HdrTonemap.SdrInputMaximum"), 5, 10000, 1);
	obs_property_int_set_suffix(p, " nits");
	p = obs_properties_add_int(
		props, "sdr_output_maximum_nits",
		obs_module_text("HdrTonemap.SdrOutputMaximum"), 5, 10000, 1);
	obs_property_int_set_suffix(p, " nits");

	UNUSED_PARAMETER(data);
	return props;
}

static void hdr_tonemap_filter_defaults(obs_data_t *settings)
{
	obs_data_set_default_int(settings, "transform", TRANSFORM_SDR_REINHARD);
	obs_data_set_default_int(settings, "sdr_white_level_nits", 300);
	obs_data_set_default_int(settings, "hdr_input_maximum_nits", 4000);
	obs_data_set_default_int(settings, "hdr_output_maximum_nits", 1000);
	obs_data_set_default_int(settings, "sdr_input_maximum_nits", 1000);
	obs_data_set_default_int(settings, "sdr_output_maximum_nits", 300);
}

static void hdr_tonemap_filter_render(void *data, gs_effect_t *effect)
{
	UNUSED_PARAMETER(effect);

	struct hdr_tonemap_filter_data *filter = data;

	const enum gs_color_space preferred_spaces[] = {
		GS_CS_SRGB,
		GS_CS_SRGB_16F,
		GS_CS_709_EXTENDED,
	};

	enum gs_color_space source_space = obs_source_get_color_space(
		obs_filter_get_target(filter->context),
		OBS_COUNTOF(preferred_spaces), preferred_spaces);
	switch (source_space) {
	case GS_CS_709_EXTENDED:
	case GS_CS_709_SCRGB: {
		float multiplier = (source_space == GS_CS_709_EXTENDED)
					   ? obs_get_video_sdr_white_level()
					   : 80.f;
		multiplier *= (filter->transform == TRANSFORM_SDR_REINHARD)
				      ? filter->sdr_white_level_nits_i
				      : 0.0001f;

		const enum gs_color_format format =
			gs_get_format_from_space(source_space);
		if (obs_source_process_filter_begin_with_color_space(
			    filter->context, format, source_space,
			    OBS_NO_DIRECT_RENDERING)) {
			gs_effect_set_float(filter->param_multiplier,
					    multiplier);
			gs_effect_set_float(
				filter->param_input_maximum_nits,
				(filter->transform == TRANSFORM_SDR_MAXRGB)
					? filter->sdr_input_maximum_nits
					: filter->hdr_input_maximum_nits);
			gs_effect_set_float(
				filter->param_output_maximum_nits,
				(filter->transform == TRANSFORM_SDR_MAXRGB)
					? filter->sdr_output_maximum_nits
					: filter->hdr_output_maximum_nits);

			gs_blend_state_push();
			gs_blend_function(GS_BLEND_ONE, GS_BLEND_INVSRCALPHA);

			const char *const tech_name =
				(filter->transform == TRANSFORM_SDR_REINHARD)
					? "Reinhard"
					: ((filter->transform ==
					    TRANSFORM_HDR_MAXRGB)
						   ? "MaxRGB"
						   : "MaxRGBSDR");
			obs_source_process_filter_tech_end(filter->context,
							   filter->effect, 0, 0,
							   tech_name);

			gs_blend_state_pop();
		}
		break;
	}
	default:
		obs_source_skip_video_filter(filter->context);
	}
}

static enum gs_color_space
hdr_tonemap_filter_get_color_space(void *data, size_t count,
				   const enum gs_color_space *preferred_spaces)
{
	const enum gs_color_space potential_spaces[] = {
		GS_CS_SRGB,
		GS_CS_SRGB_16F,
		GS_CS_709_EXTENDED,
	};

	struct hdr_tonemap_filter_data *const filter = data;
	const enum gs_color_space source_space = obs_source_get_color_space(
		obs_filter_get_target(filter->context),
		OBS_COUNTOF(potential_spaces), potential_spaces);

	enum gs_color_space space = source_space;

	if (source_space == GS_CS_709_EXTENDED || source_space == GS_CS_SRGB) {
<<<<<<< HEAD
		if (filter->transform == TRANSFORM_SDR_REINHARD) {
=======
		if ((filter->transform == TRANSFORM_SDR_REINHARD) ||
		    filter->transform == TRANSFORM_SDR_MAXRGB) {
>>>>>>> 144599fb
			space = GS_CS_SRGB;
			for (size_t i = 0; i < count; ++i) {
				if (preferred_spaces[i] != GS_CS_SRGB) {
					space = GS_CS_SRGB_16F;
					break;
				}
			}
		}
	}

	return space;
}

struct obs_source_info hdr_tonemap_filter = {
	.id = "hdr_tonemap_filter",
	.type = OBS_SOURCE_TYPE_FILTER,
	.output_flags = OBS_SOURCE_VIDEO | OBS_SOURCE_SRGB,
	.get_name = hdr_tonemap_filter_get_name,
	.create = hdr_tonemap_filter_create,
	.destroy = hdr_tonemap_filter_destroy,
	.update = hdr_tonemap_filter_update,
	.get_properties = hdr_tonemap_filter_properties,
	.get_defaults = hdr_tonemap_filter_defaults,
	.video_render = hdr_tonemap_filter_render,
	.video_get_color_space = hdr_tonemap_filter_get_color_space,
};<|MERGE_RESOLUTION|>--- conflicted
+++ resolved
@@ -252,12 +252,8 @@
 	enum gs_color_space space = source_space;
 
 	if (source_space == GS_CS_709_EXTENDED || source_space == GS_CS_SRGB) {
-<<<<<<< HEAD
-		if (filter->transform == TRANSFORM_SDR_REINHARD) {
-=======
 		if ((filter->transform == TRANSFORM_SDR_REINHARD) ||
 		    filter->transform == TRANSFORM_SDR_MAXRGB) {
->>>>>>> 144599fb
 			space = GS_CS_SRGB;
 			for (size_t i = 0; i < count; ++i) {
 				if (preferred_spaces[i] != GS_CS_SRGB) {
