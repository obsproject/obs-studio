--- conflicted
+++ resolved
@@ -1,12 +1,5 @@
-<<<<<<< HEAD
-cmake_minimum_required(VERSION 3.22...3.25)
-
-legacy_check()
-
-=======
 cmake_minimum_required(VERSION 3.24...3.25)
 
->>>>>>> 144599fb
 option(ENABLE_SYPHON "Enable Syphon sharing support" ON)
 if(NOT ENABLE_SYPHON)
   target_disable(mac-syphon)
@@ -16,79 +9,6 @@
   target_enable_feature(mac-syphon "Syphon sharing support")
 endif()
 
-<<<<<<< HEAD
-find_library(COCOA Cocoa)
-find_library(IOSURF IOSurface)
-find_library(SCRIPTINGBRIDGE ScriptingBridge)
-mark_as_advanced(COCOA IOSURF SCRIPTINGBRIDGE)
-
-add_library(syphon-framework STATIC EXCLUDE_FROM_ALL )
-add_library(Syphon::Framework ALIAS syphon-framework)
-
-target_sources(
-  syphon-framework
-  PRIVATE syphon-framework/Syphon_Prefix.pch
-          syphon-framework/Syphon.h
-          syphon-framework/SyphonBuildMacros.h
-          syphon-framework/SyphonCFMessageReceiver.m
-          syphon-framework/SyphonCFMessageReceiver.h
-          syphon-framework/SyphonCFMessageSender.h
-          syphon-framework/SyphonCFMessageSender.m
-          syphon-framework/SyphonClient.m
-          syphon-framework/SyphonClient.h
-          syphon-framework/SyphonClientConnectionManager.m
-          syphon-framework/SyphonClientConnectionManager.h
-          syphon-framework/SyphonDispatch.c
-          syphon-framework/SyphonDispatch.h
-          syphon-framework/SyphonIOSurfaceImage.m
-          syphon-framework/SyphonIOSurfaceImage.h
-          syphon-framework/SyphonImage.m
-          syphon-framework/SyphonImage.h
-          syphon-framework/SyphonMachMessageReceiver.m
-          syphon-framework/SyphonMachMessageReceiver.h
-          syphon-framework/SyphonMachMessageSender.m
-          syphon-framework/SyphonMachMessageSender.h
-          syphon-framework/SyphonMessageQueue.m
-          syphon-framework/SyphonMessageQueue.h
-          syphon-framework/SyphonMessageReceiver.m
-          syphon-framework/SyphonMessageReceiver.h
-          syphon-framework/SyphonMessageSender.m
-          syphon-framework/SyphonMessageSender.h
-          syphon-framework/SyphonMessaging.m
-          syphon-framework/SyphonMessaging.h
-          syphon-framework/SyphonOpenGLFunctions.c
-          syphon-framework/SyphonOpenGLFunctions.h
-          syphon-framework/SyphonPrivate.m
-          syphon-framework/SyphonPrivate.h
-          syphon-framework/SyphonServer.m
-          syphon-framework/SyphonServer.h
-          syphon-framework/SyphonServerConnectionManager.m
-          syphon-framework/SyphonServerConnectionManager.h
-          syphon-framework/SyphonServerDirectory.m
-          syphon-framework/SyphonServerDirectory.h)
-
-target_compile_options(
-  syphon-framework
-  PRIVATE -include "${CMAKE_CURRENT_SOURCE_DIR}/syphon-framework/Syphon_Prefix.pch" -Wno-error=deprecated-declarations
-  PUBLIC -Wno-error=newline-eof -Wno-error=deprecated-implementations)
-
-target_compile_definitions(syphon-framework PUBLIC "SYPHON_UNIQUE_CLASS_NAME_PREFIX=OBS_")
-
-target_link_libraries(syphon-framework PUBLIC OpenGL::GL ${COCOA} ${IOSURF})
-
-set_target_properties(syphon-framework PROPERTIES FOLDER "plugins/mac-syphon" PREFIX "")
-
-add_library(mac-syphon MODULE)
-add_library(OBS::syphon ALIAS mac-syphon)
-
-target_sources(mac-syphon PRIVATE syphon.m plugin-main.c)
-
-target_compile_options(mac-syphon PRIVATE -include "${CMAKE_CURRENT_SOURCE_DIR}/syphon-framework/Syphon_Prefix.pch"
-                                          -fobjc-arc)
-
-target_link_libraries(mac-syphon PRIVATE OBS::libobs Syphon::Framework ${SCRIPTINGBRIDGE})
-
-=======
 find_library(SYPHON Syphon)
 mark_as_advanced(SYPHON)
 
@@ -108,15 +28,10 @@
           "$<LINK_LIBRARY:FRAMEWORK,ScriptingBridge.framework>"
           "$<LINK_LIBRARY:FRAMEWORK,${SYPHON}>")
 
->>>>>>> 144599fb
 set_target_properties_obs(
   mac-syphon
   PROPERTIES FOLDER "plugins"
              PREFIX ""
              XCODE_ATTRIBUTE_CLANG_WARN_SUSPICIOUS_IMPLICIT_CONVERSION YES
-<<<<<<< HEAD
              XCODE_ATTRIBUTE_GCC_WARN_SHADOW YES)
-=======
-             XCODE_ATTRIBUTE_GCC_WARN_SHADOW YES)
-# cmake-format: on
->>>>>>> 144599fb
+# cmake-format: on