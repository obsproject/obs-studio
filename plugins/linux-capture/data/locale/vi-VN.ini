X11SharedMemoryDisplayInput="Ghi màn hình (XSHM)"
Display="Màn hình"
CaptureCursor="Quay cả con trỏ"
AdvancedSettings="Thiết đặt nâng cao"
XCCapture="Quay cửa sổ (Xcomposite)"
Window="Cửa sổ"
CropTop="Cắt phần trên"
CropLeft="Cắt phần bên trái"
CropRight="Cắt phần bên phải"
CropBottom="Cắt phần dưới"
<<<<<<< HEAD
SwapRedBlue="Đổi đỏ và xanh"
LockX="Khóa X server khi quay"
=======
>>>>>>> 144599fb
IncludeXBorder="Bao gồm X Border"
ExcludeAlpha="Dùng texture format không có Alpha (Cách giải quyết với Mesa driver)"<|MERGE_RESOLUTION|>--- conflicted
+++ resolved
@@ -8,10 +8,5 @@
 CropLeft="Cắt phần bên trái"
 CropRight="Cắt phần bên phải"
 CropBottom="Cắt phần dưới"
-<<<<<<< HEAD
-SwapRedBlue="Đổi đỏ và xanh"
-LockX="Khóa X server khi quay"
-=======
->>>>>>> 144599fb
 IncludeXBorder="Bao gồm X Border"
 ExcludeAlpha="Dùng texture format không có Alpha (Cách giải quyết với Mesa driver)"