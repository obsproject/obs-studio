<<<<<<< HEAD
cmake_minimum_required(VERSION 3.22...3.25)

legacy_check()

find_library(AVFOUNDATION AVFoundation)
find_library(COCOA Cocoa)
find_library(COREFOUNDATION CoreFoundation)
find_library(COREMEDIA CoreMedia)
find_library(COREVIDEO CoreVideo)
find_library(COREMEDIAIO CoreMediaIO)
mark_as_advanced(AVFOUNDATION COCOA COREFOUNDATION COREMEDIA COREMEDIAIO COREVIDEO)

add_library(mac-avcapture MODULE)
add_library(OBS::avcapture ALIAS mac-avcapture)

target_sources(mac-avcapture PRIVATE av-capture.mm left-right.hpp scope-guard.hpp)

if(NOT XCODE)
  set_source_files_properties(av-capture.mm PROPERTIES COMPILE_FLAGS -fobjc-arc)
endif()
=======
cmake_minimum_required(VERSION 3.24...3.25)

add_library(mac-avcapture-legacy MODULE)
add_library(OBS::avcapture-legacy ALIAS mac-avcapture-legacy)

target_sources(mac-avcapture-legacy PRIVATE legacy/av-capture.mm legacy/left-right.hpp legacy/scope-guard.hpp)
target_include_directories(mac-avcapture-legacy PRIVATE legacy)
>>>>>>> 144599fb

target_link_libraries(
  mac-avcapture-legacy
  PRIVATE OBS::libobs
          "$<LINK_LIBRARY:FRAMEWORK,AVFoundation.framework>"
          "$<LINK_LIBRARY:FRAMEWORK,Cocoa.framework>"
          "$<LINK_LIBRARY:FRAMEWORK,CoreFoundation.framework>"
          "$<LINK_LIBRARY:FRAMEWORK,CoreMedia.framework>"
          "$<LINK_LIBRARY:FRAMEWORK,CoreVideo.framework>"
          "$<LINK_LIBRARY:FRAMEWORK,CoreMediaIO.framework>")

# cmake-format: off
set_target_properties_obs(
  mac-avcapture-legacy
  PROPERTIES FOLDER plugins
             PREFIX ""
             XCODE_ATTRIBUTE_CLANG_ENABLE_OBJC_ARC YES
             XCODE_ATTRIBUTE_CLANG_WARN_SUSPICIOUS_IMPLICIT_CONVERSION YES
             XCODE_ATTRIBUTE_GCC_WARN_SHADOW YES)
# cmake-format: on

<<<<<<< HEAD
=======
add_library(mac-avcapture MODULE)
add_library(OBS::avcapture ALIAS mac-avcapture)

target_sources(
  mac-avcapture
  PRIVATE plugin-main.m
          plugin-main.h
          plugin-properties.m
          plugin-properties.h
          OBSAVCapture.m
          OBSAVCapture.h
          OBSAVCapturePresetInfo.m
          OBSAVCapturePresetInfo.h)

target_link_libraries(mac-avcapture PRIVATE OBS::libobs)

# cmake-format: off
>>>>>>> 144599fb
set_target_properties_obs(
  mac-avcapture
  PROPERTIES FOLDER plugins
             PREFIX ""
             XCODE_ATTRIBUTE_CLANG_ENABLE_OBJC_ARC YES
             XCODE_ATTRIBUTE_CLANG_WARN_SUSPICIOUS_IMPLICIT_CONVERSION YES
<<<<<<< HEAD
             XCODE_ATTRIBUTE_GCC_WARN_SHADOW YES)
=======
             XCODE_ATTRIBUTE_GCC_WARN_SHADOW YES
             XCODE_ATTRIBUTE_CLANG_ENABLE_MODULES YES
             XCODE_ATTRIBUTE_CLANG_MODULES_AUTOLINK YES
             XCODE_ATTRIBUTE_GCC_STRICT_ALIASING YES)


string(TIMESTAMP CURRENT_YEAR "%Y")
set_target_xcode_properties(
  mac-avcapture
  PROPERTIES INFOPLIST_KEY_NSHumanReadableCopyright "(c) 2023-${CURRENT_YEAR} Patrick Heyer")
# cmake-format: on
>>>>>>> 144599fb
<|MERGE_RESOLUTION|>--- conflicted
+++ resolved
@@ -1,25 +1,3 @@
-<<<<<<< HEAD
-cmake_minimum_required(VERSION 3.22...3.25)
-
-legacy_check()
-
-find_library(AVFOUNDATION AVFoundation)
-find_library(COCOA Cocoa)
-find_library(COREFOUNDATION CoreFoundation)
-find_library(COREMEDIA CoreMedia)
-find_library(COREVIDEO CoreVideo)
-find_library(COREMEDIAIO CoreMediaIO)
-mark_as_advanced(AVFOUNDATION COCOA COREFOUNDATION COREMEDIA COREMEDIAIO COREVIDEO)
-
-add_library(mac-avcapture MODULE)
-add_library(OBS::avcapture ALIAS mac-avcapture)
-
-target_sources(mac-avcapture PRIVATE av-capture.mm left-right.hpp scope-guard.hpp)
-
-if(NOT XCODE)
-  set_source_files_properties(av-capture.mm PROPERTIES COMPILE_FLAGS -fobjc-arc)
-endif()
-=======
 cmake_minimum_required(VERSION 3.24...3.25)
 
 add_library(mac-avcapture-legacy MODULE)
@@ -27,7 +5,6 @@
 
 target_sources(mac-avcapture-legacy PRIVATE legacy/av-capture.mm legacy/left-right.hpp legacy/scope-guard.hpp)
 target_include_directories(mac-avcapture-legacy PRIVATE legacy)
->>>>>>> 144599fb
 
 target_link_libraries(
   mac-avcapture-legacy
@@ -49,8 +26,6 @@
              XCODE_ATTRIBUTE_GCC_WARN_SHADOW YES)
 # cmake-format: on
 
-<<<<<<< HEAD
-=======
 add_library(mac-avcapture MODULE)
 add_library(OBS::avcapture ALIAS mac-avcapture)
 
@@ -68,16 +43,12 @@
 target_link_libraries(mac-avcapture PRIVATE OBS::libobs)
 
 # cmake-format: off
->>>>>>> 144599fb
 set_target_properties_obs(
   mac-avcapture
   PROPERTIES FOLDER plugins
              PREFIX ""
              XCODE_ATTRIBUTE_CLANG_ENABLE_OBJC_ARC YES
              XCODE_ATTRIBUTE_CLANG_WARN_SUSPICIOUS_IMPLICIT_CONVERSION YES
-<<<<<<< HEAD
-             XCODE_ATTRIBUTE_GCC_WARN_SHADOW YES)
-=======
              XCODE_ATTRIBUTE_GCC_WARN_SHADOW YES
              XCODE_ATTRIBUTE_CLANG_ENABLE_MODULES YES
              XCODE_ATTRIBUTE_CLANG_MODULES_AUTOLINK YES
@@ -88,5 +59,4 @@
 set_target_xcode_properties(
   mac-avcapture
   PROPERTIES INFOPLIST_KEY_NSHumanReadableCopyright "(c) 2023-${CURRENT_YEAR} Patrick Heyer")
-# cmake-format: on
->>>>>>> 144599fb
+# cmake-format: on