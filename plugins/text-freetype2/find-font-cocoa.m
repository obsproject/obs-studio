#include <util/darray.h>
#include <util/crc32.h>
#include "find-font.h"
#include "text-freetype2.h"

#import <Foundation/Foundation.h>

extern void save_font_list(void);

static inline void add_path_font(const char *path)
{
<<<<<<< HEAD
	FT_Face face;
	FT_Long idx = 0;
	FT_Long max_faces = 1;
	if (!path) {
		blog(LOG_INFO,
		     "[Text-FreeType] add_path_font. Empty font path");
		return;
	}

	while (idx < max_faces) {
		if (FT_New_Face(ft2_lib, path, idx, &face) != 0)
			break;

		build_font_path_info(face, idx++, path);
		max_faces = face->num_faces;
		FT_Done_Face(face);
	}
=======
    FT_Face face;
    FT_Long idx = 0;
    FT_Long max_faces = 1;

    while (idx < max_faces) {
        if (FT_New_Face(ft2_lib, path, idx, &face) != 0)
            break;

        build_font_path_info(face, idx++, path);
        max_faces = face->num_faces;
        FT_Done_Face(face);
    }
>>>>>>> 144599fb
}

static void add_path_fonts(NSFileManager *file_manager, NSString *path)
{
    NSArray *files = NULL;

    files = [file_manager contentsOfDirectoryAtPath:path error:nil];

    for (NSString *file in files) {
        NSString *full_path = [path stringByAppendingPathComponent:file];

        BOOL is_dir = FALSE;
        bool folder_exists = [file_manager fileExistsAtPath:full_path isDirectory:&is_dir];

<<<<<<< HEAD
		if (folder_exists && is_dir) {
			const char *full_path_str = [full_path UTF8String];
			blog(LOG_DEBUG,
			     "[Text-FreeType] add_path_fonts: Add full path font %s",
			     full_path_str);
			add_path_fonts(file_manager, full_path);
		} else {
			blog(LOG_DEBUG,
			     "[Text-FreeType] add_path_fonts: Add full path fileSystemRepresentation %s",
			     full_path.fileSystemRepresentation);
			add_path_font(full_path.fileSystemRepresentation);
		}
	}
=======
        if (folder_exists && is_dir) {
            add_path_fonts(file_manager, full_path);
        } else {
            add_path_font(full_path.fileSystemRepresentation);
        }
    }
>>>>>>> 144599fb
}

void load_os_font_list(void)
{
<<<<<<< HEAD
	@autoreleasepool {
		BOOL is_dir;
		NSArray *paths = NSSearchPathForDirectoriesInDomains(
			NSLibraryDirectory, NSAllDomainsMask, true);

		for (NSString *path in paths) {
			NSFileManager *file_manager =
				[NSFileManager defaultManager];
			NSString *font_path =
				[path stringByAppendingPathComponent:@"Fonts"];

			bool folder_exists = [file_manager
				fileExistsAtPath:font_path
				     isDirectory:&is_dir];

			if (folder_exists && is_dir) {
				const char *font_path_str =
					[font_path UTF8String];
				blog(LOG_DEBUG,
				     "[Text-FreeType] load_os_font_list: Add font path %s",
				     font_path_str);
				add_path_fonts(file_manager, font_path);
			}
		}

		save_font_list();
	}
=======
    @autoreleasepool {
        BOOL is_dir;
        NSArray *paths = NSSearchPathForDirectoriesInDomains(NSLibraryDirectory, NSAllDomainsMask, true);

        for (NSString *path in paths) {
            NSFileManager *file_manager = [NSFileManager defaultManager];
            NSString *font_path = [path stringByAppendingPathComponent:@"Fonts"];

            bool folder_exists = [file_manager fileExistsAtPath:font_path isDirectory:&is_dir];

            if (folder_exists && is_dir)
                add_path_fonts(file_manager, font_path);
        }

        save_font_list();
    }
>>>>>>> 144599fb
}

static uint32_t add_font_checksum(uint32_t checksum, const char *path)
{
    if (path && *path)
        checksum = calc_crc32(checksum, path, strlen(path));
    return checksum;
}

static uint32_t add_font_checksum_path(uint32_t checksum, NSFileManager *file_manager, NSString *path)
{
    NSArray *files = NULL;

    files = [file_manager contentsOfDirectoryAtPath:path error:nil];

    for (NSString *file in files) {
        NSString *full_path = [path stringByAppendingPathComponent:file];

        checksum = add_font_checksum(checksum, full_path.fileSystemRepresentation);
    }

    return checksum;
}

uint32_t get_font_checksum(void)
{
    uint32_t checksum = 0;

    @autoreleasepool {
        BOOL is_dir;
        NSArray *paths = NSSearchPathForDirectoriesInDomains(NSLibraryDirectory, NSAllDomainsMask, true);

        for (NSString *path in paths) {
            NSFileManager *file_manager = [NSFileManager defaultManager];
            NSString *font_path = [path stringByAppendingPathComponent:@"Fonts"];

            bool folder_exists = [file_manager fileExistsAtPath:font_path isDirectory:&is_dir];

            if (folder_exists && is_dir)
                checksum = add_font_checksum_path(checksum, file_manager, font_path);
        }
    }

    return checksum;
}<|MERGE_RESOLUTION|>--- conflicted
+++ resolved
@@ -9,28 +9,14 @@
 
 static inline void add_path_font(const char *path)
 {
-<<<<<<< HEAD
-	FT_Face face;
-	FT_Long idx = 0;
-	FT_Long max_faces = 1;
-	if (!path) {
-		blog(LOG_INFO,
-		     "[Text-FreeType] add_path_font. Empty font path");
-		return;
-	}
-
-	while (idx < max_faces) {
-		if (FT_New_Face(ft2_lib, path, idx, &face) != 0)
-			break;
-
-		build_font_path_info(face, idx++, path);
-		max_faces = face->num_faces;
-		FT_Done_Face(face);
-	}
-=======
     FT_Face face;
     FT_Long idx = 0;
     FT_Long max_faces = 1;
+    if (!path) {
+        blog(LOG_INFO,
+             "[Text-FreeType] add_path_font. Empty font path");
+        return;
+    }
 
     while (idx < max_faces) {
         if (FT_New_Face(ft2_lib, path, idx, &face) != 0)
@@ -40,7 +26,6 @@
         max_faces = face->num_faces;
         FT_Done_Face(face);
     }
->>>>>>> 144599fb
 }
 
 static void add_path_fonts(NSFileManager *file_manager, NSString *path)
@@ -55,61 +40,23 @@
         BOOL is_dir = FALSE;
         bool folder_exists = [file_manager fileExistsAtPath:full_path isDirectory:&is_dir];
 
-<<<<<<< HEAD
-		if (folder_exists && is_dir) {
-			const char *full_path_str = [full_path UTF8String];
-			blog(LOG_DEBUG,
-			     "[Text-FreeType] add_path_fonts: Add full path font %s",
-			     full_path_str);
-			add_path_fonts(file_manager, full_path);
-		} else {
-			blog(LOG_DEBUG,
-			     "[Text-FreeType] add_path_fonts: Add full path fileSystemRepresentation %s",
-			     full_path.fileSystemRepresentation);
-			add_path_font(full_path.fileSystemRepresentation);
-		}
-	}
-=======
         if (folder_exists && is_dir) {
+            const char *full_path_str = [full_path UTF8String];
+            blog(LOG_DEBUG,
+                "[Text-FreeType] add_path_fonts: Add full path font %s",
+                full_path_str);
             add_path_fonts(file_manager, full_path);
         } else {
+            blog(LOG_DEBUG,
+                 "[Text-FreeType] add_path_fonts: Add full path fileSystemRepresentation %s",
+                 full_path.fileSystemRepresentation);
             add_path_font(full_path.fileSystemRepresentation);
         }
     }
->>>>>>> 144599fb
 }
 
 void load_os_font_list(void)
 {
-<<<<<<< HEAD
-	@autoreleasepool {
-		BOOL is_dir;
-		NSArray *paths = NSSearchPathForDirectoriesInDomains(
-			NSLibraryDirectory, NSAllDomainsMask, true);
-
-		for (NSString *path in paths) {
-			NSFileManager *file_manager =
-				[NSFileManager defaultManager];
-			NSString *font_path =
-				[path stringByAppendingPathComponent:@"Fonts"];
-
-			bool folder_exists = [file_manager
-				fileExistsAtPath:font_path
-				     isDirectory:&is_dir];
-
-			if (folder_exists && is_dir) {
-				const char *font_path_str =
-					[font_path UTF8String];
-				blog(LOG_DEBUG,
-				     "[Text-FreeType] load_os_font_list: Add font path %s",
-				     font_path_str);
-				add_path_fonts(file_manager, font_path);
-			}
-		}
-
-		save_font_list();
-	}
-=======
     @autoreleasepool {
         BOOL is_dir;
         NSArray *paths = NSSearchPathForDirectoriesInDomains(NSLibraryDirectory, NSAllDomainsMask, true);
@@ -120,13 +67,17 @@
 
             bool folder_exists = [file_manager fileExistsAtPath:font_path isDirectory:&is_dir];
 
-            if (folder_exists && is_dir)
+            if (folder_exists && is_dir) {
+                const char *font_path_str = [font_path UTF8String];
+                blog(LOG_DEBUG,
+                     "[Text-FreeType] load_os_font_list: Add font path %s",
+                     font_path_str);
                 add_path_fonts(file_manager, font_path);
+            }
         }
 
         save_font_list();
     }
->>>>>>> 144599fb
 }
 
 static uint32_t add_font_checksum(uint32_t checksum, const char *path)
