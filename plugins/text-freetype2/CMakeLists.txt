--- conflicted
+++ resolved
@@ -1,8 +1,4 @@
-<<<<<<< HEAD
-cmake_minimum_required(VERSION 3.16...3.25)
-=======
 cmake_minimum_required(VERSION 3.22...3.25)
->>>>>>> 144599fb
 
 legacy_check()
 
@@ -27,31 +23,6 @@
 add_library(text-freetype2 MODULE)
 add_library(OBS::text-freetype2 ALIAS text-freetype2)
 
-<<<<<<< HEAD
-target_sources(text-freetype2 PRIVATE find-font.h obs-convenience.c text-functionality.c text-freetype2.c
-                                      obs-convenience.h text-freetype2.h)
-target_link_libraries(text-freetype2 PRIVATE OBS::libobs Freetype::Freetype)
-
-if(OS_WINDOWS)
-  configure_file(cmake/windows/obs-module.rc.in text-freetype2.rc)
-  target_sources(text-freetype2 PRIVATE find-font.c find-font-windows.c text-freetype2.rc)
-  target_link_options(text-freetype2 PRIVATE /IGNORE:4098 /IGNORE:4099)
-elseif(OS_MACOS)
-  find_package(Iconv REQUIRED)
-  find_library(COCOA Cocoa)
-  mark_as_advanced(COCOA)
-
-  target_sources(text-freetype2 PRIVATE find-font.c find-font-cocoa.m find-font-iconv.c)
-  target_link_libraries(text-freetype2 PRIVATE Iconv::Iconv ${COCOA})
-elseif(OS_LINUX OR OS_FREEBSD)
-  find_package(Fontconfig REQUIRED)
-
-  target_sources(text-freetype2 PRIVATE find-font-unix.c)
-  target_link_libraries(text-freetype2 PRIVATE Fontconfig::Fontconfig)
-endif()
-
-set_target_properties_obs(text-freetype2 PROPERTIES FOLDER plugins PREFIX "")
-=======
 target_sources(
   text-freetype2
   PRIVATE # cmake-format: sortable
@@ -87,5 +58,4 @@
 
 # cmake-format: off
 set_target_properties_obs(text-freetype2 PROPERTIES FOLDER plugins PREFIX "")
-# cmake-format: on
->>>>>>> 144599fb
+# cmake-format: on