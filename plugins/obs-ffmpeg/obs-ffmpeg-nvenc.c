/******************************************************************************
    Copyright (C) 2023 by Lain Bailey <lain@obsproject.com>

    This program is free software: you can redistribute it and/or modify
    it under the terms of the GNU General Public License as published by
    the Free Software Foundation, either version 2 of the License, or
    (at your option) any later version.

    This program is distributed in the hope that it will be useful,
    but WITHOUT ANY WARRANTY; without even the implied warranty of
    MERCHANTABILITY or FITNESS FOR A PARTICULAR PURPOSE.  See the
    GNU General Public License for more details.

    You should have received a copy of the GNU General Public License
    along with this program.  If not, see <http://www.gnu.org/licenses/>.
******************************************************************************/

#include <obs-avc.h>
#ifdef ENABLE_HEVC
#include <obs-hevc.h>
#endif

#include "obs-ffmpeg-video-encoders.h"

#define do_log(level, format, ...)                          \
	blog(level, "[FFmpeg NVENC encoder: '%s'] " format, \
	     obs_encoder_get_name(enc->ffve.encoder), ##__VA_ARGS__)

#define warn(format, ...) do_log(LOG_WARNING, format, ##__VA_ARGS__)
#define info(format, ...) do_log(LOG_INFO, format, ##__VA_ARGS__)
#define debug(format, ...) do_log(LOG_DEBUG, format, ##__VA_ARGS__)

struct nvenc_encoder {
	struct ffmpeg_video_encoder ffve;
#ifdef ENABLE_HEVC
	bool hevc;
#endif
	int gpu;
	DARRAY(uint8_t) header;
	DARRAY(uint8_t) sei;
	int64_t dts_offset; // Revert when FFmpeg fixes b-frame DTS calculation
};

#define ENCODER_NAME_H264 "NVIDIA NVENC H.264 (FFmpeg)"
static const char *h264_nvenc_getname(void *unused)
{
	UNUSED_PARAMETER(unused);
	return ENCODER_NAME_H264;
}

#ifdef ENABLE_HEVC
#define ENCODER_NAME_HEVC "NVIDIA NVENC HEVC (FFmpeg)"
static const char *hevc_nvenc_getname(void *unused)
{
	UNUSED_PARAMETER(unused);
	return ENCODER_NAME_HEVC;
}
#endif

static inline bool valid_format(enum video_format format)
{
	switch (format) {
	case VIDEO_FORMAT_I420:
	case VIDEO_FORMAT_NV12:
	case VIDEO_FORMAT_I444:
	case VIDEO_FORMAT_I010:
	case VIDEO_FORMAT_P010:
		return true;
	default:
		return false;
	}
}

static void nvenc_video_info(void *data, struct video_scale_info *info)
{
	struct nvenc_encoder *enc = data;
	enum video_format pref_format;

	pref_format = obs_encoder_get_preferred_video_format(enc->ffve.encoder);

	if (!valid_format(pref_format)) {
		pref_format = valid_format(info->format) ? info->format
							 : VIDEO_FORMAT_NV12;
	}

	info->format = pref_format;
}

static void set_psycho_aq(struct nvenc_encoder *enc, bool psycho_aq)
{
	av_opt_set_int(enc->ffve.context->priv_data, "spatial-aq", psycho_aq,
		       0);
	av_opt_set_int(enc->ffve.context->priv_data, "temporal-aq", psycho_aq,
		       0);
}

static bool nvenc_update(struct nvenc_encoder *enc, obs_data_t *settings,
			 bool psycho_aq)
{
	const char *rc = obs_data_get_string(settings, "rate_control");
	int bitrate = (int)obs_data_get_int(settings, "bitrate");
	int cqp = (int)obs_data_get_int(settings, "cqp");
	int keyint_sec = (int)obs_data_get_int(settings, "keyint_sec");
	const char *preset = obs_data_get_string(settings, "preset");
	const char *preset2 = obs_data_get_string(settings, "preset2");
	const char *tuning = obs_data_get_string(settings, "tune");
	const char *multipass = obs_data_get_string(settings, "multipass");
	const char *profile = obs_data_get_string(settings, "profile");
	int gpu = (int)obs_data_get_int(settings, "gpu");
	bool cbr_override = obs_data_get_bool(settings, "cbr");
	int bf = (int)obs_data_get_int(settings, "bf");
	bool disable_scenecut = obs_data_get_bool(settings, "disable_scenecut");

	video_t *video = obs_encoder_video(enc->ffve.encoder);
	const struct video_output_info *voi = video_output_get_info(video);
	struct video_scale_info info;

	/* XXX: "cbr" setting has been deprecated */
	if (cbr_override) {
		warn("\"cbr\" setting has been deprecated for all encoders!  "
		     "Please set \"rate_control\" to \"CBR\" instead.  "
		     "Forcing CBR mode.  "
		     "(Note to all: this is why you shouldn't use strings for "
		     "common settings)");
		rc = "CBR";
	}

	info.format = voi->format;
	info.colorspace = voi->colorspace;
	info.range = voi->range;

	nvenc_video_info(enc, &info);

	av_opt_set_int(enc->ffve.context->priv_data, "cbr", false, 0);
	av_opt_set(enc->ffve.context->priv_data, "profile", profile, 0);

	if (obs_data_has_user_value(settings, "preset") &&
	    !obs_data_has_user_value(settings, "preset2")) {

		if (astrcmpi(preset, "mq") == 0) {
			preset = "hq";
		}
		av_opt_set(enc->ffve.context->priv_data, "preset", preset, 0);
	} else {
		av_opt_set(enc->ffve.context->priv_data, "preset", preset2, 0);
		av_opt_set(enc->ffve.context->priv_data, "tune", tuning, 0);
		av_opt_set(enc->ffve.context->priv_data, "multipass", multipass,
			   0);
	}

	if (astrcmpi(rc, "cqp") == 0) {
		bitrate = 0;
		enc->ffve.context->global_quality = cqp;

	} else if (astrcmpi(rc, "lossless") == 0) {
		bitrate = 0;
		cqp = 0;

		av_opt_set(enc->ffve.context->priv_data, "tune", "lossless", 0);
		av_opt_set(enc->ffve.context->priv_data, "multipass",
			   "disabled", 0);

	} else if (astrcmpi(rc, "vbr") != 0) { /* CBR by default */
		av_opt_set_int(enc->ffve.context->priv_data, "cbr", true, 0);
		const int64_t rate = bitrate * INT64_C(1000);
		enc->ffve.context->rc_max_rate = rate;
		enc->ffve.context->rc_min_rate = rate;
		cqp = 0;
	}

	av_opt_set(enc->ffve.context->priv_data, "level", "auto", 0);
	av_opt_set_int(enc->ffve.context->priv_data, "gpu", gpu, 0);

<<<<<<< HEAD
=======
	av_opt_set_int(enc->ffve.context->priv_data, "no-scenecut",
		       disable_scenecut, 0);

>>>>>>> 144599fb
	// This is ugly but ffmpeg wipes priv_data on error and we need
	// to know this to show a proper error message.
	enc->gpu = gpu;

	set_psycho_aq(enc, psycho_aq);

	enc->ffve.context->max_b_frames = bf;

	const char *ffmpeg_opts = obs_data_get_string(settings, "ffmpeg_opts");
	ffmpeg_video_encoder_update(&enc->ffve, bitrate, keyint_sec, voi, &info,
				    ffmpeg_opts);

	info("settings:\n"
	     "\tencoder:      %s\n"
	     "\trate_control: %s\n"
	     "\tbitrate:      %d\n"
	     "\tcqp:          %d\n"
	     "\tkeyint:       %d\n"
	     "\tpreset:       %s\n"
	     "\ttuning:       %s\n"
	     "\tmultipass:    %s\n"
	     "\tprofile:      %s\n"
	     "\twidth:        %d\n"
	     "\theight:       %d\n"
	     "\tb-frames:     %d\n"
	     "\tpsycho-aq:    %d\n"
	     "\tGPU:          %d\n",
	     enc->ffve.enc_name, rc, bitrate, cqp, enc->ffve.context->gop_size,
	     preset2, tuning, multipass, profile, enc->ffve.context->width,
	     enc->ffve.height, enc->ffve.context->max_b_frames, psycho_aq, gpu);

	return ffmpeg_video_encoder_init_codec(&enc->ffve);
}

static bool nvenc_reconfigure(void *data, obs_data_t *settings)
{
	struct nvenc_encoder *enc = data;

	const int64_t bitrate = obs_data_get_int(settings, "bitrate");
	const char *rc = obs_data_get_string(settings, "rate_control");
	bool cbr = astrcmpi(rc, "CBR") == 0;
	bool vbr = astrcmpi(rc, "VBR") == 0;
	if (cbr || vbr) {
		const int64_t rate = bitrate * 1000;
		enc->ffve.context->bit_rate = rate;
		enc->ffve.context->rc_max_rate = rate;
	}
	return true;
}

static void nvenc_destroy(void *data)
{
	struct nvenc_encoder *enc = data;
	ffmpeg_video_encoder_free(&enc->ffve);
	da_free(enc->header);
	da_free(enc->sei);
	bfree(enc);
}

static void on_init_error(void *data, int ret)
{
	struct nvenc_encoder *enc = data;
	struct dstr error_message = {0};

<<<<<<< HEAD
#ifdef _WIN32
	if (!check_driver_version(enc->ffve.encoder)) {
		blog(LOG_ERROR,
		     "Driver does not support the required nvenc API version. Required: 11.1.");
		blog(LOG_ERROR,
		     "The minimum required Nvidia driver for nvenc is 471.41 or newer.");

		return;
	}
#endif

	int64_t gpu;
	if (av_opt_get_int(enc->ffve.context->priv_data, "gpu", 0, &gpu) < 0) {
		gpu = -1;
	}

=======
>>>>>>> 144599fb
	dstr_copy(&error_message, obs_module_text("NVENC.Error"));
	dstr_replace(&error_message, "%1", av_err2str(ret));
	dstr_cat(&error_message, "<br><br>");

	if (enc->gpu > 0) {
		// if a non-zero GPU failed, almost always
		// user error. tell then to fix it.
		char gpu_str[16];
		snprintf(gpu_str, sizeof(gpu_str) - 1, "%d", enc->gpu);
		gpu_str[sizeof(gpu_str) - 1] = 0;

		dstr_cat(&error_message, obs_module_text("NVENC.BadGPUIndex"));
		dstr_replace(&error_message, "%1", gpu_str);
	} else if (ret == AVERROR_EXTERNAL) {
		// special case for common NVENC error
		dstr_cat(&error_message, obs_module_text("NVENC.GenericError"));
	} else {
		dstr_cat(&error_message, obs_module_text("NVENC.CheckDrivers"));
	}

	obs_encoder_set_last_error(enc->ffve.encoder, error_message.array);
	dstr_free(&error_message);
}

static void on_first_packet(void *data, AVPacket *pkt, struct darray *da)
{
	struct nvenc_encoder *enc = data;

	darray_free(da);
#ifdef ENABLE_HEVC
	if (enc->hevc) {
		obs_extract_hevc_headers(pkt->data, pkt->size,
					 (uint8_t **)&da->array, &da->num,
					 &enc->header.array, &enc->header.num,
					 &enc->sei.array, &enc->sei.num);
	} else
#endif
	{
		obs_extract_avc_headers(pkt->data, pkt->size,
					(uint8_t **)&da->array, &da->num,
					&enc->header.array, &enc->header.num,
					&enc->sei.array, &enc->sei.num);
	}
	da->capacity = da->num;

	if (enc->ffve.context->max_b_frames != 0) {
		int64_t expected_dts = -(enc->ffve.context->max_b_frames *
					 enc->ffve.context->time_base.num);
		if (pkt->dts != expected_dts) { // Unpatched FFmpeg
			enc->dts_offset = expected_dts - pkt->dts;
			info("Applying DTS value corrections");
		}
	}
}

static void *nvenc_create_internal(obs_data_t *settings, obs_encoder_t *encoder,
				   bool psycho_aq, bool hevc)
{
	struct nvenc_encoder *enc = bzalloc(sizeof(*enc));

#ifdef ENABLE_HEVC
	enc->hevc = hevc;
	if (hevc) {
		if (!ffmpeg_video_encoder_init(&enc->ffve, enc, encoder,
					       "hevc_nvenc", "nvenc_hevc",
					       ENCODER_NAME_HEVC, on_init_error,
					       on_first_packet))
			goto fail;
	} else
#else
	UNUSED_PARAMETER(hevc);
#endif
	{
		if (!ffmpeg_video_encoder_init(&enc->ffve, enc, encoder,
					       "h264_nvenc", "nvenc_h264",
					       ENCODER_NAME_H264, on_init_error,
					       on_first_packet))
			goto fail;
	}

	if (!nvenc_update(enc, settings, psycho_aq))
		goto fail;

	return enc;

fail:
	nvenc_destroy(enc);
	return NULL;
}

static void *h264_nvenc_create(obs_data_t *settings, obs_encoder_t *encoder)
{
	video_t *video = obs_encoder_video(encoder);
	const struct video_output_info *voi = video_output_get_info(video);
	switch (voi->format) {
	case VIDEO_FORMAT_I010:
	case VIDEO_FORMAT_P010: {
		const char *const text =
			obs_module_text("NVENC.10bitUnsupported");
		obs_encoder_set_last_error(encoder, text);
		blog(LOG_ERROR, "[NVENC encoder] %s", text);
		return NULL;
	}
	case VIDEO_FORMAT_P216:
	case VIDEO_FORMAT_P416: {
		const char *const text =
			obs_module_text("NVENC.16bitUnsupported");
		obs_encoder_set_last_error(encoder, text);
		blog(LOG_ERROR, "[NVENC encoder] %s", text);
		return NULL;
	}
	default:
		if (voi->colorspace == VIDEO_CS_2100_PQ ||
		    voi->colorspace == VIDEO_CS_2100_HLG) {
			const char *const text =
				obs_module_text("NVENC.8bitUnsupportedHdr");
			obs_encoder_set_last_error(encoder, text);
			blog(LOG_ERROR, "[NVENC encoder] %s", text);
			return NULL;
		}
		break;
	}

	bool psycho_aq = obs_data_get_bool(settings, "psycho_aq");
	void *enc = nvenc_create_internal(settings, encoder, psycho_aq, false);
	if ((enc == NULL) && psycho_aq) {
		blog(LOG_WARNING,
		     "[NVENC encoder] nvenc_create_internal failed, "
		     "trying again without Psycho Visual Tuning");
		enc = nvenc_create_internal(settings, encoder, false, false);
	}

	return enc;
}

#ifdef ENABLE_HEVC
static void *hevc_nvenc_create(obs_data_t *settings, obs_encoder_t *encoder)
{
	video_t *video = obs_encoder_video(encoder);
	const struct video_output_info *voi = video_output_get_info(video);
	switch (voi->format) {
	case VIDEO_FORMAT_I010: {
		const char *const text =
			obs_module_text("NVENC.I010Unsupported");
		obs_encoder_set_last_error(encoder, text);
		blog(LOG_ERROR, "[NVENC encoder] %s", text);
		return NULL;
	}
	case VIDEO_FORMAT_P010:
		break;
	case VIDEO_FORMAT_P216:
	case VIDEO_FORMAT_P416: {
		const char *const text =
			obs_module_text("NVENC.16bitUnsupported");
		obs_encoder_set_last_error(encoder, text);
		blog(LOG_ERROR, "[NVENC encoder] %s", text);
		return NULL;
	}
	default:
		if (voi->colorspace == VIDEO_CS_2100_PQ ||
		    voi->colorspace == VIDEO_CS_2100_HLG) {
			const char *const text =
				obs_module_text("NVENC.8bitUnsupportedHdr");
			obs_encoder_set_last_error(encoder, text);
			blog(LOG_ERROR, "[NVENC encoder] %s", text);
			return NULL;
		}
		break;
	}

	bool psycho_aq = obs_data_get_bool(settings, "psycho_aq");
	void *enc = nvenc_create_internal(settings, encoder, psycho_aq, true);
	if ((enc == NULL) && psycho_aq) {
		blog(LOG_WARNING,
		     "[NVENC encoder] nvenc_create_internal failed, "
		     "trying again without Psycho Visual Tuning");
		enc = nvenc_create_internal(settings, encoder, false, true);
	}

	return enc;
}
#endif

static bool nvenc_encode(void *data, struct encoder_frame *frame,
			 struct encoder_packet *packet, bool *received_packet)
{
	struct nvenc_encoder *enc = data;

	if (!ffmpeg_video_encode(&enc->ffve, frame, packet, received_packet))
		return false;

	packet->dts += enc->dts_offset;
	return true;
}

enum codec_type {
	CODEC_H264,
	CODEC_HEVC,
	CODEC_AV1,
};

static void nvenc_defaults_base(enum codec_type codec, obs_data_t *settings)
{
	obs_data_set_default_int(settings, "bitrate", 2500);
	obs_data_set_default_int(settings, "max_bitrate", 5000);
	obs_data_set_default_int(settings, "keyint_sec", 0);
	obs_data_set_default_int(settings, "cqp", 20);
	obs_data_set_default_string(settings, "rate_control", "CBR");
	obs_data_set_default_string(settings, "preset2", "p5");
	obs_data_set_default_string(settings, "multipass", "qres");
	obs_data_set_default_string(settings, "tune", "hq");
	obs_data_set_default_string(settings, "profile",
				    codec != CODEC_H264 ? "main" : "high");
	obs_data_set_default_bool(settings, "psycho_aq", true);
	obs_data_set_default_int(settings, "gpu", 0);
	obs_data_set_default_int(settings, "bf", 2);
	obs_data_set_default_bool(settings, "repeat_headers", false);
}

void h264_nvenc_defaults(obs_data_t *settings)
{
	nvenc_defaults_base(CODEC_H264, settings);
}

void hevc_nvenc_defaults(obs_data_t *settings)
{
	nvenc_defaults_base(CODEC_HEVC, settings);
}

void av1_nvenc_defaults(obs_data_t *settings)
{
	nvenc_defaults_base(CODEC_AV1, settings);
}

static bool rate_control_modified(obs_properties_t *ppts, obs_property_t *p,
				  obs_data_t *settings)
{
	const char *rc = obs_data_get_string(settings, "rate_control");
	bool cqp = astrcmpi(rc, "CQP") == 0;
	bool vbr = astrcmpi(rc, "VBR") == 0;
	bool lossless = astrcmpi(rc, "lossless") == 0;

	p = obs_properties_get(ppts, "bitrate");
	obs_property_set_visible(p, !cqp && !lossless);
	p = obs_properties_get(ppts, "max_bitrate");
	obs_property_set_visible(p, vbr);
	p = obs_properties_get(ppts, "cqp");
	obs_property_set_visible(p, cqp);
	p = obs_properties_get(ppts, "preset2");
	obs_property_set_visible(p, !lossless);
	p = obs_properties_get(ppts, "tune");
	obs_property_set_visible(p, !lossless);

	return true;
}

obs_properties_t *nvenc_properties_internal(enum codec_type codec, bool ffmpeg)
{
	obs_properties_t *props = obs_properties_create();
	obs_property_t *p;

	p = obs_properties_add_list(props, "rate_control",
				    obs_module_text("RateControl"),
				    OBS_COMBO_TYPE_LIST,
				    OBS_COMBO_FORMAT_STRING);
	obs_property_list_add_string(p, "CBR", "CBR");
	obs_property_list_add_string(p, "CQP", "CQP");
	obs_property_list_add_string(p, "VBR", "VBR");
	obs_property_list_add_string(p, obs_module_text("Lossless"),
				     "lossless");

	obs_property_set_modified_callback(p, rate_control_modified);

	p = obs_properties_add_int(props, "bitrate", obs_module_text("Bitrate"),
				   50, 300000, 50);
	obs_property_int_set_suffix(p, " Kbps");
	p = obs_properties_add_int(props, "max_bitrate",
				   obs_module_text("MaxBitrate"), 50, 300000,
				   50);
	obs_property_int_set_suffix(p, " Kbps");

	obs_properties_add_int(props, "cqp", obs_module_text("NVENC.CQLevel"),
			       1, codec == CODEC_AV1 ? 63 : 51, 1);

	p = obs_properties_add_int(props, "keyint_sec",
				   obs_module_text("KeyframeIntervalSec"), 0,
				   10, 1);
	obs_property_int_set_suffix(p, " s");

	p = obs_properties_add_list(props, "preset2", obs_module_text("Preset"),
				    OBS_COMBO_TYPE_LIST,
				    OBS_COMBO_FORMAT_STRING);

#define add_preset(val)                                                        \
	obs_property_list_add_string(p, obs_module_text("NVENC.Preset2." val), \
				     val)

	add_preset("p1");
	add_preset("p2");
	add_preset("p3");
	add_preset("p4");
	add_preset("p5");
	add_preset("p6");
	add_preset("p7");
#undef add_preset

	p = obs_properties_add_list(props, "tune", obs_module_text("Tuning"),
				    OBS_COMBO_TYPE_LIST,
				    OBS_COMBO_FORMAT_STRING);

#define add_tune(val)                                                         \
	obs_property_list_add_string(p, obs_module_text("NVENC.Tuning." val), \
				     val)
	add_tune("hq");
	add_tune("ll");
	add_tune("ull");
#undef add_tune

	p = obs_properties_add_list(props, "multipass",
				    obs_module_text("NVENC.Multipass"),
				    OBS_COMBO_TYPE_LIST,
				    OBS_COMBO_FORMAT_STRING);

#define add_multipass(val)            \
	obs_property_list_add_string( \
		p, obs_module_text("NVENC.Multipass." val), val)
	add_multipass("disabled");
	add_multipass("qres");
	add_multipass("fullres");
#undef add_multipass

	p = obs_properties_add_list(props, "profile",
				    obs_module_text("Profile"),
				    OBS_COMBO_TYPE_LIST,
				    OBS_COMBO_FORMAT_STRING);

#define add_profile(val) obs_property_list_add_string(p, val, val)
	if (codec == CODEC_HEVC) {
		add_profile("main10");
		add_profile("main");
	} else if (codec == CODEC_AV1) {
		add_profile("main");
	} else {
		add_profile("high");
		add_profile("main");
		add_profile("baseline");
	}
#undef add_profile

	if (!ffmpeg) {
		p = obs_properties_add_bool(props, "lookahead",
					    obs_module_text("NVENC.LookAhead"));
		obs_property_set_long_description(
			p, obs_module_text("NVENC.LookAhead.ToolTip"));
		p = obs_properties_add_bool(props, "repeat_headers",
					    "repeat_headers");
		obs_property_set_visible(p, false);
	}
	p = obs_properties_add_bool(
		props, "psycho_aq",
		obs_module_text("NVENC.PsychoVisualTuning"));
	obs_property_set_long_description(
		p, obs_module_text("NVENC.PsychoVisualTuning.ToolTip"));

	obs_properties_add_int(props, "gpu", obs_module_text("GPU"), 0, 8, 1);

	obs_properties_add_int(props, "bf", obs_module_text("BFrames"), 0, 4,
			       1);

	return props;
}

obs_properties_t *h264_nvenc_properties(void *unused)
{
	UNUSED_PARAMETER(unused);
	return nvenc_properties_internal(CODEC_H264, false);
}

#ifdef ENABLE_HEVC
obs_properties_t *hevc_nvenc_properties(void *unused)
{
	UNUSED_PARAMETER(unused);
	return nvenc_properties_internal(CODEC_HEVC, false);
}
#endif

obs_properties_t *av1_nvenc_properties(void *unused)
{
	UNUSED_PARAMETER(unused);
	return nvenc_properties_internal(CODEC_AV1, false);
}

obs_properties_t *h264_nvenc_properties_ffmpeg(void *unused)
{
	UNUSED_PARAMETER(unused);
	return nvenc_properties_internal(CODEC_H264, true);
}

#ifdef ENABLE_HEVC
obs_properties_t *hevc_nvenc_properties_ffmpeg(void *unused)
{
	UNUSED_PARAMETER(unused);
	return nvenc_properties_internal(CODEC_HEVC, true);
}
#endif

static bool nvenc_extra_data(void *data, uint8_t **extra_data, size_t *size)
{
	struct nvenc_encoder *enc = data;

	*extra_data = enc->header.array;
	*size = enc->header.num;
	return true;
}

static bool nvenc_sei_data(void *data, uint8_t **extra_data, size_t *size)
{
	struct nvenc_encoder *enc = data;

	*extra_data = enc->sei.array;
	*size = enc->sei.num;
	return true;
}

struct obs_encoder_info h264_nvenc_encoder_info = {
	.id = "ffmpeg_nvenc",
	.type = OBS_ENCODER_VIDEO,
	.codec = "h264",
	.get_name = h264_nvenc_getname,
	.create = h264_nvenc_create,
	.destroy = nvenc_destroy,
	.encode = nvenc_encode,
	.update = nvenc_reconfigure,
	.get_defaults = h264_nvenc_defaults,
	.get_properties = h264_nvenc_properties_ffmpeg,
	.get_extra_data = nvenc_extra_data,
	.get_sei_data = nvenc_sei_data,
	.get_video_info = nvenc_video_info,
#if defined(_WIN32) || defined(NVCODEC_AVAILABLE)
	.caps = OBS_ENCODER_CAP_DYN_BITRATE | OBS_ENCODER_CAP_INTERNAL,
#else
	.caps = OBS_ENCODER_CAP_DYN_BITRATE,
#endif
};

#ifdef ENABLE_HEVC
struct obs_encoder_info hevc_nvenc_encoder_info = {
	.id = "ffmpeg_hevc_nvenc",
	.type = OBS_ENCODER_VIDEO,
	.codec = "hevc",
	.get_name = hevc_nvenc_getname,
	.create = hevc_nvenc_create,
	.destroy = nvenc_destroy,
	.encode = nvenc_encode,
	.update = nvenc_reconfigure,
	.get_defaults = hevc_nvenc_defaults,
	.get_properties = hevc_nvenc_properties_ffmpeg,
	.get_extra_data = nvenc_extra_data,
	.get_sei_data = nvenc_sei_data,
	.get_video_info = nvenc_video_info,
#if defined(_WIN32) || defined(NVCODEC_AVAILABLE)
	.caps = OBS_ENCODER_CAP_DYN_BITRATE | OBS_ENCODER_CAP_INTERNAL,
#else
	.caps = OBS_ENCODER_CAP_DYN_BITRATE,
#endif
};
#endif<|MERGE_RESOLUTION|>--- conflicted
+++ resolved
@@ -171,12 +171,9 @@
 	av_opt_set(enc->ffve.context->priv_data, "level", "auto", 0);
 	av_opt_set_int(enc->ffve.context->priv_data, "gpu", gpu, 0);
 
-<<<<<<< HEAD
-=======
 	av_opt_set_int(enc->ffve.context->priv_data, "no-scenecut",
 		       disable_scenecut, 0);
 
->>>>>>> 144599fb
 	// This is ugly but ffmpeg wipes priv_data on error and we need
 	// to know this to show a proper error message.
 	enc->gpu = gpu;
@@ -241,7 +238,6 @@
 	struct nvenc_encoder *enc = data;
 	struct dstr error_message = {0};
 
-<<<<<<< HEAD
 #ifdef _WIN32
 	if (!check_driver_version(enc->ffve.encoder)) {
 		blog(LOG_ERROR,
@@ -253,13 +249,6 @@
 	}
 #endif
 
-	int64_t gpu;
-	if (av_opt_get_int(enc->ffve.context->priv_data, "gpu", 0, &gpu) < 0) {
-		gpu = -1;
-	}
-
-=======
->>>>>>> 144599fb
 	dstr_copy(&error_message, obs_module_text("NVENC.Error"));
 	dstr_replace(&error_message, "%1", av_err2str(ret));
 	dstr_cat(&error_message, "<br><br>");
