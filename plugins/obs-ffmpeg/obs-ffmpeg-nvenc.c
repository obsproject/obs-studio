/******************************************************************************
    Copyright (C) 2016 by Hugh Bailey <obs.jim@gmail.com>

    This program is free software: you can redistribute it and/or modify
    it under the terms of the GNU General Public License as published by
    the Free Software Foundation, either version 2 of the License, or
    (at your option) any later version.

    This program is distributed in the hope that it will be useful,
    but WITHOUT ANY WARRANTY; without even the implied warranty of
    MERCHANTABILITY or FITNESS FOR A PARTICULAR PURPOSE.  See the
    GNU General Public License for more details.

    You should have received a copy of the GNU General Public License
    along with this program.  If not, see <http://www.gnu.org/licenses/>.
******************************************************************************/

#include <obs-avc.h>
#ifdef ENABLE_HEVC
#include <obs-hevc.h>
#endif

#include "obs-ffmpeg-video-encoders.h"

#define do_log(level, format, ...)                   \
	blog(level, "[NVENC encoder: '%s'] " format, \
	     obs_encoder_get_name(enc->ffve.encoder), ##__VA_ARGS__)

#define warn(format, ...) do_log(LOG_WARNING, format, ##__VA_ARGS__)
#define info(format, ...) do_log(LOG_INFO, format, ##__VA_ARGS__)
#define debug(format, ...) do_log(LOG_DEBUG, format, ##__VA_ARGS__)

struct nvenc_encoder {
	struct ffmpeg_video_encoder ffve;
#ifdef ENABLE_HEVC
	bool hevc;
#endif
	DARRAY(uint8_t) header;
	DARRAY(uint8_t) sei;
};

#define ENCODER_NAME_H264 "NVIDIA NVENC H.264"
static const char *h264_nvenc_getname(void *unused)
{
	UNUSED_PARAMETER(unused);
	return ENCODER_NAME_H264;
}

#ifdef ENABLE_HEVC
#define ENCODER_NAME_HEVC "NVIDIA NVENC HEVC"
static const char *hevc_nvenc_getname(void *unused)
{
	UNUSED_PARAMETER(unused);
	return ENCODER_NAME_HEVC;
}
#endif

static inline bool valid_format(enum video_format format)
{
	switch (format) {
	case VIDEO_FORMAT_I420:
	case VIDEO_FORMAT_NV12:
	case VIDEO_FORMAT_I444:
	case VIDEO_FORMAT_I010:
	case VIDEO_FORMAT_P010:
		return true;
	default:
		return false;
	}
}

static void nvenc_video_info(void *data, struct video_scale_info *info)
{
	struct nvenc_encoder *enc = data;
	enum video_format pref_format;

	pref_format = obs_encoder_get_preferred_video_format(enc->ffve.encoder);

	if (!valid_format(pref_format)) {
		pref_format = valid_format(info->format) ? info->format
							 : VIDEO_FORMAT_NV12;
	}

	info->format = pref_format;
}

static void set_psycho_aq(struct nvenc_encoder *enc, bool psycho_aq)
{
<<<<<<< HEAD
	av_opt_set_int(enc->context->priv_data, "spatial-aq", psycho_aq, 0);
	av_opt_set_int(enc->context->priv_data, "temporal-aq", psycho_aq, 0);
}

static bool nvenc_init_codec(struct nvenc_encoder *enc, bool psycho_aq)
{
	UNUSED_PARAMETER(psycho_aq);

	int ret;

	// avcodec_open2 will overwrite priv_data, we call this to get a
	// local copy of the "gpu" setting for improved error messages.
	int64_t gpu;
	if (av_opt_get_int(enc->context->priv_data, "gpu", 0, &gpu) < 0) {
		gpu = -1;
	}

	ret = avcodec_open2(enc->context, enc->nvenc, NULL);
	if (ret < 0) {
		obs_outputs_set_last_error( enc->encoder,  av_err2str( ret ) );

		// if we were a fallback from jim-nvenc, there may already be a
		// more useful error returned from that, so don't overwrite.
		// this can be removed if / when ffmpeg fallback is removed.
		if (!obs_encoder_get_last_error(enc->encoder)) {
			struct dstr error_message = {0};

			dstr_copy(&error_message,
				  obs_module_text("NVENC.Error"));
			dstr_replace(&error_message, "%1", av_err2str(ret));
			dstr_cat(&error_message, "\r\n\r\n");

			if (gpu > 0) {
				// if a non-zero GPU failed, almost always
				// user error. tell then to fix it.
				char gpu_str[16];
				snprintf(gpu_str, sizeof(gpu_str) - 1, "%d",
					 (int)gpu);
				gpu_str[sizeof(gpu_str) - 1] = 0;

				dstr_cat(&error_message,
					 obs_module_text("NVENC.BadGPUIndex"));
				dstr_replace(&error_message, "%1", gpu_str);
			} else if (ret == AVERROR_EXTERNAL) {
				// special case for common NVENC error
				dstr_cat(&error_message,
					 obs_module_text("NVENC.GenericError"));
			} else {
				dstr_cat(&error_message,
					 obs_module_text("NVENC.CheckDrivers"));
			}

			obs_encoder_set_last_error(enc->encoder,
						   error_message.array);
			dstr_free(&error_message);
		}
		warn("Failed to open NVENC codec: %s", av_err2str(ret));
		return false;
	}

	enc->vframe = av_frame_alloc();
	if (!enc->vframe) {
		warn("Failed to allocate video frame");
		return false;
	}

	enc->vframe->format = enc->context->pix_fmt;
	enc->vframe->width = enc->context->width;
	enc->vframe->height = enc->context->height;
	enc->vframe->colorspace = enc->context->colorspace;
	enc->vframe->color_range = enc->context->color_range;

	ret = av_frame_get_buffer(enc->vframe, base_get_alignment());
	if (ret < 0) {
		warn("Failed to allocate vframe: %s", av_err2str(ret));
		return false;
	}

	enc->initialized = true;
	return true;
=======
	av_opt_set_int(enc->ffve.context->priv_data, "spatial-aq", psycho_aq,
		       0);
	av_opt_set_int(enc->ffve.context->priv_data, "temporal-aq", psycho_aq,
		       0);
>>>>>>> b4f7499b
}

static bool nvenc_update(struct nvenc_encoder *enc, obs_data_t *settings,
			 bool psycho_aq)
{
	const char *rc = obs_data_get_string(settings, "rate_control");
	int bitrate = (int)obs_data_get_int(settings, "bitrate");
	int cqp = (int)obs_data_get_int(settings, "cqp");
	int keyint_sec = (int)obs_data_get_int(settings, "keyint_sec");
	const char *preset = obs_data_get_string(settings, "preset");
	const char *profile = obs_data_get_string(settings, "profile");
	int gpu = (int)obs_data_get_int(settings, "gpu");
	bool cbr_override = obs_data_get_bool(settings, "cbr");
	int bf = (int)obs_data_get_int(settings, "bf");

	video_t *video = obs_encoder_video(enc->ffve.encoder);
	const struct video_output_info *voi = video_output_get_info(video);
	struct video_scale_info info;

	/* XXX: "cbr" setting has been deprecated */
	if (cbr_override) {
		warn("\"cbr\" setting has been deprecated for all encoders!  "
		     "Please set \"rate_control\" to \"CBR\" instead.  "
		     "Forcing CBR mode.  "
		     "(Note to all: this is why you shouldn't use strings for "
		     "common settings)");
		rc = "CBR";
	}

	info.format = voi->format;
	info.colorspace = voi->colorspace;
	info.range = voi->range;

	bool twopass = false;

	if (astrcmpi(preset, "mq") == 0) {
		twopass = true;
		preset = "hq";
	}

	nvenc_video_info(enc, &info);
	av_opt_set_int(enc->ffve.context->priv_data, "cbr", false, 0);
	av_opt_set(enc->ffve.context->priv_data, "profile", profile, 0);
	av_opt_set(enc->ffve.context->priv_data, "preset", preset, 0);

	if (astrcmpi(rc, "cqp") == 0) {
		bitrate = 0;
		enc->ffve.context->global_quality = cqp;

	} else if (astrcmpi(rc, "lossless") == 0) {
		bitrate = 0;
		cqp = 0;

		bool hp = (astrcmpi(preset, "hp") == 0 ||
			   astrcmpi(preset, "llhp") == 0);

		av_opt_set(enc->ffve.context->priv_data, "preset",
			   hp ? "losslesshp" : "lossless", 0);

	} else if (astrcmpi(rc, "vbr") != 0) { /* CBR by default */
		av_opt_set_int(enc->ffve.context->priv_data, "cbr", true, 0);
		const int64_t rate = bitrate * INT64_C(1000);
		enc->ffve.context->rc_max_rate = rate;
		enc->ffve.context->rc_min_rate = rate;
		cqp = 0;
	}

	av_opt_set(enc->ffve.context->priv_data, "level", "auto", 0);
	av_opt_set_int(enc->ffve.context->priv_data, "2pass", twopass, 0);
	av_opt_set_int(enc->ffve.context->priv_data, "gpu", gpu, 0);

	set_psycho_aq(enc, psycho_aq);

	enc->ffve.context->max_b_frames = bf;

	const char *ffmpeg_opts = obs_data_get_string(settings, "ffmpeg_opts");
	ffmpeg_video_encoder_update(&enc->ffve, bitrate, keyint_sec, voi, &info,
				    ffmpeg_opts);

	info("settings:\n"
	     "\trate_control: %s\n"
	     "\tbitrate:      %d\n"
	     "\tcqp:          %d\n"
	     "\tkeyint:       %d\n"
	     "\tpreset:       %s\n"
	     "\tprofile:      %s\n"
	     "\twidth:        %d\n"
	     "\theight:       %d\n"
	     "\t2-pass:       %s\n"
	     "\tb-frames:     %d\n"
	     "\tpsycho-aq:    %d\n"
	     "\tGPU:          %d\n",
	     rc, bitrate, cqp, enc->ffve.context->gop_size, preset, profile,
	     enc->ffve.context->width, enc->ffve.height,
	     twopass ? "true" : "false", enc->ffve.context->max_b_frames,
	     psycho_aq, gpu);

	return ffmpeg_video_encoder_init_codec(&enc->ffve);
}

static bool nvenc_reconfigure(void *data, obs_data_t *settings)
{
#if LIBAVCODEC_VERSION_INT >= AV_VERSION_INT(58, 19, 101)
	struct nvenc_encoder *enc = data;
	if (!enc->context) 
		return false;

	const int64_t bitrate = obs_data_get_int(settings, "bitrate");
	const char *rc = obs_data_get_string(settings, "rate_control");
	bool cbr = astrcmpi(rc, "CBR") == 0;
	bool vbr = astrcmpi(rc, "VBR") == 0;

	if (cbr || vbr) {
		const int64_t rate = bitrate * 1000;
		enc->ffve.context->bit_rate = rate;
		enc->ffve.context->rc_max_rate = rate;
	}
#else
	UNUSED_PARAMETER(data);
	UNUSED_PARAMETER(settings);
#endif
	return true;
}

static void nvenc_destroy(void *data)
{
	struct nvenc_encoder *enc = data;
	ffmpeg_video_encoder_free(&enc->ffve);
	da_free(enc->header);
	da_free(enc->sei);
	bfree(enc);
}

static void on_init_error(void *data, int ret)
{
	struct nvenc_encoder *enc = data;
	struct dstr error_message = {0};

	int64_t gpu;
	if (av_opt_get_int(enc->ffve.context->priv_data, "gpu", 0, &gpu) < 0) {
		gpu = -1;
	}

	dstr_copy(&error_message, obs_module_text("NVENC.Error"));
	dstr_replace(&error_message, "%1", av_err2str(ret));
	dstr_cat(&error_message, "\r\n\r\n");

	if (gpu > 0) {
		// if a non-zero GPU failed, almost always
		// user error. tell then to fix it.
		char gpu_str[16];
		snprintf(gpu_str, sizeof(gpu_str) - 1, "%d", (int)gpu);
		gpu_str[sizeof(gpu_str) - 1] = 0;

		dstr_cat(&error_message, obs_module_text("NVENC.BadGPUIndex"));
		dstr_replace(&error_message, "%1", gpu_str);
	} else if (ret == AVERROR_EXTERNAL) {
		// special case for common NVENC error
		dstr_cat(&error_message, obs_module_text("NVENC.GenericError"));
	} else {
		dstr_cat(&error_message, obs_module_text("NVENC.CheckDrivers"));
	}

	obs_encoder_set_last_error(enc->ffve.encoder, error_message.array);
	dstr_free(&error_message);
}

static void on_first_packet(void *data, AVPacket *pkt, struct darray *da)
{
	struct nvenc_encoder *enc = data;

<<<<<<< HEAD
#ifdef _WIN32
	if(!check_driver_version(encoder)) {
		blog(LOG_ERROR,"Driver does not support the required nvenc API version. Required: 11.1.");
		blog(LOG_ERROR,"The minimum required Nvidia driver for nvenc is 471.41 or newer.");

		return NULL;
	}
#endif

#if LIBAVCODEC_VERSION_INT < AV_VERSION_INT(58, 9, 100)
	avcodec_register_all();
=======
	darray_free(da);
#ifdef ENABLE_HEVC
	if (enc->hevc) {
		obs_extract_hevc_headers(pkt->data, pkt->size,
					 (uint8_t **)&da->array, &da->num,
					 &enc->header.array, &enc->header.num,
					 &enc->sei.array, &enc->sei.num);
	} else
>>>>>>> b4f7499b
#endif
	{
		obs_extract_avc_headers(pkt->data, pkt->size,
					(uint8_t **)&da->array, &da->num,
					&enc->header.array, &enc->header.num,
					&enc->sei.array, &enc->sei.num);
	}
	da->capacity = da->num;
}

static void *nvenc_create_internal(obs_data_t *settings, obs_encoder_t *encoder,
				   bool psycho_aq, bool hevc)
{
	struct nvenc_encoder *enc = bzalloc(sizeof(*enc));

#ifdef ENABLE_HEVC
	enc->hevc = hevc;
	if (hevc) {
		if (!ffmpeg_video_encoder_init(&enc->ffve, enc, encoder,
					       "hevc_nvenc", "nvenc_hevc",
					       ENCODER_NAME_HEVC, on_init_error,
					       on_first_packet))
			goto fail;
	} else
#else
	UNUSED_PARAMETER(hevc);
#endif
	{
		if (!ffmpeg_video_encoder_init(&enc->ffve, enc, encoder,
					       "h264_nvenc", "nvenc_h264",
					       ENCODER_NAME_H264, on_init_error,
					       on_first_packet))
			goto fail;
	}

	if (!nvenc_update(enc, settings, psycho_aq))
		goto fail;

	return enc;

fail:
	nvenc_destroy(enc);
	return NULL;
}

static void *h264_nvenc_create(obs_data_t *settings, obs_encoder_t *encoder)
{
	bool psycho_aq = obs_data_get_bool(settings, "psycho_aq");
	void *enc = nvenc_create_internal(settings, encoder, psycho_aq, false);
	if ((enc == NULL) && psycho_aq) {
		blog(LOG_WARNING,
		     "[NVENC encoder] nvenc_create_internal failed, "
		     "trying again without Psycho Visual Tuning");
		enc = nvenc_create_internal(settings, encoder, false, false);
	}

	return enc;
}

#ifdef ENABLE_HEVC
static void *hevc_nvenc_create(obs_data_t *settings, obs_encoder_t *encoder)
{
	bool psycho_aq = obs_data_get_bool(settings, "psycho_aq");
	void *enc = nvenc_create_internal(settings, encoder, psycho_aq, true);
	if ((enc == NULL) && psycho_aq) {
		blog(LOG_WARNING,
		     "[NVENC encoder] nvenc_create_internal failed, "
		     "trying again without Psycho Visual Tuning");
		enc = nvenc_create_internal(settings, encoder, false, true);
	}

	return enc;
}
#endif

static bool nvenc_encode(void *data, struct encoder_frame *frame,
			 struct encoder_packet *packet, bool *received_packet)
{
	struct nvenc_encoder *enc = data;
	return ffmpeg_video_encode(&enc->ffve, frame, packet, received_packet);
}

void h264_nvenc_defaults(obs_data_t *settings)
{
	obs_data_set_default_int(settings, "bitrate", 2500);
	obs_data_set_default_int(settings, "max_bitrate", 5000);
	obs_data_set_default_int(settings, "keyint_sec", 0);
	obs_data_set_default_int(settings, "cqp", 20);
	obs_data_set_default_string(settings, "rate_control", "CBR");
	obs_data_set_default_string(settings, "preset", "hq");
	obs_data_set_default_string(settings, "profile", "high");
	obs_data_set_default_bool(settings, "psycho_aq", true);
	obs_data_set_default_int(settings, "gpu", 0);
	obs_data_set_default_int(settings, "bf", 2);
	obs_data_set_default_bool(settings, "repeat_headers", false);
}

#ifdef ENABLE_HEVC
void hevc_nvenc_defaults(obs_data_t *settings)
{
	obs_data_set_default_int(settings, "bitrate", 2500);
	obs_data_set_default_int(settings, "max_bitrate", 5000);
	obs_data_set_default_int(settings, "keyint_sec", 0);
	obs_data_set_default_int(settings, "cqp", 20);
	obs_data_set_default_string(settings, "rate_control", "CBR");
	obs_data_set_default_string(settings, "preset", "hq");
	obs_data_set_default_string(settings, "profile", "main");
	obs_data_set_default_bool(settings, "psycho_aq", true);
	obs_data_set_default_int(settings, "gpu", 0);
	obs_data_set_default_int(settings, "bf", 0);
	obs_data_set_default_bool(settings, "repeat_headers", false);
}
#endif

static bool rate_control_modified(obs_properties_t *ppts, obs_property_t *p,
				  obs_data_t *settings)
{
	const char *rc = obs_data_get_string(settings, "rate_control");
	bool cqp = astrcmpi(rc, "CQP") == 0;
	bool vbr = astrcmpi(rc, "VBR") == 0;
	bool lossless = astrcmpi(rc, "lossless") == 0;
	size_t count;

	p = obs_properties_get(ppts, "bitrate");
	obs_property_set_visible(p, !cqp && !lossless);
	p = obs_properties_get(ppts, "max_bitrate");
	obs_property_set_visible(p, vbr);
	p = obs_properties_get(ppts, "cqp");
	obs_property_set_visible(p, cqp);

	p = obs_properties_get(ppts, "preset");
	count = obs_property_list_item_count(p);

	for (size_t i = 0; i < count; i++) {
		bool compatible = (i == 0 || i == 3);
		obs_property_list_item_disable(p, i, lossless && !compatible);
	}

	return true;
}

obs_properties_t *nvenc_properties_internal(bool hevc, bool ffmpeg)
{
	obs_properties_t *props = obs_properties_create();
	obs_property_t *p;

	p = obs_properties_add_list(props, "rate_control",
				    obs_module_text("RateControl"),
				    OBS_COMBO_TYPE_LIST,
				    OBS_COMBO_FORMAT_STRING);
	obs_property_list_add_string(p, "CBR", "CBR");
	obs_property_list_add_string(p, "CQP", "CQP");
	obs_property_list_add_string(p, "VBR", "VBR");
	obs_property_list_add_string(p, obs_module_text("Lossless"),
				     "lossless");

	obs_property_set_modified_callback(p, rate_control_modified);

	p = obs_properties_add_int(props, "bitrate", obs_module_text("Bitrate"),
				   50, 300000, 50);
	obs_property_int_set_suffix(p, " Kbps");
	p = obs_properties_add_int(props, "max_bitrate",
				   obs_module_text("MaxBitrate"), 50, 300000,
				   50);
	obs_property_int_set_suffix(p, " Kbps");

	obs_properties_add_int(props, "cqp", obs_module_text("NVENC.CQLevel"),
			       1, 51, 1);

	p = obs_properties_add_int(props, "keyint_sec",
				   obs_module_text("KeyframeIntervalSec"), 0,
				   10, 1);
	obs_property_int_set_suffix(p, " s");

	p = obs_properties_add_list(props, "preset", obs_module_text("Preset"),
				    OBS_COMBO_TYPE_LIST,
				    OBS_COMBO_FORMAT_STRING);

#define add_preset(val)                                                       \
	obs_property_list_add_string(p, obs_module_text("NVENC.Preset." val), \
				     val)
	add_preset("mq");
	add_preset("hq");
	add_preset("default");
	add_preset("hp");
	add_preset("ll");
	add_preset("llhq");
	add_preset("llhp");
#undef add_preset

	p = obs_properties_add_list(props, "profile",
				    obs_module_text("Profile"),
				    OBS_COMBO_TYPE_LIST,
				    OBS_COMBO_FORMAT_STRING);

#define add_profile(val) obs_property_list_add_string(p, val, val)
	if (hevc) {
		add_profile("main10");
		add_profile("main");
	} else {
		add_profile("high");
		add_profile("main");
		add_profile("baseline");
	}
#undef add_profile

	if (!ffmpeg) {
		p = obs_properties_add_bool(props, "lookahead",
					    obs_module_text("NVENC.LookAhead"));
		obs_property_set_long_description(
			p, obs_module_text("NVENC.LookAhead.ToolTip"));
		p = obs_properties_add_bool(props, "repeat_headers",
					    "repeat_headers");
		obs_property_set_visible(p, false);
	}
	p = obs_properties_add_bool(
		props, "psycho_aq",
		obs_module_text("NVENC.PsychoVisualTuning"));
	obs_property_set_long_description(
		p, obs_module_text("NVENC.PsychoVisualTuning.ToolTip"));

	obs_properties_add_int(props, "gpu", obs_module_text("GPU"), 0, 8, 1);

	obs_properties_add_int(props, "bf", obs_module_text("BFrames"), 0, 4,
			       1);

	return props;
}

obs_properties_t *h264_nvenc_properties(void *unused)
{
	UNUSED_PARAMETER(unused);
	return nvenc_properties_internal(false, false);
}

#ifdef ENABLE_HEVC
obs_properties_t *hevc_nvenc_properties(void *unused)
{
	UNUSED_PARAMETER(unused);
	return nvenc_properties_internal(true, false);
}
#endif

obs_properties_t *h264_nvenc_properties_ffmpeg(void *unused)
{
	UNUSED_PARAMETER(unused);
	return nvenc_properties_internal(false, true);
}

#ifdef ENABLE_HEVC
obs_properties_t *hevc_nvenc_properties_ffmpeg(void *unused)
{
	UNUSED_PARAMETER(unused);
	return nvenc_properties_internal(true, true);
}
#endif

static bool nvenc_extra_data(void *data, uint8_t **extra_data, size_t *size)
{
	struct nvenc_encoder *enc = data;

	*extra_data = enc->header.array;
	*size = enc->header.num;
	return true;
}

static bool nvenc_sei_data(void *data, uint8_t **extra_data, size_t *size)
{
	struct nvenc_encoder *enc = data;

	*extra_data = enc->sei.array;
	*size = enc->sei.num;
	return true;
}

struct obs_encoder_info h264_nvenc_encoder_info = {
	.id = "ffmpeg_nvenc",
	.type = OBS_ENCODER_VIDEO,
	.codec = "h264",
	.get_name = h264_nvenc_getname,
	.create = h264_nvenc_create,
	.destroy = nvenc_destroy,
	.encode = nvenc_encode,
	.update = nvenc_reconfigure,
	.get_defaults = h264_nvenc_defaults,
	.get_properties = h264_nvenc_properties_ffmpeg,
	.get_extra_data = nvenc_extra_data,
	.get_sei_data = nvenc_sei_data,
	.get_video_info = nvenc_video_info,
#ifdef _WIN32
	.caps = OBS_ENCODER_CAP_DYN_BITRATE | OBS_ENCODER_CAP_INTERNAL,
#else
	.caps = OBS_ENCODER_CAP_DYN_BITRATE,
#endif
};

#ifdef ENABLE_HEVC
struct obs_encoder_info hevc_nvenc_encoder_info = {
	.id = "ffmpeg_hevc_nvenc",
	.type = OBS_ENCODER_VIDEO,
	.codec = "hevc",
	.get_name = hevc_nvenc_getname,
	.create = hevc_nvenc_create,
	.destroy = nvenc_destroy,
	.encode = nvenc_encode,
	.update = nvenc_reconfigure,
	.get_defaults = hevc_nvenc_defaults,
	.get_properties = hevc_nvenc_properties_ffmpeg,
	.get_extra_data = nvenc_extra_data,
	.get_sei_data = nvenc_sei_data,
	.get_video_info = nvenc_video_info,
#ifdef _WIN32
	.caps = OBS_ENCODER_CAP_DYN_BITRATE | OBS_ENCODER_CAP_INTERNAL,
#else
	.caps = OBS_ENCODER_CAP_DYN_BITRATE,
#endif
};
#endif<|MERGE_RESOLUTION|>--- conflicted
+++ resolved
@@ -86,93 +86,10 @@
 
 static void set_psycho_aq(struct nvenc_encoder *enc, bool psycho_aq)
 {
-<<<<<<< HEAD
-	av_opt_set_int(enc->context->priv_data, "spatial-aq", psycho_aq, 0);
-	av_opt_set_int(enc->context->priv_data, "temporal-aq", psycho_aq, 0);
-}
-
-static bool nvenc_init_codec(struct nvenc_encoder *enc, bool psycho_aq)
-{
-	UNUSED_PARAMETER(psycho_aq);
-
-	int ret;
-
-	// avcodec_open2 will overwrite priv_data, we call this to get a
-	// local copy of the "gpu" setting for improved error messages.
-	int64_t gpu;
-	if (av_opt_get_int(enc->context->priv_data, "gpu", 0, &gpu) < 0) {
-		gpu = -1;
-	}
-
-	ret = avcodec_open2(enc->context, enc->nvenc, NULL);
-	if (ret < 0) {
-		obs_outputs_set_last_error( enc->encoder,  av_err2str( ret ) );
-
-		// if we were a fallback from jim-nvenc, there may already be a
-		// more useful error returned from that, so don't overwrite.
-		// this can be removed if / when ffmpeg fallback is removed.
-		if (!obs_encoder_get_last_error(enc->encoder)) {
-			struct dstr error_message = {0};
-
-			dstr_copy(&error_message,
-				  obs_module_text("NVENC.Error"));
-			dstr_replace(&error_message, "%1", av_err2str(ret));
-			dstr_cat(&error_message, "\r\n\r\n");
-
-			if (gpu > 0) {
-				// if a non-zero GPU failed, almost always
-				// user error. tell then to fix it.
-				char gpu_str[16];
-				snprintf(gpu_str, sizeof(gpu_str) - 1, "%d",
-					 (int)gpu);
-				gpu_str[sizeof(gpu_str) - 1] = 0;
-
-				dstr_cat(&error_message,
-					 obs_module_text("NVENC.BadGPUIndex"));
-				dstr_replace(&error_message, "%1", gpu_str);
-			} else if (ret == AVERROR_EXTERNAL) {
-				// special case for common NVENC error
-				dstr_cat(&error_message,
-					 obs_module_text("NVENC.GenericError"));
-			} else {
-				dstr_cat(&error_message,
-					 obs_module_text("NVENC.CheckDrivers"));
-			}
-
-			obs_encoder_set_last_error(enc->encoder,
-						   error_message.array);
-			dstr_free(&error_message);
-		}
-		warn("Failed to open NVENC codec: %s", av_err2str(ret));
-		return false;
-	}
-
-	enc->vframe = av_frame_alloc();
-	if (!enc->vframe) {
-		warn("Failed to allocate video frame");
-		return false;
-	}
-
-	enc->vframe->format = enc->context->pix_fmt;
-	enc->vframe->width = enc->context->width;
-	enc->vframe->height = enc->context->height;
-	enc->vframe->colorspace = enc->context->colorspace;
-	enc->vframe->color_range = enc->context->color_range;
-
-	ret = av_frame_get_buffer(enc->vframe, base_get_alignment());
-	if (ret < 0) {
-		warn("Failed to allocate vframe: %s", av_err2str(ret));
-		return false;
-	}
-
-	enc->initialized = true;
-	return true;
-=======
 	av_opt_set_int(enc->ffve.context->priv_data, "spatial-aq", psycho_aq,
 		       0);
 	av_opt_set_int(enc->ffve.context->priv_data, "temporal-aq", psycho_aq,
 		       0);
->>>>>>> b4f7499b
 }
 
 static bool nvenc_update(struct nvenc_encoder *enc, obs_data_t *settings,
@@ -277,14 +194,11 @@
 {
 #if LIBAVCODEC_VERSION_INT >= AV_VERSION_INT(58, 19, 101)
 	struct nvenc_encoder *enc = data;
-	if (!enc->context) 
-		return false;
 
 	const int64_t bitrate = obs_data_get_int(settings, "bitrate");
 	const char *rc = obs_data_get_string(settings, "rate_control");
 	bool cbr = astrcmpi(rc, "CBR") == 0;
 	bool vbr = astrcmpi(rc, "VBR") == 0;
-
 	if (cbr || vbr) {
 		const int64_t rate = bitrate * 1000;
 		enc->ffve.context->bit_rate = rate;
@@ -310,6 +224,15 @@
 {
 	struct nvenc_encoder *enc = data;
 	struct dstr error_message = {0};
+
+#ifdef _WIN32
+	if(!check_driver_version(enc->ffve.encoder)) {
+		blog(LOG_ERROR,"Driver does not support the required nvenc API version. Required: 11.1.");
+		blog(LOG_ERROR,"The minimum required Nvidia driver for nvenc is 471.41 or newer.");
+
+		return;
+	}
+#endif
 
 	int64_t gpu;
 	if (av_opt_get_int(enc->ffve.context->priv_data, "gpu", 0, &gpu) < 0) {
@@ -344,19 +267,6 @@
 {
 	struct nvenc_encoder *enc = data;
 
-<<<<<<< HEAD
-#ifdef _WIN32
-	if(!check_driver_version(encoder)) {
-		blog(LOG_ERROR,"Driver does not support the required nvenc API version. Required: 11.1.");
-		blog(LOG_ERROR,"The minimum required Nvidia driver for nvenc is 471.41 or newer.");
-
-		return NULL;
-	}
-#endif
-
-#if LIBAVCODEC_VERSION_INT < AV_VERSION_INT(58, 9, 100)
-	avcodec_register_all();
-=======
 	darray_free(da);
 #ifdef ENABLE_HEVC
 	if (enc->hevc) {
@@ -365,7 +275,6 @@
 					 &enc->header.array, &enc->header.num,
 					 &enc->sei.array, &enc->sei.num);
 	} else
->>>>>>> b4f7499b
 #endif
 	{
 		obs_extract_avc_headers(pkt->data, pkt->size,
