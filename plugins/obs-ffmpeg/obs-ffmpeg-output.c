/******************************************************************************
    Copyright (C) 2023 by Lain Bailey <lain@obsproject.com>

    This program is free software: you can redistribute it and/or modify
    it under the terms of the GNU General Public License as published by
    the Free Software Foundation, either version 2 of the License, or
    (at your option) any later version.

    This program is distributed in the hope that it will be useful,
    but WITHOUT ANY WARRANTY; without even the implied warranty of
    MERCHANTABILITY or FITNESS FOR A PARTICULAR PURPOSE.  See the
    GNU General Public License for more details.

    You should have received a copy of the GNU General Public License
    along with this program.  If not, see <http://www.gnu.org/licenses/>.
******************************************************************************/

#include <obs-module.h>
#include <util/deque.h>
#include <util/threading.h>
#include <util/dstr.h>
#include <util/darray.h>
#include <util/platform.h>

#include "obs-ffmpeg-output.h"
#include "obs-ffmpeg-formats.h"
#include "obs-ffmpeg-compat.h"
#include <libavutil/channel_layout.h>
#include <libavutil/mastering_display_metadata.h>

/* ------------------------------------------------------------------------- */

static void ffmpeg_output_set_last_error(struct ffmpeg_data *data,
					 const char *error)
{
	if (data->last_error)
		bfree(data->last_error);

	data->last_error = bstrdup(error);
}

void ffmpeg_log_error(int log_level, struct ffmpeg_data *data,
		      const char *format, ...)
{
	va_list args;
	char out[4096];

	va_start(args, format);
	vsnprintf(out, sizeof(out), format, args);
	va_end(args);

	ffmpeg_output_set_last_error(data, out);

	blog(log_level, "%s", out);
}

static bool new_stream(struct ffmpeg_data *data, AVStream **stream,
		       const AVCodec **codec, enum AVCodecID id,
		       const char *name)
{
	*codec = (!!name && *name) ? avcodec_find_encoder_by_name(name)
				   : avcodec_find_encoder(id);

	if (!*codec) {
		ffmpeg_log_error(LOG_WARNING, data,
				 "Couldn't find encoder '%s'",
				 avcodec_get_name(id));
		return false;
	}

	*stream = avformat_new_stream(data->output, *codec);
	if (!*stream) {
		ffmpeg_log_error(LOG_WARNING, data,
				 "Couldn't create stream for encoder '%s'",
				 avcodec_get_name(id));
		return false;
	}

	(*stream)->id = data->output->nb_streams - 1;
	return true;
}

static bool parse_params(AVCodecContext *context, char **opts)
{
	bool ret = true;

	if (!context || !context->priv_data)
		return true;

	while (*opts) {
		char *opt = *opts;
		char *assign = strchr(opt, '=');

		if (assign) {
			char *name = opt;
			char *value;

			*assign = 0;
			value = assign + 1;

			if (av_opt_set(context, name, value,
				       AV_OPT_SEARCH_CHILDREN)) {
				blog(LOG_WARNING, "Failed to set %s=%s", name,
				     value);
				ret = false;
			}
		}

		opts++;
	}

	return ret;
}

static bool open_video_codec(struct ffmpeg_data *data)
{
	AVCodecContext *const context = data->video_ctx;
	char **opts = strlist_split(data->config.video_settings, ' ', false);
	int ret;

	if (strcmp(data->vcodec->name, "libx264") == 0)
		av_opt_set(context->priv_data, "preset", "veryfast", 0);

	if (opts) {
		// libav requires x264 parameters in a special format which may be non-obvious
		if (!parse_params(context, opts) &&
		    strcmp(data->vcodec->name, "libx264") == 0)
			blog(LOG_WARNING,
			     "If you're trying to set x264 parameters, use x264-params=name=value:name=value");
		strlist_free(opts);
	}

	ret = avcodec_open2(context, data->vcodec, NULL);
	if (ret < 0) {
		ffmpeg_log_error(LOG_WARNING, data,
				 "Failed to open video codec: %s",
				 av_err2str(ret));
		return false;
	}

	data->vframe = av_frame_alloc();
	if (!data->vframe) {
		ffmpeg_log_error(LOG_WARNING, data,
				 "Failed to allocate video frame");
		return false;
	}

	data->vframe->format = context->pix_fmt;
	data->vframe->width = context->width;
	data->vframe->height = context->height;
	data->vframe->color_range = data->config.color_range;
	data->vframe->color_primaries = data->config.color_primaries;
	data->vframe->color_trc = data->config.color_trc;
	data->vframe->colorspace = data->config.colorspace;
	data->vframe->chroma_location = determine_chroma_location(
		context->pix_fmt, data->config.colorspace);

	ret = av_frame_get_buffer(data->vframe, base_get_alignment());
	if (ret < 0) {
		ffmpeg_log_error(LOG_WARNING, data,
				 "Failed to allocate vframe: %s",
				 av_err2str(ret));
		return false;
	}

	avcodec_parameters_from_context(data->video->codecpar, context);

	return true;
}

static bool init_swscale(struct ffmpeg_data *data, AVCodecContext *context)
{
	data->swscale = sws_getContext(
		data->config.width, data->config.height, data->config.format,
		data->config.scale_width, data->config.scale_height,
		context->pix_fmt, SWS_BICUBIC, NULL, NULL, NULL);

	if (!data->swscale) {
		ffmpeg_log_error(LOG_WARNING, data,
				 "Could not initialize swscale");
		return false;
	}

	return true;
}

static bool create_video_stream(struct ffmpeg_data *data)
{
	enum AVPixelFormat closest_format;
	AVCodecContext *context;
	struct obs_video_info ovi;

	if (!obs_get_video_info(&ovi)) {
		ffmpeg_log_error(LOG_WARNING, data, "No active video");
		return false;
	}

	if (!new_stream(data, &data->video, &data->vcodec,
			data->output->oformat->video_codec,
			data->config.video_encoder))
		return false;

	closest_format = data->config.format;
	if (data->vcodec->pix_fmts) {
		const int has_alpha = closest_format == AV_PIX_FMT_BGRA;
		closest_format = avcodec_find_best_pix_fmt_of_list(
			data->vcodec->pix_fmts, closest_format, has_alpha,
			NULL);
	}

	context = avcodec_alloc_context3(data->vcodec);
	context->bit_rate = (int64_t)data->config.video_bitrate * 1000;
	context->width = data->config.scale_width;
	context->height = data->config.scale_height;
	context->time_base = (AVRational){ovi.fps_den, ovi.fps_num};
	context->framerate = (AVRational){ovi.fps_num, ovi.fps_den};
	context->gop_size = data->config.gop_size;
	context->pix_fmt = closest_format;
	context->color_range = data->config.color_range;
	context->color_primaries = data->config.color_primaries;
	context->color_trc = data->config.color_trc;
	context->colorspace = data->config.colorspace;
	context->chroma_sample_location = determine_chroma_location(
		closest_format, data->config.colorspace);
	context->thread_count = 0;

	data->video->time_base = context->time_base;
	data->video->avg_frame_rate = (AVRational){ovi.fps_num, ovi.fps_den};

	if (data->output->oformat->flags & AVFMT_GLOBALHEADER)
		context->flags |= AV_CODEC_FLAG_GLOBAL_HEADER;

	data->video_ctx = context;

	if (!open_video_codec(data))
		return false;

	const enum AVColorTransferCharacteristic trc = data->config.color_trc;
	const bool pq = trc == AVCOL_TRC_SMPTE2084;
	const bool hlg = trc == AVCOL_TRC_ARIB_STD_B67;
	if (pq || hlg) {
		const int hdr_nominal_peak_level =
			pq ? (int)obs_get_video_hdr_nominal_peak_level()
			   : (hlg ? 1000 : 0);

		size_t content_size;
		AVContentLightMetadata *const content =
			av_content_light_metadata_alloc(&content_size);
		content->MaxCLL = hdr_nominal_peak_level;
		content->MaxFALL = hdr_nominal_peak_level;
#if LIBAVCODEC_VERSION_INT < AV_VERSION_INT(60, 31, 102)
		av_stream_add_side_data(data->video,
					AV_PKT_DATA_CONTENT_LIGHT_LEVEL,
					(uint8_t *)content, content_size);
#else
		av_packet_side_data_add(
			&data->video->codecpar->coded_side_data,
			&data->video->codecpar->nb_coded_side_data,
			AV_PKT_DATA_CONTENT_LIGHT_LEVEL, (uint8_t *)content,
			content_size, 0);
#endif

		AVMasteringDisplayMetadata *const mastering =
			av_mastering_display_metadata_alloc();
		mastering->display_primaries[0][0] = av_make_q(17, 25);
		mastering->display_primaries[0][1] = av_make_q(8, 25);
		mastering->display_primaries[1][0] = av_make_q(53, 200);
		mastering->display_primaries[1][1] = av_make_q(69, 100);
		mastering->display_primaries[2][0] = av_make_q(3, 20);
		mastering->display_primaries[2][1] = av_make_q(3, 50);
		mastering->white_point[0] = av_make_q(3127, 10000);
		mastering->white_point[1] = av_make_q(329, 1000);
		mastering->min_luminance = av_make_q(0, 1);
		mastering->max_luminance = av_make_q(hdr_nominal_peak_level, 1);
		mastering->has_primaries = 1;
		mastering->has_luminance = 1;
#if LIBAVCODEC_VERSION_INT < AV_VERSION_INT(60, 31, 102)
		av_stream_add_side_data(data->video,
					AV_PKT_DATA_MASTERING_DISPLAY_METADATA,
					(uint8_t *)mastering,
					sizeof(*mastering));
<<<<<<< HEAD
	}

	closest_format = data->config.format;
	if (data->vcodec->pix_fmts) {
		const int has_alpha = closest_format == AV_PIX_FMT_BGRA;
		closest_format = avcodec_find_best_pix_fmt_of_list(
			data->vcodec->pix_fmts, closest_format, has_alpha,
			NULL);
	}

#if LIBAVCODEC_VERSION_INT >= AV_VERSION_INT(57, 48, 101)
	context = avcodec_alloc_context3(data->vcodec);
=======
>>>>>>> 144599fb
#else
		av_packet_side_data_add(
			&data->video->codecpar->coded_side_data,
			&data->video->codecpar->nb_coded_side_data,
			AV_PKT_DATA_MASTERING_DISPLAY_METADATA,
			(uint8_t *)mastering, sizeof(*mastering), 0);
#endif
<<<<<<< HEAD
	context->bit_rate = (int64_t)data->config.video_bitrate * 1000;
	context->width = data->config.scale_width;
	context->height = data->config.scale_height;
	context->time_base =
		(AVRational){data->config.fps_den, data->config.fps_num};
	context->framerate =
		(AVRational){data->config.fps_den, data->config.fps_num};
	context->gop_size = data->config.gop_size;
	context->pix_fmt = closest_format;
	context->color_range = data->config.color_range;
	context->color_primaries = data->config.color_primaries;
	context->color_trc = data->config.color_trc;
	context->colorspace = data->config.colorspace;
	context->chroma_sample_location = determine_chroma_location(
		closest_format, data->config.colorspace);
	context->thread_count = 0;

	data->video->time_base = context->time_base;

	if (data->output->oformat->flags & AVFMT_GLOBALHEADER)
		context->flags |= CODEC_FLAG_GLOBAL_H;

	data->video_ctx = context;

	if (!open_video_codec(data))
		return false;
=======
	}
>>>>>>> 144599fb

	if (context->pix_fmt != data->config.format ||
	    data->config.width != data->config.scale_width ||
	    data->config.height != data->config.scale_height) {

		if (!init_swscale(data, context))
			return false;
	}

	return true;
}

static bool open_audio_codec(struct ffmpeg_data *data, int idx)
{
	AVCodecContext *const context = data->audio_infos[idx].ctx;
	char **opts = strlist_split(data->config.audio_settings, ' ', false);
	int ret;
	int channels;

	if (opts) {
		parse_params(context, opts);
		strlist_free(opts);
	}

	data->aframe[idx] = av_frame_alloc();
	if (!data->aframe[idx]) {
		ffmpeg_log_error(LOG_WARNING, data,
				 "Failed to allocate audio frame");
		return false;
	}

	data->aframe[idx]->format = context->sample_fmt;
#if LIBAVUTIL_VERSION_INT < AV_VERSION_INT(57, 24, 100)
	data->aframe[idx]->channels = context->channels;
	data->aframe[idx]->channel_layout = context->channel_layout;
	channels = context->channels;
#else
	data->aframe[idx]->ch_layout = context->ch_layout;
	channels = context->ch_layout.nb_channels;
#endif
	data->aframe[idx]->sample_rate = context->sample_rate;
	context->strict_std_compliance = -2;

	ret = avcodec_open2(context, data->acodec, NULL);
	if (ret < 0) {
		ffmpeg_log_error(LOG_WARNING, data,
				 "Failed to open audio codec: %s",
				 av_err2str(ret));
		return false;
	}

	data->frame_size = context->frame_size ? context->frame_size : 1024;

	ret = av_samples_alloc(data->samples[idx], NULL, channels,
			       data->frame_size, context->sample_fmt, 0);
	if (ret < 0) {
		ffmpeg_log_error(LOG_WARNING, data,
				 "Failed to create audio buffer: %s",
				 av_err2str(ret));
		return false;
	}

	avcodec_parameters_from_context(data->audio_infos[idx].stream->codecpar,
					context);

	return true;
}

static bool create_audio_stream(struct ffmpeg_data *data, int idx)
{
	AVCodecContext *context;
	AVStream *stream;
	struct obs_audio_info aoi;
	int channels;

	if (!obs_get_audio_info(&aoi)) {
		ffmpeg_log_error(LOG_WARNING, data, "No active audio");
		return false;
	}

	if (!new_stream(data, &stream, &data->acodec,
			data->output->oformat->audio_codec,
			data->config.audio_encoder))
		return false;

	context = avcodec_alloc_context3(data->acodec);
	context->bit_rate = (int64_t)data->config.audio_bitrate * 1000;
	context->time_base = (AVRational){1, aoi.samples_per_sec};
#if LIBAVUTIL_VERSION_INT < AV_VERSION_INT(57, 24, 100)
	context->channels = get_audio_channels(aoi.speakers);
#endif
	channels = get_audio_channels(aoi.speakers);

	context->sample_rate = aoi.samples_per_sec;
#if LIBAVCODEC_VERSION_INT < AV_VERSION_INT(59, 24, 100)
	context->channel_layout = av_get_default_channel_layout(channels);

	//avutil default channel layout for 5 channels is 5.0 ; fix for 4.1
	if (aoi.speakers == SPEAKERS_4POINT1)
		context->channel_layout = av_get_channel_layout("4.1");
#else
	av_channel_layout_default(&context->ch_layout, channels);
	if (aoi.speakers == SPEAKERS_4POINT1)
		context->ch_layout = (AVChannelLayout)AV_CHANNEL_LAYOUT_4POINT1;
#endif
	context->sample_fmt = data->acodec->sample_fmts
				      ? data->acodec->sample_fmts[0]
				      : AV_SAMPLE_FMT_FLTP;

	stream->time_base = context->time_base;

	data->audio_samplerate = aoi.samples_per_sec;
	data->audio_format = convert_ffmpeg_sample_format(context->sample_fmt);
	data->audio_planes = get_audio_planes(data->audio_format, aoi.speakers);
	data->audio_size = get_audio_size(data->audio_format, aoi.speakers, 1);

	if (data->output->oformat->flags & AVFMT_GLOBALHEADER)
		context->flags |= AV_CODEC_FLAG_GLOBAL_HEADER;

	data->audio_infos[idx].stream = stream;
	data->audio_infos[idx].ctx = context;

	if (data->config.audio_stream_names[idx] &&
	    *data->config.audio_stream_names[idx] != '\0')
		av_dict_set(&stream->metadata, "title",
			    data->config.audio_stream_names[idx], 0);

	return open_audio_codec(data, idx);
}

static inline bool init_streams(struct ffmpeg_data *data)
{
	const AVOutputFormat *format = data->output->oformat;

	if (format->video_codec != AV_CODEC_ID_NONE)
		if (!create_video_stream(data))
			return false;

	if (format->audio_codec != AV_CODEC_ID_NONE &&
	    data->num_audio_streams) {
		data->audio_infos = calloc(data->num_audio_streams,
					   sizeof(*data->audio_infos));
		for (int i = 0; i < data->num_audio_streams; i++) {
			if (!create_audio_stream(data, i))
				return false;
		}
	}

	return true;
}

static inline bool open_output_file(struct ffmpeg_data *data)
{
	const AVOutputFormat *format = data->output->oformat;
	int ret;

	AVDictionary *dict = NULL;
	if ((ret = av_dict_parse_string(&dict, data->config.muxer_settings, "=",
					" ", 0))) {
		ffmpeg_log_error(LOG_WARNING, data,
				 "Failed to parse muxer settings: %s\n%s",
				 av_err2str(ret), data->config.muxer_settings);

		av_dict_free(&dict);
		return false;
	}

	if (av_dict_count(dict) > 0) {
		struct dstr str = {0};

		AVDictionaryEntry *entry = NULL;
		while ((entry = av_dict_get(dict, "", entry,
					    AV_DICT_IGNORE_SUFFIX)))
			dstr_catf(&str, "\n\t%s=%s", entry->key, entry->value);

		blog(LOG_INFO, "Using muxer settings: %s", str.array);
		dstr_free(&str);
	}

	if ((format->flags & AVFMT_NOFILE) == 0) {
		ret = avio_open2(&data->output->pb, data->config.url,
				 AVIO_FLAG_WRITE, NULL, &dict);
		if (ret < 0) {
			ffmpeg_log_error(LOG_WARNING, data,
					 "Couldn't open '%s', %s",
					 data->config.url, av_err2str(ret));
			av_dict_free(&dict);
			return false;
		}
	}

	ret = avformat_write_header(data->output, &dict);
	if (ret < 0) {
		ffmpeg_log_error(LOG_WARNING, data, "Error opening '%s': %s",
				 data->config.url, av_err2str(ret));
		return false;
	}

	if (av_dict_count(dict) > 0) {
		struct dstr str = {0};

		AVDictionaryEntry *entry = NULL;
		while ((entry = av_dict_get(dict, "", entry,
					    AV_DICT_IGNORE_SUFFIX)))
			dstr_catf(&str, "\n\t%s=%s", entry->key, entry->value);

		blog(LOG_INFO, "Invalid muxer settings: %s", str.array);
		dstr_free(&str);
	}

	av_dict_free(&dict);

	return true;
}

static void close_video(struct ffmpeg_data *data)
{
	avcodec_free_context(&data->video_ctx);
	av_frame_unref(data->vframe);

	// This format for some reason derefs video frame
	// too many times
	if (data->vcodec->id == AV_CODEC_ID_A64_MULTI ||
	    data->vcodec->id == AV_CODEC_ID_A64_MULTI5)
		return;

	av_frame_free(&data->vframe);
}

static void close_audio(struct ffmpeg_data *data)
{
	for (int idx = 0; idx < data->num_audio_streams; idx++) {
		for (size_t i = 0; i < MAX_AV_PLANES; i++)
			deque_free(&data->excess_frames[idx][i]);

		if (data->samples[idx][0])
			av_freep(&data->samples[idx][0]);
		if (data->audio_infos[idx].ctx)
			avcodec_free_context(&data->audio_infos[idx].ctx);
		if (data->aframe[idx])
			av_frame_free(&data->aframe[idx]);
	}
}

void ffmpeg_data_free(struct ffmpeg_data *data)
{
	if (data->initialized)
		av_write_trailer(data->output);

	if (data->video)
		close_video(data);
	if (data->audio_infos) {
		close_audio(data);
		free(data->audio_infos);
		data->audio_infos = NULL;
	}

	if (data->output) {
		if ((data->output->oformat->flags & AVFMT_NOFILE) == 0)
			avio_close(data->output->pb);

		avformat_free_context(data->output);
	}

	if (data->last_error)
		bfree(data->last_error);

	memset(data, 0, sizeof(struct ffmpeg_data));
}

static inline const char *safe_str(const char *s)
{
	if (s == NULL)
		return "(NULL)";
	else
		return s;
}

static enum AVCodecID get_codec_id(const char *name, int id)
{
	const AVCodec *codec;

	if (id != 0)
		return (enum AVCodecID)id;

	if (!name || !*name)
		return AV_CODEC_ID_NONE;

	codec = avcodec_find_encoder_by_name(name);
	if (!codec)
		return AV_CODEC_ID_NONE;

	return codec->id;
}

#if LIBAVFORMAT_VERSION_INT < AV_VERSION_INT(59, 0, 100)
static void set_encoder_ids(struct ffmpeg_data *data)
{
	data->output->oformat->video_codec = get_codec_id(
		data->config.video_encoder, data->config.video_encoder_id);

	data->output->oformat->audio_codec = get_codec_id(
		data->config.audio_encoder, data->config.audio_encoder_id);
}
#endif

bool ffmpeg_data_init(struct ffmpeg_data *data, struct ffmpeg_cfg *config)
{
	bool is_rtmp = false;

	memset(data, 0, sizeof(struct ffmpeg_data));
	data->config = *config;
	data->num_audio_streams = config->audio_mix_count;
	data->audio_tracks = config->audio_tracks;
	if (!config->url || !*config->url)
		return false;

	avformat_network_init();

	is_rtmp = (astrcmpi_n(config->url, "rtmp://", 7) == 0);

#if LIBAVFORMAT_VERSION_INT < AV_VERSION_INT(59, 0, 100)
	AVOutputFormat *output_format;
#else
	const AVOutputFormat *output_format;
#endif

	output_format = av_guess_format(
		is_rtmp ? "flv" : data->config.format_name, data->config.url,
		is_rtmp ? NULL : data->config.format_mime_type);

	if (output_format == NULL) {
		ffmpeg_log_error(
			LOG_WARNING, data,
			"Couldn't find matching output format with "
			"parameters: name=%s, url=%s, mime=%s",
			safe_str(is_rtmp ? "flv" : data->config.format_name),
			safe_str(data->config.url),
			safe_str(is_rtmp ? NULL
					 : data->config.format_mime_type));

		goto fail;
	}

	avformat_alloc_output_context2(&data->output, output_format, NULL,
				       data->config.url);

	if (!data->output) {
		ffmpeg_log_error(LOG_WARNING, data,
				 "Couldn't create avformat context");
		goto fail;
	}

#if LIBAVFORMAT_VERSION_INT < AV_VERSION_INT(59, 0, 100)
	if (is_rtmp) {
		data->output->oformat->video_codec = AV_CODEC_ID_H264;
		data->output->oformat->audio_codec = AV_CODEC_ID_AAC;
	} else {
		if (data->config.format_name)
			set_encoder_ids(data);
	}
#else
	if (is_rtmp) {
		data->config.audio_encoder_id = AV_CODEC_ID_AAC;
		data->config.video_encoder_id = AV_CODEC_ID_H264;
	}
#endif

	if (!init_streams(data))
		goto fail;
	if (!open_output_file(data))
		goto fail;

	av_dump_format(data->output, 0, NULL, 1);

	data->initialized = true;
	return true;

fail:
	blog(LOG_WARNING, "ffmpeg_data_init failed");
	return false;
}

/* ------------------------------------------------------------------------- */

static inline bool stopping(struct ffmpeg_output *output)
{
	return os_atomic_load_bool(&output->stopping);
}

static const char *ffmpeg_output_getname(void *unused)
{
	UNUSED_PARAMETER(unused);
	return obs_module_text("FFmpegOutput");
}

static void ffmpeg_log_callback(void *param, int level, const char *format,
				va_list args)
{
	if (level <= AV_LOG_INFO)
		blogva(LOG_DEBUG, format, args);

	UNUSED_PARAMETER(param);
}

static void *ffmpeg_output_create(obs_data_t *settings, obs_output_t *output)
{
	struct ffmpeg_output *data = bzalloc(sizeof(struct ffmpeg_output));
	pthread_mutex_init_value(&data->write_mutex);
	data->output = output;

	if (pthread_mutex_init(&data->write_mutex, NULL) != 0)
		goto fail;
	if (os_event_init(&data->stop_event, OS_EVENT_TYPE_AUTO) != 0)
		goto fail;
	if (os_sem_init(&data->write_sem, 0) != 0)
		goto fail;

	av_log_set_callback(ffmpeg_log_callback);

	UNUSED_PARAMETER(settings);
	return data;

fail:
	pthread_mutex_destroy(&data->write_mutex);
	os_event_destroy(data->stop_event);
	bfree(data);
	return NULL;
}

static void ffmpeg_output_full_stop(void *data);
static void ffmpeg_deactivate(struct ffmpeg_output *output);

static void ffmpeg_output_destroy(void *data)
{
	struct ffmpeg_output *output = data;

	if (output) {
		if (output->connecting)
			pthread_join(output->start_thread, NULL);

		ffmpeg_output_full_stop(output);

		pthread_mutex_destroy(&output->write_mutex);
		os_sem_destroy(output->write_sem);
		os_event_destroy(output->stop_event);
		bfree(data);
	}
}

static inline void copy_data(AVFrame *pic, const struct video_data *frame,
			     int height, enum AVPixelFormat format)
{
	int h_chroma_shift, v_chroma_shift;
	av_pix_fmt_get_chroma_sub_sample(format, &h_chroma_shift,
					 &v_chroma_shift);
	for (int plane = 0; plane < MAX_AV_PLANES; plane++) {
		if (!frame->data[plane])
			continue;

		int frame_rowsize = (int)frame->linesize[plane];
		int pic_rowsize = pic->linesize[plane];
		int bytes = frame_rowsize < pic_rowsize ? frame_rowsize
							: pic_rowsize;
		int plane_height = height >> (plane ? v_chroma_shift : 0);

		for (int y = 0; y < plane_height; y++) {
			int pos_frame = y * frame_rowsize;
			int pos_pic = y * pic_rowsize;

			memcpy(pic->data[plane] + pos_pic,
			       frame->data[plane] + pos_frame, bytes);
		}
	}
}

static void receive_video(void *param, struct video_data *frame)
{
	struct ffmpeg_output *output = param;
	struct ffmpeg_data *data = &output->ff_data;

	// codec doesn't support video or none configured
	if (!data->video)
		return;

	AVCodecContext *context = data->video_ctx;
	AVPacket *packet = NULL;
	int ret = 0, got_packet;

	if (!output->video_start_ts)
		output->video_start_ts = frame->timestamp;
	if (!data->start_timestamp)
		data->start_timestamp = frame->timestamp;

	ret = av_frame_make_writable(data->vframe);
	if (ret < 0) {
		blog(LOG_WARNING,
		     "receive_video: Error obtaining writable "
		     "AVFrame: %s",
		     av_err2str(ret));
		//FIXME: stop the encode with an error
		return;
	}
	if (!!data->swscale)
		sws_scale(data->swscale, (const uint8_t *const *)frame->data,
			  (const int *)frame->linesize, 0, data->config.height,
			  data->vframe->data, data->vframe->linesize);
	else
		copy_data(data->vframe, frame, context->height,
			  context->pix_fmt);

	packet = av_packet_alloc();

	data->vframe->pts = data->total_frames;
	ret = avcodec_send_frame(context, data->vframe);
	if (ret == 0)
		ret = avcodec_receive_packet(context, packet);

	got_packet = (ret == 0);

	if (ret == AVERROR_EOF || ret == AVERROR(EAGAIN))
		ret = 0;

	if (ret < 0) {
		blog(LOG_WARNING,
		     "receive_video: Error encoding "
		     "video: %s",
		     av_err2str(ret));
		//FIXME: stop the encode with an error
		goto fail;
	}

	if (!ret && got_packet && packet->size) {
		packet->pts = rescale_ts(packet->pts, context,
					 data->video->time_base);
		packet->dts = rescale_ts(packet->dts, context,
					 data->video->time_base);
		packet->duration = (int)av_rescale_q(packet->duration,
						     context->time_base,
						     data->video->time_base);

		pthread_mutex_lock(&output->write_mutex);
		da_push_back(output->packets, &packet);
		packet = NULL;
		pthread_mutex_unlock(&output->write_mutex);
		os_sem_post(output->write_sem);
	} else {
		ret = 0;
	}

	if (ret != 0) {
		blog(LOG_WARNING, "receive_video: Error writing video: %s",
		     av_err2str(ret));
		//FIXME: stop the encode with an error
	}

	data->total_frames++;

fail:
	av_packet_free(&packet);
}

static void encode_audio(struct ffmpeg_output *output, int idx,
			 struct AVCodecContext *context, size_t block_size)
{
	struct ffmpeg_data *data = &output->ff_data;

	AVPacket *packet = NULL;
	int ret, got_packet;
	int channels;
#if LIBAVUTIL_VERSION_INT >= AV_VERSION_INT(57, 24, 100)
	channels = context->ch_layout.nb_channels;
#else
	channels = context->channels;
#endif
	size_t total_size = data->frame_size * block_size * channels;

	data->aframe[idx]->nb_samples = data->frame_size;
	data->aframe[idx]->pts = av_rescale_q(
		data->total_samples[idx], (AVRational){1, context->sample_rate},
		context->time_base);

	ret = avcodec_fill_audio_frame(data->aframe[idx], channels,
				       context->sample_fmt,
				       data->samples[idx][0], (int)total_size,
				       1);
	if (ret < 0) {
		blog(LOG_WARNING,
		     "encode_audio: avcodec_fill_audio_frame "
		     "failed: %s",
		     av_err2str(ret));
		//FIXME: stop the encode with an error
		return;
	}

	data->total_samples[idx] += data->frame_size;

	packet = av_packet_alloc();

	ret = avcodec_send_frame(context, data->aframe[idx]);
	if (ret == 0)
		ret = avcodec_receive_packet(context, packet);

	got_packet = (ret == 0);

	if (ret == AVERROR_EOF || ret == AVERROR(EAGAIN))
		ret = 0;

	if (ret < 0) {
		blog(LOG_WARNING, "encode_audio: Error encoding audio: %s",
		     av_err2str(ret));
		//FIXME: stop the encode with an error
		goto fail;
	}

	if (!got_packet)
		goto fail;

	packet->pts = rescale_ts(packet->pts, context,
				 data->audio_infos[idx].stream->time_base);
	packet->dts = rescale_ts(packet->dts, context,
				 data->audio_infos[idx].stream->time_base);
	packet->duration =
		(int)av_rescale_q(packet->duration, context->time_base,
				  data->audio_infos[idx].stream->time_base);
	packet->stream_index = data->audio_infos[idx].stream->index;

	pthread_mutex_lock(&output->write_mutex);
	da_push_back(output->packets, &packet);
	pthread_mutex_unlock(&output->write_mutex);
	os_sem_post(output->write_sem);

	return;
fail:
	av_packet_free(&packet);
}

/* Given a bitmask for the selected tracks and the mix index,
 * this returns the stream index which will be passed to the muxer. */
static int get_track_order(int track_config, size_t mix_index)
{
	int position = 0;
	for (size_t i = 0; i < mix_index; i++) {
		if (track_config & 1 << i)
			position++;
	}
	return position;
}

static void receive_audio(void *param, size_t mix_idx, struct audio_data *frame)
{
	struct ffmpeg_output *output = param;
	struct ffmpeg_data *data = &output->ff_data;
	size_t frame_size_bytes;
	struct audio_data in = *frame;
	int track_order;

	// codec doesn't support audio or none configured
	if (!data->audio_infos)
		return;

	/* check that the track was selected */
	if ((data->audio_tracks & (1 << mix_idx)) == 0)
		return;

	/* get track order (first selected, etc ...) */
	track_order = get_track_order(data->audio_tracks, mix_idx);

	AVCodecContext *context = data->audio_infos[track_order].ctx;

	if (!data->start_timestamp && data->video)
		return;

	if (!output->audio_start_ts)
		output->audio_start_ts = in.timestamp;

	frame_size_bytes = (size_t)data->frame_size * data->audio_size;

	for (size_t i = 0; i < data->audio_planes; i++)
		deque_push_back(&data->excess_frames[track_order][i],
				in.data[i], in.frames * data->audio_size);

	while (data->excess_frames[track_order][0].size >= frame_size_bytes) {
		for (size_t i = 0; i < data->audio_planes; i++)
			deque_pop_front(&data->excess_frames[track_order][i],
					data->samples[track_order][i],
					frame_size_bytes);

		encode_audio(output, track_order, context, data->audio_size);
	}
}

static uint64_t get_packet_sys_dts(struct ffmpeg_output *output,
				   AVPacket *packet)
{
	struct ffmpeg_data *data = &output->ff_data;
	uint64_t pause_offset = obs_output_get_pause_offset(output->output);
	uint64_t start_ts;

	AVRational time_base;

	if (data->video && data->video->index == packet->stream_index) {
		time_base = data->video->time_base;
		start_ts = output->video_start_ts;
	} else {
		time_base = data->audio_infos[0].stream->time_base;
		start_ts = output->audio_start_ts;
	}

	return start_ts + pause_offset +
	       (uint64_t)av_rescale_q(packet->dts, time_base,
				      (AVRational){1, 1000000000});
}

static int process_packet(struct ffmpeg_output *output)
{
	AVPacket *packet = NULL;
	int ret = 0;

	pthread_mutex_lock(&output->write_mutex);
	if (output->packets.num) {
		packet = output->packets.array[0];
		da_erase(output->packets, 0);
	}
	pthread_mutex_unlock(&output->write_mutex);

	if (!packet)
		return 0;

	/*blog(LOG_DEBUG, "size = %d, flags = %lX, stream = %d, "
			"packets queued: %lu",
			packet.size, packet.flags,
			packet.stream_index, output->packets.num);*/

	if (stopping(output)) {
		uint64_t sys_ts = get_packet_sys_dts(output, packet);
		if (sys_ts >= output->stop_ts) {
			ret = 0;
			goto end;
		}
	}

	output->total_bytes += packet->size;

	ret = av_interleaved_write_frame(output->ff_data.output, packet);
	if (ret < 0) {
		ffmpeg_log_error(LOG_WARNING, &output->ff_data,
				 "process_packet: Error writing packet: %s",
				 av_err2str(ret));
	}

end:
	av_packet_free(&packet);
	return ret;
}

static void *write_thread(void *data)
{
	struct ffmpeg_output *output = data;

	while (os_sem_wait(output->write_sem) == 0) {
		/* check to see if shutting down */
		if (os_event_try(output->stop_event) == 0)
			break;

		int ret = process_packet(output);
		if (ret != 0) {
			int code = OBS_OUTPUT_ERROR;

			pthread_detach(output->write_thread);
			output->write_thread_active = false;

			if (ret == -ENOSPC)
				code = OBS_OUTPUT_NO_SPACE;

			obs_output_signal_stop(output->output, code);
			ffmpeg_deactivate(output);
			break;
		}
	}

	output->active = false;
	return NULL;
}

static inline const char *get_string_or_null(obs_data_t *settings,
					     const char *name)
{
	const char *value = obs_data_get_string(settings, name);
	if (!value || !strlen(value))
		return NULL;
	return value;
}

static int get_audio_mix_count(int audio_mix_mask)
{
	int mix_count = 0;
	for (int i = 0; i < MAX_AUDIO_MIXES; i++) {
		if ((audio_mix_mask & (1 << i)) != 0) {
			mix_count++;
		}
	}

	return mix_count;
}

static bool try_connect(struct ffmpeg_output *output)
{
	video_t *video = obs_output_video(output->output);
	const struct video_output_info *voi = video_output_get_info(video);
	struct ffmpeg_cfg config;
	obs_data_t *settings;
	bool success;
	int ret;

	settings = obs_output_get_settings(output->output);

	obs_data_set_default_int(settings, "gop_size", 120);

	config.url = obs_data_get_string(settings, "url");
	config.format_name = get_string_or_null(settings, "format_name");
	config.format_mime_type =
		get_string_or_null(settings, "format_mime_type");
	config.muxer_settings = obs_data_get_string(settings, "muxer_settings");
	config.video_bitrate = (int)obs_data_get_int(settings, "video_bitrate");
	config.audio_bitrate = (int)obs_data_get_int(settings, "audio_bitrate");
	config.gop_size = (int)obs_data_get_int(settings, "gop_size");
	config.video_encoder = get_string_or_null(settings, "video_encoder");
	config.video_encoder_id =
		(int)obs_data_get_int(settings, "video_encoder_id");
	config.audio_encoder = get_string_or_null(settings, "audio_encoder");
	config.audio_encoder_id =
		(int)obs_data_get_int(settings, "audio_encoder_id");
	config.video_settings = obs_data_get_string(settings, "video_settings");
	config.audio_settings = obs_data_get_string(settings, "audio_settings");
	config.scale_width = (int)obs_data_get_int(settings, "scale_width");
	config.scale_height = (int)obs_data_get_int(settings, "scale_height");
	config.width = (int)obs_output_get_width(output->output);
	config.height = (int)obs_output_get_height(output->output);
	config.format =
		obs_to_ffmpeg_video_format(video_output_get_format(video));
	config.audio_tracks = (int)obs_output_get_mixers(output->output);
	config.audio_mix_count = get_audio_mix_count(config.audio_tracks);

	config.color_range = voi->range == VIDEO_RANGE_FULL ? AVCOL_RANGE_JPEG
							    : AVCOL_RANGE_MPEG;
	config.colorspace = format_is_yuv(voi->format) ? AVCOL_SPC_BT709
						       : AVCOL_SPC_RGB;
	switch (voi->colorspace) {
	case VIDEO_CS_601:
		config.color_primaries = AVCOL_PRI_SMPTE170M;
		config.color_trc = AVCOL_TRC_SMPTE170M;
		config.colorspace = AVCOL_SPC_SMPTE170M;
		break;
	case VIDEO_CS_DEFAULT:
	case VIDEO_CS_709:
		config.color_primaries = AVCOL_PRI_BT709;
		config.color_trc = AVCOL_TRC_BT709;
		config.colorspace = AVCOL_SPC_BT709;
		break;
	case VIDEO_CS_SRGB:
		config.color_primaries = AVCOL_PRI_BT709;
		config.color_trc = AVCOL_TRC_IEC61966_2_1;
		config.colorspace = AVCOL_SPC_BT709;
		break;
	case VIDEO_CS_2100_PQ:
		config.color_primaries = AVCOL_PRI_BT2020;
		config.color_trc = AVCOL_TRC_SMPTE2084;
		config.colorspace = AVCOL_SPC_BT2020_NCL;
		break;
	case VIDEO_CS_2100_HLG:
		config.color_primaries = AVCOL_PRI_BT2020;
		config.color_trc = AVCOL_TRC_ARIB_STD_B67;
		config.colorspace = AVCOL_SPC_BT2020_NCL;
		break;
	}

	if (config.format == AV_PIX_FMT_NONE) {
		blog(LOG_DEBUG, "invalid pixel format used for FFmpeg output");
		return false;
	}

	if (!config.scale_width)
		config.scale_width = config.width;
	if (!config.scale_height)
		config.scale_height = config.height;

<<<<<<< HEAD
	config.fps_den = voi->fps_den;
	config.fps_num = voi->fps_num;
=======
	obs_data_array_t *audioNames =
		obs_data_get_array(settings, "audio_names");
	if (audioNames) {
		for (size_t i = 0, idx = 0; i < MAX_AUDIO_MIXES; i++) {
			if ((config.audio_tracks & (1 << i)) == 0)
				continue;

			obs_data_t *item_data =
				obs_data_array_item(audioNames, i);
			config.audio_stream_names[idx] =
				obs_data_get_string(item_data, "name");
			obs_data_release(item_data);

			idx++;
		}
		obs_data_array_release(audioNames);
	} else {
		for (int idx = 0; idx < config.audio_mix_count; idx++)
			config.audio_stream_names[idx] = NULL;
	}
>>>>>>> 144599fb

	success = ffmpeg_data_init(&output->ff_data, &config);
	obs_data_release(settings);

	if (!success) {
		if (output->ff_data.last_error) {
			obs_output_set_last_error(output->output,
						  output->ff_data.last_error);
		}
		ffmpeg_data_free(&output->ff_data);
		return false;
	}

	struct audio_convert_info aci = {.format =
						 output->ff_data.audio_format};

	output->active = true;

	if (!obs_output_can_begin_data_capture(output->output, 0))
		return false;

	ret = pthread_create(&output->write_thread, NULL, write_thread, output);
	if (ret != 0) {
		ffmpeg_log_error(LOG_WARNING, &output->ff_data,
				 "ffmpeg_output_start: failed to create write "
				 "thread.");
		ffmpeg_output_full_stop(output);
		return false;
	}

	obs_output_set_video_conversion(output->output, NULL);
	obs_output_set_audio_conversion(output->output, &aci);
	obs_output_begin_data_capture(output->output, 0);
	output->write_thread_active = true;
	return true;
}

static void *start_thread(void *data)
{
	struct ffmpeg_output *output = data;

	if (!try_connect(output))
		obs_output_signal_stop(output->output,
				       OBS_OUTPUT_CONNECT_FAILED);

	output->connecting = false;
	return NULL;
}

static bool ffmpeg_output_start(void *data)
{
	struct ffmpeg_output *output = data;
	int ret;

	if (output->connecting)
		return false;

	os_atomic_set_bool(&output->stopping, false);
	output->audio_start_ts = 0;
	output->video_start_ts = 0;
	output->total_bytes = 0;

	ret = pthread_create(&output->start_thread, NULL, start_thread, output);
	return (output->connecting = (ret == 0));
}

static void ffmpeg_output_full_stop(void *data)
{
	struct ffmpeg_output *output = data;

	if (output->active) {
		obs_output_end_data_capture(output->output);
		ffmpeg_deactivate(output);
	}
}

static void ffmpeg_output_stop(void *data, uint64_t ts)
{
	struct ffmpeg_output *output = data;

	if (output->active) {
		if (ts > 0) {
			output->stop_ts = ts;
			os_atomic_set_bool(&output->stopping, true);
		}

		ffmpeg_output_full_stop(output);
	}
}

static void ffmpeg_deactivate(struct ffmpeg_output *output)
{
	if (output->write_thread_active) {
		os_event_signal(output->stop_event);
		os_sem_post(output->write_sem);
		pthread_join(output->write_thread, NULL);
		output->write_thread_active = false;
	}

	pthread_mutex_lock(&output->write_mutex);

	for (size_t i = 0; i < output->packets.num; i++)
		av_packet_free(output->packets.array + i);
	da_free(output->packets);

	pthread_mutex_unlock(&output->write_mutex);

	ffmpeg_data_free(&output->ff_data);
}

static uint64_t ffmpeg_output_total_bytes(void *data)
{
	struct ffmpeg_output *output = data;
	return output->total_bytes;
}

struct obs_output_info ffmpeg_output = {
	.id = "ffmpeg_output",
	.flags = OBS_OUTPUT_AUDIO | OBS_OUTPUT_VIDEO | OBS_OUTPUT_MULTI_TRACK |
		 OBS_OUTPUT_CAN_PAUSE,
	.get_name = ffmpeg_output_getname,
	.create = ffmpeg_output_create,
	.destroy = ffmpeg_output_destroy,
	.start = ffmpeg_output_start,
	.stop = ffmpeg_output_stop,
	.raw_video = receive_video,
	.raw_audio2 = receive_audio,
	.get_total_bytes = ffmpeg_output_total_bytes,
};<|MERGE_RESOLUTION|>--- conflicted
+++ resolved
@@ -212,8 +212,10 @@
 	context->bit_rate = (int64_t)data->config.video_bitrate * 1000;
 	context->width = data->config.scale_width;
 	context->height = data->config.scale_height;
-	context->time_base = (AVRational){ovi.fps_den, ovi.fps_num};
-	context->framerate = (AVRational){ovi.fps_num, ovi.fps_den};
+	context->time_base =
+		(AVRational){data->config.fps_den, data->config.fps_num};
+	context->framerate =
+		(AVRational){data->config.fps_den, data->config.fps_num};
 	context->gop_size = data->config.gop_size;
 	context->pix_fmt = closest_format;
 	context->color_range = data->config.color_range;
@@ -279,21 +281,6 @@
 					AV_PKT_DATA_MASTERING_DISPLAY_METADATA,
 					(uint8_t *)mastering,
 					sizeof(*mastering));
-<<<<<<< HEAD
-	}
-
-	closest_format = data->config.format;
-	if (data->vcodec->pix_fmts) {
-		const int has_alpha = closest_format == AV_PIX_FMT_BGRA;
-		closest_format = avcodec_find_best_pix_fmt_of_list(
-			data->vcodec->pix_fmts, closest_format, has_alpha,
-			NULL);
-	}
-
-#if LIBAVCODEC_VERSION_INT >= AV_VERSION_INT(57, 48, 101)
-	context = avcodec_alloc_context3(data->vcodec);
-=======
->>>>>>> 144599fb
 #else
 		av_packet_side_data_add(
 			&data->video->codecpar->coded_side_data,
@@ -301,36 +288,7 @@
 			AV_PKT_DATA_MASTERING_DISPLAY_METADATA,
 			(uint8_t *)mastering, sizeof(*mastering), 0);
 #endif
-<<<<<<< HEAD
-	context->bit_rate = (int64_t)data->config.video_bitrate * 1000;
-	context->width = data->config.scale_width;
-	context->height = data->config.scale_height;
-	context->time_base =
-		(AVRational){data->config.fps_den, data->config.fps_num};
-	context->framerate =
-		(AVRational){data->config.fps_den, data->config.fps_num};
-	context->gop_size = data->config.gop_size;
-	context->pix_fmt = closest_format;
-	context->color_range = data->config.color_range;
-	context->color_primaries = data->config.color_primaries;
-	context->color_trc = data->config.color_trc;
-	context->colorspace = data->config.colorspace;
-	context->chroma_sample_location = determine_chroma_location(
-		closest_format, data->config.colorspace);
-	context->thread_count = 0;
-
-	data->video->time_base = context->time_base;
-
-	if (data->output->oformat->flags & AVFMT_GLOBALHEADER)
-		context->flags |= CODEC_FLAG_GLOBAL_H;
-
-	data->video_ctx = context;
-
-	if (!open_video_codec(data))
-		return false;
-=======
-	}
->>>>>>> 144599fb
+	}
 
 	if (context->pix_fmt != data->config.format ||
 	    data->config.width != data->config.scale_width ||
@@ -1218,10 +1176,9 @@
 	if (!config.scale_height)
 		config.scale_height = config.height;
 
-<<<<<<< HEAD
 	config.fps_den = voi->fps_den;
 	config.fps_num = voi->fps_num;
-=======
+
 	obs_data_array_t *audioNames =
 		obs_data_get_array(settings, "audio_names");
 	if (audioNames) {
@@ -1242,7 +1199,6 @@
 		for (int idx = 0; idx < config.audio_mix_count; idx++)
 			config.audio_stream_names[idx] = NULL;
 	}
->>>>>>> 144599fb
 
 	success = ffmpeg_data_init(&output->ff_data, &config);
 	obs_data_release(settings);
