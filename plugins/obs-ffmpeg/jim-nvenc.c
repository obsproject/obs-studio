--- conflicted
+++ resolved
@@ -644,24 +644,6 @@
 	enc->encoder = encoder;
 	enc->first_packet = true;
 
-<<<<<<< HEAD
-	/* this encoder requires shared textures, this cannot be used on a
-	 * gpu other than the one OBS is currently running on. */
-	int gpu = (int)obs_data_get_int(settings, "gpu");
-	if (gpu != 0) {
-		info("different GPU selected by user, falling back to ffmpeg");
-		goto fail;
-	}
-
-	if (obs_encoder_scaling_enabled(encoder)) {
-		obs_encoder_set_scaled_size(encoder, 0, 0);
-	}
-	if (!obs_nv12_tex_active()) {
-		info("nv12 not active, falling back to ffmpeg");
-		goto fail;
-	}
-=======
->>>>>>> cd5873e9
 	if (!init_nvenc(encoder)) {
 		goto fail;
 	}
