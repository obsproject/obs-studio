--- conflicted
+++ resolved
@@ -8,17 +8,14 @@
 #include <dxgi.h>
 #include <d3d11.h>
 #include <d3d11_1.h>
-<<<<<<< HEAD
 #include <KnownFolders.h>
 #include <ShlObj_core.h>
-=======
 #ifdef ENABLE_HEVC
 #include <obs-hevc.h>
 #endif
 
 /* TODO: Use new preset scheme */
 #pragma warning(disable : 4996)
->>>>>>> b4f7499b
 
 /* ========================================================================= */
 
