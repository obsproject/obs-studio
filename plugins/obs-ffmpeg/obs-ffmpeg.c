#include <obs-module.h>
#include <util/platform.h>
#include <libavutil/avutil.h>
#include <libavcodec/avcodec.h>
#include <libavformat/avformat.h>

#ifdef _WIN32
#include <dxgi.h>
#include <util/windows/win-version.h>
<<<<<<< HEAD
#include <sysinfoapi.h>
=======
#endif
>>>>>>> 144599fb

#if defined(_WIN32) || defined(NVCODEC_AVAILABLE)
#include "obs-nvenc.h"

#define OBS_NVENC_AVAILABLE
#endif

#if !defined(_WIN32) && !defined(__APPLE__)
#include "vaapi-utils.h"

#define LIBAVUTIL_VAAPI_AVAILABLE
#endif

OBS_DECLARE_MODULE()
OBS_MODULE_USE_DEFAULT_LOCALE("obs-ffmpeg", "en-US")
MODULE_EXPORT const char *obs_module_description(void)
{
	return "FFmpeg based sources/outputs/encoders";
}

extern struct obs_source_info ffmpeg_source;
extern struct obs_output_info ffmpeg_output;
extern struct obs_output_info ffmpeg_muxer;
extern struct obs_output_info ffmpeg_mpegts_muxer;
extern struct obs_output_info replay_buffer;
extern struct obs_output_info ffmpeg_hls_muxer;
extern struct obs_encoder_info aac_encoder_info;
extern struct obs_encoder_info opus_encoder_info;
extern struct obs_encoder_info pcm_encoder_info;
extern struct obs_encoder_info pcm24_encoder_info;
extern struct obs_encoder_info pcm32_encoder_info;
extern struct obs_encoder_info alac_encoder_info;
extern struct obs_encoder_info flac_encoder_info;
extern struct obs_encoder_info h264_nvenc_encoder_info;
#ifdef ENABLE_HEVC
extern struct obs_encoder_info hevc_nvenc_encoder_info;
#endif
extern struct obs_encoder_info svt_av1_encoder_info;
extern struct obs_encoder_info aom_av1_encoder_info;

#ifdef LIBAVUTIL_VAAPI_AVAILABLE
extern struct obs_encoder_info h264_vaapi_encoder_info;
<<<<<<< HEAD
#ifdef ENABLE_HEVC
extern struct obs_encoder_info hevc_vaapi_encoder_info;
=======
extern struct obs_encoder_info h264_vaapi_encoder_tex_info;
extern struct obs_encoder_info av1_vaapi_encoder_info;
extern struct obs_encoder_info av1_vaapi_encoder_tex_info;
#ifdef ENABLE_HEVC
extern struct obs_encoder_info hevc_vaapi_encoder_info;
extern struct obs_encoder_info hevc_vaapi_encoder_tex_info;
>>>>>>> 144599fb
#endif
#endif

#ifndef __APPLE__

static const char *nvenc_check_name = "nvenc_check";

#if defined(_WIN32) || defined(__linux__)
static const int blacklisted_adapters[] = {
	0x1298, // GK208M [GeForce GT 720M]
	0x1140, // GF117M [GeForce 610M/710M/810M/820M / GT 620M/625M/630M/720M]
	0x1293, // GK208M [GeForce GT 730M]
	0x1290, // GK208M [GeForce GT 730M]
	0x0fe1, // GK107M [GeForce GT 730M]
	0x0fdf, // GK107M [GeForce GT 740M]
	0x1294, // GK208M [GeForce GT 740M]
	0x1292, // GK208M [GeForce GT 740M]
	0x0fe2, // GK107M [GeForce GT 745M]
	0x0fe3, // GK107M [GeForce GT 745M]
	0x1140, // GF117M [GeForce 610M/710M/810M/820M / GT 620M/625M/630M/720M]
	0x0fed, // GK107M [GeForce 820M]
	0x1340, // GM108M [GeForce 830M]
	0x1393, // GM107M [GeForce 840M]
	0x1341, // GM108M [GeForce 840M]
	0x1398, // GM107M [GeForce 845M]
	0x1390, // GM107M [GeForce 845M]
	0x1344, // GM108M [GeForce 845M]
	0x1299, // GK208BM [GeForce 920M]
	0x134f, // GM108M [GeForce 920MX]
	0x134e, // GM108M [GeForce 930MX]
	0x1349, // GM108M [GeForce 930M]
	0x1346, // GM108M [GeForce 930M]
	0x179c, // GM107 [GeForce 940MX]
	0x139c, // GM107M [GeForce 940M]
	0x1347, // GM108M [GeForce 940M]
	0x134d, // GM108M [GeForce 940MX]
	0x134b, // GM108M [GeForce 940MX]
	0x1399, // GM107M [GeForce 945M]
	0x1348, // GM108M [GeForce 945M / 945A]
	0x1d01, // GP108 [GeForce GT 1030]
	0x0fc5, // GK107 [GeForce GT 1030]
	0x174e, // GM108M [GeForce MX110]
	0x174d, // GM108M [GeForce MX130]
	0x1d10, // GP108M [GeForce MX150]
	0x1d12, // GP108M [GeForce MX150]
	0x1d11, // GP108M [GeForce MX230]
	0x1d13, // GP108M [GeForce MX250]
	0x1d52, // GP108BM [GeForce MX250]
	0x1c94, // GP107 [GeForce MX350]
	0x1c96, // GP107 [GeForce MX350]
	0x1f97, // TU117 [GeForce MX450]
	0x1f98, // TU117 [GeForce MX450]
	0x137b, // GM108GLM [Quadro M520 Mobile]
	0x1d33, // GP108GLM [Quadro P500 Mobile]
	0x137a, // GM108GLM [Quadro K620M / Quadro M500M]
};

static const size_t num_blacklisted =
	sizeof(blacklisted_adapters) / sizeof(blacklisted_adapters[0]);

static bool is_blacklisted(const int device_id)
{
	for (size_t i = 0; i < num_blacklisted; i++) {
		const int blacklisted_adapter = blacklisted_adapters[i];
		if (device_id == blacklisted_adapter) {
			return true;
		}
	}

	return false;
}
#endif

#if defined(_WIN32)
typedef HRESULT(WINAPI *create_dxgi_proc)(const IID *, IDXGIFactory1 **);

static bool nvenc_device_available(void)
{
	static HMODULE dxgi = NULL;
	static create_dxgi_proc create = NULL;
	IDXGIFactory1 *factory;
	IDXGIAdapter1 *adapter;
	bool available = false;
	HRESULT hr;
	UINT i = 0;

	if (!dxgi) {
		dxgi = GetModuleHandleW(L"dxgi");
		if (!dxgi) {
#ifdef _WIN32
			WCHAR system[MAX_PATH];
			GetSystemDirectory(system, sizeof(system));

			SetDllDirectory(system);
			dxgi = LoadLibraryW(L"dxgi");
			SetDllDirectory(NULL);
#else
			dxgi = LoadLibraryW(L"dxgi");
#endif
			if (!dxgi) {
				return true;
			}
		}
	}

	if (!create) {
		create = (create_dxgi_proc)GetProcAddress(dxgi,
							  "CreateDXGIFactory1");
		if (!create) {
			return true;
		}
	}

	hr = create(&IID_IDXGIFactory1, &factory);
	if (FAILED(hr)) {
		return true;
	}

	while (factory->lpVtbl->EnumAdapters1(factory, i++, &adapter) == S_OK) {
		DXGI_ADAPTER_DESC desc;

		hr = adapter->lpVtbl->GetDesc(adapter, &desc);
		adapter->lpVtbl->Release(adapter);

		if (FAILED(hr)) {
			continue;
		}

		// 0x10de = NVIDIA Corporation
		if (desc.VendorId == 0x10de && !is_blacklisted(desc.DeviceId)) {
			available = true;
			goto finish;
		}
	}

finish:
	factory->lpVtbl->Release(factory);
	return available;
}
#endif

#if defined(__linux__)
static int get_id_from_sys(char *d_name, char *type)
{
	char file_name[1024];
	char *c;
	int id;

	snprintf(file_name, sizeof(file_name), "/sys/bus/pci/devices/%s/%s",
		 d_name, type);
	if ((c = os_quick_read_utf8_file(file_name)) == NULL) {
		return -1;
	}
	id = strtol(c, NULL, 16);
	bfree(c);

	return id;
}

static bool nvenc_device_available(void)
{
	os_dir_t *dir;
	struct os_dirent *dirent;
	bool available = false;

	if ((dir = os_opendir("/sys/bus/pci/devices")) == NULL) {
		return true;
	}

	while ((dirent = os_readdir(dir)) != NULL) {
		int id;

		if (get_id_from_sys(dirent->d_name, "class") != 0x030000 &&
		    get_id_from_sys(dirent->d_name, "class") !=
			    0x030200) { // 0x030000 = VGA compatible controller
					// 0x030200 = 3D controller
			continue;
		}

		if (get_id_from_sys(dirent->d_name, "vendor") !=
		    0x10de) { // 0x10de = NVIDIA Corporation
			continue;
		}

		if ((id = get_id_from_sys(dirent->d_name, "device")) > 0 &&
		    !is_blacklisted(id)) {
			available = true;
			break;
		}
	}

	os_closedir(dir);
	return available;
}
#endif

#ifdef OBS_NVENC_AVAILABLE
extern bool load_nvenc_lib(void);
#endif

static bool nvenc_codec_exists(const char *name, const char *fallback)
{
	const AVCodec *nvenc = avcodec_find_encoder_by_name(name);
	if (!nvenc)
		nvenc = avcodec_find_encoder_by_name(fallback);

	return nvenc != NULL;
}

static bool nvenc_supported(bool *out_h264, bool *out_hevc, bool *out_av1)
{
	profile_start(nvenc_check_name);

	const bool h264 = nvenc_codec_exists("h264_nvenc", "nvenc_h264");
#ifdef ENABLE_HEVC
	const bool hevc = nvenc_codec_exists("hevc_nvenc", "nvenc_hevc");
#else
	const bool hevc = false;
#endif

	bool av1 = false;

	bool success = h264 || hevc;
	if (success) {
#ifdef OBS_NVENC_AVAILABLE
		success = nvenc_device_available() && load_nvenc_lib();
		av1 = success && (get_nvenc_ver() >= ((12 << 4) | 0));
#else
		void *const lib = os_dlopen("libnvidia-encode.so.1");
		success = lib != NULL;
		if (success)
			os_dlclose(lib);
#endif

		if (success) {
			*out_h264 = h264;
			*out_hevc = hevc;
			*out_av1 = av1;
		}
	}

	profile_end(nvenc_check_name);
	return success;
}

#endif

#ifdef LIBAVUTIL_VAAPI_AVAILABLE
static bool h264_vaapi_supported(void)
{
	const AVCodec *vaenc = avcodec_find_encoder_by_name("h264_vaapi");

	if (!vaenc)
		return false;

	/* NOTE: If default device is NULL, it means there is no device
	 * that support H264. */
	return vaapi_get_h264_default_device() != NULL;
}
<<<<<<< HEAD
=======

static bool av1_vaapi_supported(void)
{
	const AVCodec *vaenc = avcodec_find_encoder_by_name("av1_vaapi");

	if (!vaenc)
		return false;

	/* NOTE: If default device is NULL, it means there is no device
	 * that support AV1. */
	return vaapi_get_av1_default_device() != NULL;
}

>>>>>>> 144599fb
#ifdef ENABLE_HEVC
static bool hevc_vaapi_supported(void)
{
	const AVCodec *vaenc = avcodec_find_encoder_by_name("hevc_vaapi");

	if (!vaenc)
		return false;

	/* NOTE: If default device is NULL, it means there is no device
	 * that support HEVC. */
	return vaapi_get_hevc_default_device() != NULL;
}
#endif
<<<<<<< HEAD
=======
#endif

#ifdef OBS_NVENC_AVAILABLE
extern void obs_nvenc_load(bool h264, bool hevc, bool av1);
extern void obs_nvenc_unload(void);
>>>>>>> 144599fb
#endif

#ifdef _WIN32
extern void amf_load(void);
extern void amf_unload(void);
#endif

#if ENABLE_FFMPEG_LOGGING
extern void obs_ffmpeg_load_logging(void);
extern void obs_ffmpeg_unload_logging(void);
#endif

static void register_encoder_if_available(struct obs_encoder_info *info,
					  const char *id)
{
	const AVCodec *c = avcodec_find_encoder_by_name(id);
	if (c) {
		obs_register_encoder(info);
	}
}

bool obs_module_load(void)
{
	obs_register_source(&ffmpeg_source);
	obs_register_output(&ffmpeg_output);
	obs_register_output(&ffmpeg_muxer);
	obs_register_output(&ffmpeg_mpegts_muxer);
	obs_register_output(&ffmpeg_hls_muxer);
	obs_register_output(&replay_buffer);
	obs_register_encoder(&aac_encoder_info);
	register_encoder_if_available(&svt_av1_encoder_info, "libsvtav1");
	register_encoder_if_available(&aom_av1_encoder_info, "libaom-av1");
	obs_register_encoder(&opus_encoder_info);
	obs_register_encoder(&pcm_encoder_info);
	obs_register_encoder(&pcm24_encoder_info);
	obs_register_encoder(&pcm32_encoder_info);
	obs_register_encoder(&alac_encoder_info);
	obs_register_encoder(&flac_encoder_info);
#ifndef __APPLE__
	bool h264 = false;
	bool hevc = false;
	bool av1 = false;
	if (nvenc_supported(&h264, &hevc, &av1)) {
		blog(LOG_INFO, "NVENC supported");

#ifdef OBS_NVENC_AVAILABLE
		obs_nvenc_load(h264, hevc, av1);
#endif
		if (h264)
			obs_register_encoder(&h264_nvenc_encoder_info);
#ifdef ENABLE_HEVC
		if (hevc)
			obs_register_encoder(&hevc_nvenc_encoder_info);
#endif
	}

#ifdef _WIN32
	amf_load();
#endif

#ifdef LIBAVUTIL_VAAPI_AVAILABLE
	const char *libva_env = getenv("LIBVA_DRIVER_NAME");
	if (!!libva_env)
		blog(LOG_WARNING,
		     "LIBVA_DRIVER_NAME variable is set,"
		     " this could prevent FFmpeg VAAPI from working correctly");

	if (h264_vaapi_supported()) {
		blog(LOG_INFO, "FFmpeg VAAPI H264 encoding supported");
		obs_register_encoder(&h264_vaapi_encoder_info);
<<<<<<< HEAD
=======
		obs_register_encoder(&h264_vaapi_encoder_tex_info);
>>>>>>> 144599fb
	} else {
		blog(LOG_INFO, "FFmpeg VAAPI H264 encoding not supported");
	}

<<<<<<< HEAD
=======
	if (av1_vaapi_supported()) {
		blog(LOG_INFO, "FFmpeg VAAPI AV1 encoding supported");
		obs_register_encoder(&av1_vaapi_encoder_info);
		obs_register_encoder(&av1_vaapi_encoder_tex_info);
	} else {
		blog(LOG_INFO, "FFmpeg VAAPI AV1 encoding not supported");
	}

>>>>>>> 144599fb
#ifdef ENABLE_HEVC
	if (hevc_vaapi_supported()) {
		blog(LOG_INFO, "FFmpeg VAAPI HEVC encoding supported");
		obs_register_encoder(&hevc_vaapi_encoder_info);
<<<<<<< HEAD
=======
		obs_register_encoder(&hevc_vaapi_encoder_tex_info);
>>>>>>> 144599fb
	} else {
		blog(LOG_INFO, "FFmpeg VAAPI HEVC encoding not supported");
	}
#endif
#endif
#endif

#if ENABLE_FFMPEG_LOGGING
	obs_ffmpeg_load_logging();
#endif
	return true;
}

void obs_module_unload(void)
{
#if ENABLE_FFMPEG_LOGGING
	obs_ffmpeg_unload_logging();
#endif

#ifdef _WIN32
	amf_unload();
#endif
#ifdef OBS_NVENC_AVAILABLE
	obs_nvenc_unload();
#endif
}<|MERGE_RESOLUTION|>--- conflicted
+++ resolved
@@ -7,11 +7,7 @@
 #ifdef _WIN32
 #include <dxgi.h>
 #include <util/windows/win-version.h>
-<<<<<<< HEAD
-#include <sysinfoapi.h>
-=======
-#endif
->>>>>>> 144599fb
+#endif
 
 #if defined(_WIN32) || defined(NVCODEC_AVAILABLE)
 #include "obs-nvenc.h"
@@ -54,17 +50,12 @@
 
 #ifdef LIBAVUTIL_VAAPI_AVAILABLE
 extern struct obs_encoder_info h264_vaapi_encoder_info;
-<<<<<<< HEAD
-#ifdef ENABLE_HEVC
-extern struct obs_encoder_info hevc_vaapi_encoder_info;
-=======
 extern struct obs_encoder_info h264_vaapi_encoder_tex_info;
 extern struct obs_encoder_info av1_vaapi_encoder_info;
 extern struct obs_encoder_info av1_vaapi_encoder_tex_info;
 #ifdef ENABLE_HEVC
 extern struct obs_encoder_info hevc_vaapi_encoder_info;
 extern struct obs_encoder_info hevc_vaapi_encoder_tex_info;
->>>>>>> 144599fb
 #endif
 #endif
 
@@ -324,8 +315,6 @@
 	 * that support H264. */
 	return vaapi_get_h264_default_device() != NULL;
 }
-<<<<<<< HEAD
-=======
 
 static bool av1_vaapi_supported(void)
 {
@@ -339,7 +328,6 @@
 	return vaapi_get_av1_default_device() != NULL;
 }
 
->>>>>>> 144599fb
 #ifdef ENABLE_HEVC
 static bool hevc_vaapi_supported(void)
 {
@@ -353,14 +341,11 @@
 	return vaapi_get_hevc_default_device() != NULL;
 }
 #endif
-<<<<<<< HEAD
-=======
 #endif
 
 #ifdef OBS_NVENC_AVAILABLE
 extern void obs_nvenc_load(bool h264, bool hevc, bool av1);
 extern void obs_nvenc_unload(void);
->>>>>>> 144599fb
 #endif
 
 #ifdef _WIN32
@@ -431,16 +416,11 @@
 	if (h264_vaapi_supported()) {
 		blog(LOG_INFO, "FFmpeg VAAPI H264 encoding supported");
 		obs_register_encoder(&h264_vaapi_encoder_info);
-<<<<<<< HEAD
-=======
 		obs_register_encoder(&h264_vaapi_encoder_tex_info);
->>>>>>> 144599fb
 	} else {
 		blog(LOG_INFO, "FFmpeg VAAPI H264 encoding not supported");
 	}
 
-<<<<<<< HEAD
-=======
 	if (av1_vaapi_supported()) {
 		blog(LOG_INFO, "FFmpeg VAAPI AV1 encoding supported");
 		obs_register_encoder(&av1_vaapi_encoder_info);
@@ -449,15 +429,11 @@
 		blog(LOG_INFO, "FFmpeg VAAPI AV1 encoding not supported");
 	}
 
->>>>>>> 144599fb
 #ifdef ENABLE_HEVC
 	if (hevc_vaapi_supported()) {
 		blog(LOG_INFO, "FFmpeg VAAPI HEVC encoding supported");
 		obs_register_encoder(&hevc_vaapi_encoder_info);
-<<<<<<< HEAD
-=======
 		obs_register_encoder(&hevc_vaapi_encoder_tex_info);
->>>>>>> 144599fb
 	} else {
 		blog(LOG_INFO, "FFmpeg VAAPI HEVC encoding not supported");
 	}
