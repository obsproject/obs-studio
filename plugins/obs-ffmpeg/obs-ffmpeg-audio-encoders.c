/******************************************************************************
    Copyright (C) 2023 by Lain Bailey <lain@obsproject.com>

    This program is free software: you can redistribute it and/or modify
    it under the terms of the GNU General Public License as published by
    the Free Software Foundation, either version 2 of the License, or
    (at your option) any later version.

    This program is distributed in the hope that it will be useful,
    but WITHOUT ANY WARRANTY; without even the implied warranty of
    MERCHANTABILITY or FITNESS FOR A PARTICULAR PURPOSE.  See the
    GNU General Public License for more details.

    You should have received a copy of the GNU General Public License
    along with this program.  If not, see <http://www.gnu.org/licenses/>.
******************************************************************************/

#include <util/base.h>
#include <util/deque.h>
#include <util/darray.h>
#include <util/dstr.h>
#include <obs-module.h>

#include <libavutil/channel_layout.h>
#include <libavformat/avformat.h>

#include "obs-ffmpeg-formats.h"
#include "obs-ffmpeg-compat.h"

#define do_log(level, format, ...)                                  \
	blog(level, "[FFmpeg %s encoder: '%s'] " format, enc->type, \
	     obs_encoder_get_name(enc->encoder), ##__VA_ARGS__)

#define warn(format, ...) do_log(LOG_WARNING, format, ##__VA_ARGS__)
#define info(format, ...) do_log(LOG_INFO, format, ##__VA_ARGS__)
#define debug(format, ...) do_log(LOG_DEBUG, format, ##__VA_ARGS__)

struct enc_encoder {
	obs_encoder_t *encoder;

	const char *type;

	const AVCodec *codec;
	AVCodecContext *context;

	uint8_t *samples[MAX_AV_PLANES];
	AVFrame *aframe;
	int64_t total_samples;

	DARRAY(uint8_t) packet_buffer;

	size_t audio_planes;
	size_t audio_size;

	int frame_size; /* pretty much always 1024 for AAC */
	int frame_size_bytes;
};

#if LIBAVCODEC_VERSION_INT < AV_VERSION_INT(59, 24, 100)
static inline uint64_t convert_speaker_layout(enum speaker_layout layout)
{
	switch (layout) {
	case SPEAKERS_UNKNOWN:
		return 0;
	case SPEAKERS_MONO:
		return AV_CH_LAYOUT_MONO;
	case SPEAKERS_STEREO:
		return AV_CH_LAYOUT_STEREO;
	case SPEAKERS_2POINT1:
		return AV_CH_LAYOUT_SURROUND;
	case SPEAKERS_4POINT0:
		return AV_CH_LAYOUT_4POINT0;
	case SPEAKERS_4POINT1:
		return AV_CH_LAYOUT_4POINT1;
	case SPEAKERS_5POINT1:
		return AV_CH_LAYOUT_5POINT1_BACK;
	case SPEAKERS_7POINT1:
		return AV_CH_LAYOUT_7POINT1;
	}

	/* shouldn't get here */
	return 0;
}
#endif

static const char *aac_getname(void *unused)
{
	UNUSED_PARAMETER(unused);
	return obs_module_text("FFmpegAAC");
}

static const char *opus_getname(void *unused)
{
	UNUSED_PARAMETER(unused);
	return obs_module_text("FFmpegOpus");
}

static const char *pcm_getname(void *unused)
{
	UNUSED_PARAMETER(unused);
	return obs_module_text("FFmpegPCM16Bit");
}

static const char *pcm24_getname(void *unused)
{
	UNUSED_PARAMETER(unused);
	return obs_module_text("FFmpegPCM24Bit");
}

static const char *pcm32_getname(void *unused)
{
	UNUSED_PARAMETER(unused);
	return obs_module_text("FFmpegPCM32BitFloat");
}

static const char *alac_getname(void *unused)
{
	UNUSED_PARAMETER(unused);
	return obs_module_text("FFmpegALAC");
}

static const char *flac_getname(void *unused)
{
	UNUSED_PARAMETER(unused);
	return obs_module_text("FFmpegFLAC");
}

static void enc_destroy(void *data)
{
	struct enc_encoder *enc = data;

	if (enc->samples[0])
		av_freep(&enc->samples[0]);

	if (enc->context)
		avcodec_free_context(&enc->context);

	if (enc->aframe)
		av_frame_free(&enc->aframe);

	da_free(enc->packet_buffer);
	bfree(enc);
}

static bool initialize_codec(struct enc_encoder *enc)
{
	int ret;
	int channels;

	enc->aframe = av_frame_alloc();
	if (!enc->aframe) {
		warn("Failed to allocate audio frame");
		return false;
	}

	ret = avcodec_open2(enc->context, enc->codec, NULL);
	if (ret < 0) {
		struct dstr error_message = {0};
		dstr_printf(&error_message, "Failed to open AAC codec: %s",
			    av_err2str(ret));
		obs_encoder_set_last_error(enc->encoder, error_message.array);
		dstr_free(&error_message);
		warn("Failed to open AAC codec: %s", av_err2str(ret));
		return false;
	}
	enc->aframe->format = enc->context->sample_fmt;
#if LIBAVUTIL_VERSION_INT < AV_VERSION_INT(57, 24, 100)
	enc->aframe->channels = enc->context->channels;
	channels = enc->context->channels;
#else
	channels = enc->context->ch_layout.nb_channels;
#endif
#if LIBAVCODEC_VERSION_INT < AV_VERSION_INT(59, 24, 100)
	enc->aframe->channel_layout = enc->context->channel_layout;
#else
	enc->aframe->ch_layout = enc->context->ch_layout;
#endif
	enc->aframe->sample_rate = enc->context->sample_rate;

	enc->frame_size = enc->context->frame_size;
	if (!enc->frame_size)
		enc->frame_size = 1024;

	enc->frame_size_bytes = enc->frame_size * (int)enc->audio_size;

	ret = av_samples_alloc(enc->samples, NULL, channels, enc->frame_size,
			       enc->context->sample_fmt, 0);
	if (ret < 0) {
		warn("Failed to create audio buffer: %s", av_err2str(ret));
		return false;
	}

	return true;
}

static void init_sizes(struct enc_encoder *enc, audio_t *audio)
{
	const struct audio_output_info *aoi;
	enum audio_format format;

	aoi = audio_output_get_info(audio);
	format = convert_ffmpeg_sample_format(enc->context->sample_fmt);

	enc->audio_planes = get_audio_planes(format, aoi->speakers);
	enc->audio_size = get_audio_size(format, aoi->speakers, 1);
}

#ifndef MIN
#define MIN(x, y) ((x) < (y) ? (x) : (y))
#endif

static void *enc_create(obs_data_t *settings, obs_encoder_t *encoder,
			const char *type, const char *alt,
			enum AVSampleFormat sample_format)
{
	struct enc_encoder *enc;
	int bitrate = (int)obs_data_get_int(settings, "bitrate");
	audio_t *audio = obs_encoder_audio(encoder);

	enc = bzalloc(sizeof(struct enc_encoder));
	enc->encoder = encoder;
	enc->codec = avcodec_find_encoder_by_name(type);
	enc->type = type;

	if (!enc->codec && alt) {
		enc->codec = avcodec_find_encoder_by_name(alt);
		enc->type = alt;
	}

	blog(LOG_INFO, "---------------------------------");

	if (!enc->codec) {
		warn("Couldn't find encoder");
		goto fail;
	}

	const AVCodecDescriptor *codec_desc =
		avcodec_descriptor_get(enc->codec->id);

	if (!codec_desc) {
		warn("Failed to get codec descriptor");
		goto fail;
	}

	if (!bitrate && !(codec_desc->props & AV_CODEC_PROP_LOSSLESS)) {
		warn("Invalid bitrate specified");
		goto fail;
	}

	enc->context = avcodec_alloc_context3(enc->codec);
	if (!enc->context) {
		warn("Failed to create codec context");
		goto fail;
	}

	if (codec_desc->props & AV_CODEC_PROP_LOSSLESS)
		// Set by encoder on init, not known at this time
		enc->context->bit_rate = -1;
	else
		enc->context->bit_rate = bitrate * 1000;

	const struct audio_output_info *aoi;
	aoi = audio_output_get_info(audio);

#if LIBAVUTIL_VERSION_INT < AV_VERSION_INT(57, 24, 100)
	enc->context->channels = (int)audio_output_get_channels(audio);
#endif

#if LIBAVCODEC_VERSION_INT < AV_VERSION_INT(59, 24, 100)
	enc->context->channel_layout = convert_speaker_layout(aoi->speakers);
#else
	av_channel_layout_default(&enc->context->ch_layout,
				  (int)audio_output_get_channels(audio));
	/* The avutil default channel layout for 5 channels is 5.0, which OBS
	 * does not support. Manually set 5 channels to 4.1. */
	if (aoi->speakers == SPEAKERS_4POINT1)
		enc->context->ch_layout =
			(AVChannelLayout)AV_CHANNEL_LAYOUT_4POINT1;
<<<<<<< HEAD
	if (aoi->speakers == SPEAKERS_2POINT1)
		enc->context->ch_layout =
			(AVChannelLayout)AV_CHANNEL_LAYOUT_SURROUND;
=======
	/* AAC, ALAC, & FLAC default to 3.0 for 3 channels instead of 2.1.
	 * Tell the encoder to deal with 2.1 as if it were 3.0. */
	if (aoi->speakers == SPEAKERS_2POINT1)
		enc->context->ch_layout =
			(AVChannelLayout)AV_CHANNEL_LAYOUT_SURROUND;
	// ALAC supports 7.1 wide instead of regular 7.1.
	if (aoi->speakers == SPEAKERS_7POINT1 &&
	    astrcmpi(enc->type, "alac") == 0)
		enc->context->ch_layout =
			(AVChannelLayout)AV_CHANNEL_LAYOUT_7POINT1_WIDE_BACK;
>>>>>>> 144599fb
#endif

	enc->context->sample_rate = audio_output_get_sample_rate(audio);

	if (enc->codec->sample_fmts) {
		/* Check if the requested format is actually available for the specified
		 * encoder. This may not always be the case due to FFmpeg changes or a
		 * fallback being used (for example, when libopus is unavailable). */
		const enum AVSampleFormat *fmt = enc->codec->sample_fmts;
		while (*fmt != AV_SAMPLE_FMT_NONE) {
			if (*fmt == sample_format) {
				enc->context->sample_fmt = *fmt;
				break;
			}
			fmt++;
		}

		/* Fall back to default if requested format was not found. */
		if (enc->context->sample_fmt == AV_SAMPLE_FMT_NONE)
			enc->context->sample_fmt = enc->codec->sample_fmts[0];
	} else {
		/* Fall back to planar float if codec does not specify formats. */
		enc->context->sample_fmt = AV_SAMPLE_FMT_FLTP;
	}

	/* check to make sure sample rate is supported */
	if (enc->codec->supported_samplerates) {
		const int *rate = enc->codec->supported_samplerates;
		int cur_rate = enc->context->sample_rate;
		int closest = 0;

		while (*rate) {
			int dist = abs(cur_rate - *rate);
			int closest_dist = abs(cur_rate - closest);

			if (dist < closest_dist)
				closest = *rate;
			rate++;
		}

		if (closest)
			enc->context->sample_rate = closest;
	}

#if LIBAVCODEC_VERSION_INT < AV_VERSION_INT(59, 24, 100)
	info("bitrate: %" PRId64 ", channels: %d, channel_layout: %x\n",
	     (int64_t)enc->context->bit_rate / 1000,
	     (int)enc->context->channels,
	     (unsigned int)enc->context->channel_layout);
#else
	char buf[256];
	av_channel_layout_describe(&enc->context->ch_layout, buf, 256);
	info("bitrate: %" PRId64 ", channels: %d, channel_layout: %s\n",
	     (int64_t)enc->context->bit_rate / 1000,
	     (int)enc->context->ch_layout.nb_channels, buf);
#endif
	init_sizes(enc, audio);

	/* enable experimental FFmpeg encoder if the only one available */
	enc->context->strict_std_compliance = -2;

	enc->context->flags = AV_CODEC_FLAG_GLOBAL_HEADER;

	if (initialize_codec(enc))
		return enc;

fail:
	enc_destroy(enc);
	return NULL;
}

static void *aac_create(obs_data_t *settings, obs_encoder_t *encoder)
{
	return enc_create(settings, encoder, "aac", NULL, AV_SAMPLE_FMT_NONE);
}

static void *opus_create(obs_data_t *settings, obs_encoder_t *encoder)
{
	return enc_create(settings, encoder, "libopus", "opus",
			  AV_SAMPLE_FMT_FLT);
}

static void *pcm_create(obs_data_t *settings, obs_encoder_t *encoder)
{
	return enc_create(settings, encoder, "pcm_s16le", NULL,
			  AV_SAMPLE_FMT_NONE);
}

static void *pcm24_create(obs_data_t *settings, obs_encoder_t *encoder)
{
	return enc_create(settings, encoder, "pcm_s24le", NULL,
			  AV_SAMPLE_FMT_NONE);
}

static void *pcm32_create(obs_data_t *settings, obs_encoder_t *encoder)
{
	return enc_create(settings, encoder, "pcm_f32le", NULL,
			  AV_SAMPLE_FMT_NONE);
}

static void *alac_create(obs_data_t *settings, obs_encoder_t *encoder)
{
	return enc_create(settings, encoder, "alac", NULL, AV_SAMPLE_FMT_S32P);
}

static void *flac_create(obs_data_t *settings, obs_encoder_t *encoder)
{
	return enc_create(settings, encoder, "flac", NULL, AV_SAMPLE_FMT_S16);
}

static bool do_encode(struct enc_encoder *enc, struct encoder_packet *packet,
		      bool *received_packet)
{
	AVRational time_base = {1, enc->context->sample_rate};
	AVPacket avpacket = {0};
	int got_packet;
	int ret;
	int channels;

	enc->aframe->nb_samples = enc->frame_size;
	enc->aframe->pts = av_rescale_q(
		enc->total_samples, (AVRational){1, enc->context->sample_rate},
		enc->context->time_base);
#if LIBAVUTIL_VERSION_INT >= AV_VERSION_INT(57, 24, 100)
	enc->aframe->ch_layout = enc->context->ch_layout;
	channels = enc->context->ch_layout.nb_channels;
#else
	channels = enc->context->channels;
#endif
	ret = avcodec_fill_audio_frame(enc->aframe, channels,
				       enc->context->sample_fmt,
				       enc->samples[0],
				       enc->frame_size_bytes * channels, 1);
	if (ret < 0) {
		warn("avcodec_fill_audio_frame failed: %s", av_err2str(ret));
		return false;
	}

	enc->total_samples += enc->frame_size;

	ret = avcodec_send_frame(enc->context, enc->aframe);
	if (ret == 0)
		ret = avcodec_receive_packet(enc->context, &avpacket);

	got_packet = (ret == 0);

	if (ret == AVERROR_EOF || ret == AVERROR(EAGAIN))
		ret = 0;
	if (ret < 0) {
		warn("avcodec_encode_audio2 failed: %s", av_err2str(ret));
		return false;
	}

	*received_packet = !!got_packet;
	if (!got_packet)
		return true;

	da_resize(enc->packet_buffer, 0);
	da_push_back_array(enc->packet_buffer, avpacket.data, avpacket.size);

	packet->pts = rescale_ts(avpacket.pts, enc->context, time_base);
	packet->dts = rescale_ts(avpacket.dts, enc->context, time_base);
	packet->data = enc->packet_buffer.array;
	packet->size = avpacket.size;
	packet->type = OBS_ENCODER_AUDIO;
	packet->keyframe = true;
	packet->timebase_num = 1;
	packet->timebase_den = (int32_t)enc->context->sample_rate;
	av_packet_unref(&avpacket);
	return true;
}

static bool enc_encode(void *data, struct encoder_frame *frame,
		       struct encoder_packet *packet, bool *received_packet)
{
	struct enc_encoder *enc = data;

	for (size_t i = 0; i < enc->audio_planes; i++)
		memcpy(enc->samples[i], frame->data[i], enc->frame_size_bytes);

	return do_encode(enc, packet, received_packet);
}

static void enc_defaults(obs_data_t *settings)
{
	obs_data_set_default_int(settings, "bitrate", 128);
}

static obs_properties_t *enc_properties(void *unused)
{
	UNUSED_PARAMETER(unused);

	obs_properties_t *props = obs_properties_create();
	obs_properties_add_int(props, "bitrate", obs_module_text("Bitrate"), 64,
			       1024, 32);
	return props;
}

static bool enc_extra_data(void *data, uint8_t **extra_data, size_t *size)
{
	struct enc_encoder *enc = data;

	*extra_data = enc->context->extradata;
	*size = enc->context->extradata_size;
	return true;
}

static void enc_audio_info(void *data, struct audio_convert_info *info)
{
	struct enc_encoder *enc = data;
	int channels;
#if LIBAVUTIL_VERSION_INT >= AV_VERSION_INT(57, 24, 100)
	channels = enc->context->ch_layout.nb_channels;
#else
	channels = enc->context->channels;
#endif
	info->format = convert_ffmpeg_sample_format(enc->context->sample_fmt);
	info->samples_per_sec = (uint32_t)enc->context->sample_rate;
	if (channels != 7 && channels <= 8)
		info->speakers = (enum speaker_layout)(channels);
	else
		info->speakers = SPEAKERS_UNKNOWN;
}

static void enc_audio_info_float(void *data, struct audio_convert_info *info)
{
	enc_audio_info(data, info);
	info->allow_clipping = true;
}

static size_t enc_frame_size(void *data)
{
	struct enc_encoder *enc = data;
	return enc->frame_size;
}

struct obs_encoder_info aac_encoder_info = {
	.id = "ffmpeg_aac",
	.type = OBS_ENCODER_AUDIO,
	.codec = "aac",
	.get_name = aac_getname,
	.create = aac_create,
	.destroy = enc_destroy,
	.encode = enc_encode,
	.get_frame_size = enc_frame_size,
	.get_defaults = enc_defaults,
	.get_properties = enc_properties,
	.get_extra_data = enc_extra_data,
	.get_audio_info = enc_audio_info,
};

struct obs_encoder_info opus_encoder_info = {
	.id = "ffmpeg_opus",
	.type = OBS_ENCODER_AUDIO,
	.codec = "opus",
	.get_name = opus_getname,
	.create = opus_create,
	.destroy = enc_destroy,
	.encode = enc_encode,
	.get_frame_size = enc_frame_size,
	.get_defaults = enc_defaults,
	.get_properties = enc_properties,
	.get_extra_data = enc_extra_data,
	.get_audio_info = enc_audio_info,
};

struct obs_encoder_info pcm_encoder_info = {
	.id = "ffmpeg_pcm_s16le",
	.type = OBS_ENCODER_AUDIO,
	.codec = "pcm_s16le",
	.get_name = pcm_getname,
	.create = pcm_create,
	.destroy = enc_destroy,
	.encode = enc_encode,
	.get_frame_size = enc_frame_size,
	.get_defaults = enc_defaults,
	.get_properties = enc_properties,
	.get_extra_data = enc_extra_data,
	.get_audio_info = enc_audio_info,
};

struct obs_encoder_info pcm24_encoder_info = {
	.id = "ffmpeg_pcm_s24le",
	.type = OBS_ENCODER_AUDIO,
	.codec = "pcm_s24le",
	.get_name = pcm24_getname,
	.create = pcm24_create,
	.destroy = enc_destroy,
	.encode = enc_encode,
	.get_frame_size = enc_frame_size,
	.get_defaults = enc_defaults,
	.get_properties = enc_properties,
	.get_extra_data = enc_extra_data,
	.get_audio_info = enc_audio_info,
};

struct obs_encoder_info pcm32_encoder_info = {
	.id = "ffmpeg_pcm_f32le",
	.type = OBS_ENCODER_AUDIO,
	.codec = "pcm_f32le",
	.get_name = pcm32_getname,
	.create = pcm32_create,
	.destroy = enc_destroy,
	.encode = enc_encode,
	.get_frame_size = enc_frame_size,
	.get_defaults = enc_defaults,
	.get_properties = enc_properties,
	.get_extra_data = enc_extra_data,
	.get_audio_info = enc_audio_info_float,
};

struct obs_encoder_info alac_encoder_info = {
	.id = "ffmpeg_alac",
	.type = OBS_ENCODER_AUDIO,
	.codec = "alac",
	.get_name = alac_getname,
	.create = alac_create,
	.destroy = enc_destroy,
	.encode = enc_encode,
	.get_frame_size = enc_frame_size,
	.get_defaults = enc_defaults,
	.get_properties = enc_properties,
	.get_extra_data = enc_extra_data,
	.get_audio_info = enc_audio_info,
};

struct obs_encoder_info flac_encoder_info = {
	.id = "ffmpeg_flac",
	.type = OBS_ENCODER_AUDIO,
	.codec = "flac",
	.get_name = flac_getname,
	.create = flac_create,
	.destroy = enc_destroy,
	.encode = enc_encode,
	.get_frame_size = enc_frame_size,
	.get_defaults = enc_defaults,
	.get_properties = enc_properties,
	.get_extra_data = enc_extra_data,
	.get_audio_info = enc_audio_info,
};<|MERGE_RESOLUTION|>--- conflicted
+++ resolved
@@ -276,11 +276,6 @@
 	if (aoi->speakers == SPEAKERS_4POINT1)
 		enc->context->ch_layout =
 			(AVChannelLayout)AV_CHANNEL_LAYOUT_4POINT1;
-<<<<<<< HEAD
-	if (aoi->speakers == SPEAKERS_2POINT1)
-		enc->context->ch_layout =
-			(AVChannelLayout)AV_CHANNEL_LAYOUT_SURROUND;
-=======
 	/* AAC, ALAC, & FLAC default to 3.0 for 3 channels instead of 2.1.
 	 * Tell the encoder to deal with 2.1 as if it were 3.0. */
 	if (aoi->speakers == SPEAKERS_2POINT1)
@@ -291,7 +286,6 @@
 	    astrcmpi(enc->type, "alac") == 0)
 		enc->context->ch_layout =
 			(AVChannelLayout)AV_CHANNEL_LAYOUT_7POINT1_WIDE_BACK;
->>>>>>> 144599fb
 #endif
 
 	enc->context->sample_rate = audio_output_get_sample_rate(audio);
