/******************************************************************************
    Copyright (C) 2015 by Hugh Bailey <obs.jim@gmail.com>

    This program is free software: you can redistribute it and/or modify
    it under the terms of the GNU General Public License as published by
    the Free Software Foundation, either version 2 of the License, or
    (at your option) any later version.

    This program is distributed in the hope that it will be useful,
    but WITHOUT ANY WARRANTY; without even the implied warranty of
    MERCHANTABILITY or FITNESS FOR A PARTICULAR PURPOSE.  See the
    GNU General Public License for more details.

    You should have received a copy of the GNU General Public License
    along with this program.  If not, see <http://www.gnu.org/licenses/>.
******************************************************************************/
#include "ffmpeg-mux/ffmpeg-mux.h"
#include "obs-internal.h"
#include "obs-ffmpeg-mux.h"

#ifdef _WIN32
#include "util/windows/win-version.h"
#endif

#include <libavformat/avformat.h>

#define do_log(level, format, ...)                  \
	blog(level, "[ffmpeg muxer: '%s'] " format, \
	     obs_output_get_name(stream->output), ##__VA_ARGS__)

#define warn(format, ...) do_log(LOG_WARNING, format, ##__VA_ARGS__)
#define info(format, ...) do_log(LOG_INFO, format, ##__VA_ARGS__)

static const char *ffmpeg_mux_getname(void *type)
{
	UNUSED_PARAMETER(type);
	return obs_module_text("FFmpegMuxer");
}

#ifndef NEW_MPEGTS_OUTPUT
static const char *ffmpeg_mpegts_mux_getname(void *type)
{
	UNUSED_PARAMETER(type);
	return obs_module_text("FFmpegMpegtsMuxer");
}
#endif

static inline void replay_buffer_clear(struct ffmpeg_muxer *stream)
{
	while (stream->packets.size > 0) {
		struct encoder_packet pkt;
		circlebuf_pop_front(&stream->packets, &pkt, sizeof(pkt));
		obs_encoder_packet_release(&pkt);
	}

	circlebuf_free(&stream->packets);
	stream->cur_size = 0;
	stream->cur_time = 0;
	stream->max_size = 0;
	stream->max_time = 0;
	stream->save_ts = 0;
	stream->keyframes = 0;
}

static void ffmpeg_mux_destroy(void *data)
{
	struct ffmpeg_muxer *stream = data;

	replay_buffer_clear(stream);
	if (stream->mux_thread_joinable)
		pthread_join(stream->mux_thread, NULL);
	for (size_t i = 0; i < stream->mux_packets.num; i++)
		obs_encoder_packet_release(&stream->mux_packets.array[i]);
	da_free(stream->mux_packets);
	circlebuf_free(&stream->packets);

	os_process_pipe_destroy(stream->pipe);
	dstr_free(&stream->path);
	dstr_free(&stream->printable_path);
	dstr_free(&stream->stream_key);
	dstr_free(&stream->muxer_settings);
	bfree(stream);
}

<<<<<<< HEAD
static void get_last_file(void *data, calldata_t *cd)
{
	struct ffmpeg_muxer *stream = data;
	if (!os_atomic_load_bool(&stream->muxing))
		calldata_set_string(cd, "path", stream->path.array);
=======
static void split_file_proc(void *data, calldata_t *cd)
{
	struct ffmpeg_muxer *stream = data;

	calldata_set_bool(cd, "split_file_enabled", stream->split_file);
	if (!stream->split_file)
		return;

	os_atomic_set_bool(&stream->manual_split, true);
>>>>>>> b4f7499b
}

static void *ffmpeg_mux_create(obs_data_t *settings, obs_output_t *output)
{
	struct ffmpeg_muxer *stream = bzalloc(sizeof(*stream));
	stream->output = output;

	if (obs_output_get_flags(output) & OBS_OUTPUT_SERVICE)
		stream->is_network = true;

<<<<<<< HEAD
	proc_handler_t *ph = obs_output_get_proc_handler(output);
	proc_handler_add(ph, "void get_last_file(out string path)",
			 get_last_file, stream);
=======
	signal_handler_t *sh = obs_output_get_signal_handler(output);
	signal_handler_add(sh, "void file_changed(string next_file)");

	proc_handler_t *ph = obs_output_get_proc_handler(output);
	proc_handler_add(ph, "void split_file(out bool split_file_enabled)",
			 split_file_proc, stream);
>>>>>>> b4f7499b

	UNUSED_PARAMETER(settings);
	return stream;
}

#ifdef _WIN32
#define FFMPEG_MUX "obs-ffmpeg-mux.exe"
#else
#define FFMPEG_MUX "obs-ffmpeg-mux"
#endif

static inline bool capturing(struct ffmpeg_muxer *stream)
{
	return os_atomic_load_bool(&stream->capturing);
}

bool stopping(struct ffmpeg_muxer *stream)
{
	return os_atomic_load_bool(&stream->stopping);
}

bool active(struct ffmpeg_muxer *stream)
{
	return os_atomic_load_bool(&stream->active);
}

/* TODO: allow codecs other than h264 whenever we start using them */

static void add_video_encoder_params(struct ffmpeg_muxer *stream,
				     struct dstr *cmd, obs_encoder_t *vencoder)
{
	obs_data_t *settings = obs_encoder_get_settings(vencoder);
	int bitrate = (int)obs_data_get_int(settings, "bitrate");
	video_t *video = obs_get_video();
	const struct video_output_info *info = video_output_get_info(video);

	obs_data_release(settings);

	enum AVColorPrimaries pri = AVCOL_PRI_UNSPECIFIED;
	enum AVColorTransferCharacteristic trc = AVCOL_TRC_UNSPECIFIED;
	enum AVColorSpace spc = AVCOL_SPC_UNSPECIFIED;
	switch (info->colorspace) {
	case VIDEO_CS_601:
		pri = AVCOL_PRI_SMPTE170M;
		trc = AVCOL_TRC_SMPTE170M;
		spc = AVCOL_SPC_SMPTE170M;
		break;
	case VIDEO_CS_DEFAULT:
	case VIDEO_CS_709:
		pri = AVCOL_PRI_BT709;
		trc = AVCOL_TRC_BT709;
		spc = AVCOL_SPC_BT709;
		break;
	case VIDEO_CS_SRGB:
		pri = AVCOL_PRI_BT709;
		trc = AVCOL_TRC_IEC61966_2_1;
		spc = AVCOL_SPC_BT709;
		break;
	case VIDEO_CS_2100_PQ:
		pri = AVCOL_PRI_BT2020;
		trc = AVCOL_TRC_SMPTE2084;
		spc = AVCOL_SPC_BT2020_NCL;
		break;
	case VIDEO_CS_2100_HLG:
		pri = AVCOL_PRI_BT2020;
		trc = AVCOL_TRC_ARIB_STD_B67;
		spc = AVCOL_SPC_BT2020_NCL;
	}

	const enum AVColorRange range = (info->range == VIDEO_RANGE_FULL)
						? AVCOL_RANGE_JPEG
						: AVCOL_RANGE_MPEG;

	const int max_luminance =
		(trc == AVCOL_TRC_SMPTE2084)
			? (int)obs_get_video_hdr_nominal_peak_level()
			: ((trc == AVCOL_TRC_ARIB_STD_B67) ? 1000 : 0);

	dstr_catf(cmd, "%s %d %d %d %d %d %d %d %d %d %d ",
		  obs_encoder_get_codec(vencoder), bitrate,
		  obs_output_get_width(stream->output),
		  obs_output_get_height(stream->output), (int)pri, (int)trc,
		  (int)spc, (int)range, max_luminance, (int)info->fps_num,
		  (int)info->fps_den);
}

static void add_audio_encoder_params(struct dstr *cmd, obs_encoder_t *aencoder)
{
	obs_data_t *settings = obs_encoder_get_settings(aencoder);
	int bitrate = (int)obs_data_get_int(settings, "bitrate");
	audio_t *audio = obs_get_audio();
	struct dstr name = {0};

	obs_data_release(settings);

	dstr_copy(&name, obs_encoder_get_name(aencoder));
	dstr_replace(&name, "\"", "\"\"");

	dstr_catf(cmd, "\"%s\" %d %d %d %d ", name.array, bitrate,
		  (int)obs_encoder_get_sample_rate(aencoder),
		  (int)obs_encoder_get_frame_size(aencoder),
		  (int)audio_output_get_channels(audio));

	dstr_free(&name);
}

static void log_muxer_params(struct ffmpeg_muxer *stream, const char *settings)
{
	int ret;

	AVDictionary *dict = NULL;
	if ((ret = av_dict_parse_string(&dict, settings, "=", " ", 0))) {
		warn("Failed to parse muxer settings: %s\n%s", av_err2str(ret),
		     settings);

		av_dict_free(&dict);
		return;
	}

	if (av_dict_count(dict) > 0) {
		struct dstr str = {0};

		AVDictionaryEntry *entry = NULL;
		while ((entry = av_dict_get(dict, "", entry,
					    AV_DICT_IGNORE_SUFFIX)))
			dstr_catf(&str, "\n\t%s=%s", entry->key, entry->value);

		info("Using muxer settings:%s", str.array);
		dstr_free(&str);
	}

	av_dict_free(&dict);
}

static void add_stream_key(struct dstr *cmd, struct ffmpeg_muxer *stream)
{
	dstr_catf(cmd, "\"%s\" ",
		  dstr_is_empty(&stream->stream_key)
			  ? ""
			  : stream->stream_key.array);
}

static void add_muxer_params(struct dstr *cmd, struct ffmpeg_muxer *stream)
{
	struct dstr mux = {0};

	if (dstr_is_empty(&stream->muxer_settings)) {
		obs_data_t *settings = obs_output_get_settings(stream->output);
		dstr_copy(&mux,
			  obs_data_get_string(settings, "muxer_settings"));
		obs_data_release(settings);
	} else {
		dstr_copy(&mux, stream->muxer_settings.array);
	}

	log_muxer_params(stream, mux.array);

	dstr_replace(&mux, "\"", "\\\"");

	dstr_catf(cmd, "\"%s\" ", mux.array ? mux.array : "");

	dstr_free(&mux);
}

static void build_command_line(struct ffmpeg_muxer *stream, struct dstr *cmd,
			       const char *path)
{
	obs_encoder_t *vencoder = obs_output_get_video_encoder(stream->output);
	obs_encoder_t *aencoders[MAX_AUDIO_MIXES];
	int num_tracks = 0;

	for (;;) {
		obs_encoder_t *aencoder = obs_output_get_audio_encoder(
			stream->output, num_tracks);
		if (!aencoder)
			break;

		aencoders[num_tracks] = aencoder;
		num_tracks++;
	}

	dstr_init_move_array(cmd, os_get_executable_path_ptr(FFMPEG_MUX));
	dstr_insert_ch(cmd, 0, '\"');
	dstr_cat(cmd, "\" \"");

	dstr_copy(&stream->path, path);
	dstr_replace(&stream->path, "\"", "\"\"");
	dstr_cat_dstr(cmd, &stream->path);

	dstr_catf(cmd, "\" %d %d ", vencoder ? 1 : 0, num_tracks);

	if (vencoder)
		add_video_encoder_params(stream, cmd, vencoder);

	if (num_tracks) {
		dstr_cat(cmd, "aac ");

		for (int i = 0; i < num_tracks; i++) {
			add_audio_encoder_params(cmd, aencoders[i]);
		}
	}

	add_stream_key(cmd, stream);
	add_muxer_params(cmd, stream);
}

void start_pipe(struct ffmpeg_muxer *stream, const char *path)
{
	struct dstr cmd;
	build_command_line(stream, &cmd, path);
	stream->pipe = os_process_pipe_create(cmd.array, "w");
	dstr_free(&cmd);
}

static void set_file_not_readable_error(struct ffmpeg_muxer *stream,
					obs_data_t *settings, const char *path)
{
	struct dstr error_message;
	dstr_init_copy(&error_message, obs_module_text("UnableToWritePath"));
#ifdef _WIN32
	/* special warning for Windows 10 users about Defender */
	struct win_version_info ver;
	get_win_ver(&ver);
	if (ver.major >= 10) {
		dstr_cat(&error_message, "\n\n");
		dstr_cat(&error_message,
			 obs_module_text("WarnWindowsDefender"));
	}
#endif
	dstr_replace(&error_message, "%1", path);
	obs_output_set_last_error(stream->output, error_message.array);
	dstr_free(&error_message);
	obs_data_release(settings);
}

inline static void ts_offset_clear(struct ffmpeg_muxer *stream)
{
	stream->found_video = false;
	stream->video_pts_offset = 0;

	for (size_t i = 0; i < MAX_AUDIO_MIXES; i++) {
		stream->found_audio[i] = false;
		stream->audio_dts_offsets[i] = 0;
	}
}

static inline int64_t packet_pts_usec(struct encoder_packet *packet)
{
	return packet->pts * 1000000 / packet->timebase_den;
}

inline static void ts_offset_update(struct ffmpeg_muxer *stream,
				    struct encoder_packet *packet)
{
	if (packet->type == OBS_ENCODER_VIDEO) {
		if (!stream->found_video) {
			stream->video_pts_offset = packet->pts;
			stream->found_video = true;
		}
		return;
	}

	if (stream->found_audio[packet->track_idx])
		return;

	stream->audio_dts_offsets[packet->track_idx] = packet->dts;
	stream->found_audio[packet->track_idx] = true;
}

static bool ffmpeg_mux_start(void *data)
{
	struct ffmpeg_muxer *stream = data;
	obs_data_t *settings;
	const char *path;

	if (!obs_output_can_begin_data_capture(stream->output, 0))
		return false;
	if (!obs_output_initialize_encoders(stream->output, 0))
		return false;

	settings = obs_output_get_settings(stream->output);
	if (stream->is_network) {
		obs_service_t *service;
		service = obs_output_get_service(stream->output);
		if (!service)
			return false;
		path = obs_service_get_url(service);
		stream->split_file = false;
		stream->reset_timestamps = false;
	} else {
		path = obs_data_get_string(settings, "path");

		stream->max_time =
			obs_data_get_int(settings, "max_time_sec") * 1000000LL;
		stream->max_size = obs_data_get_int(settings, "max_size_mb") *
				   (1024 * 1024);
		stream->split_file = obs_data_get_bool(settings, "split_file");
		stream->reset_timestamps =
			obs_data_get_bool(settings, "reset_timestamps");
		stream->allow_overwrite =
			obs_data_get_bool(settings, "allow_overwrite");
		stream->cur_size = 0;
		stream->sent_headers = false;
	}

	ts_offset_clear(stream);

	if (!stream->is_network) {
		/* ensure output path is writable to avoid generic error
		 * message.
		 *
		 * TODO: remove once ffmpeg-mux is refactored to pass
		 * errors back */
		FILE *test_file = os_fopen(path, "wb");
		if (!test_file) {
			set_file_not_readable_error(stream, settings, path);
			return false;
		}

		fclose(test_file);
		os_unlink(path);
	}

	start_pipe(stream, path);
	obs_data_release(settings);

	if (!stream->pipe) {
		obs_output_set_last_error(
			stream->output, obs_module_text("HelperProcessFailed"));
		warn("Failed to create process pipe");
		return false;
	}

	/* write headers and start capture */
	os_atomic_set_bool(&stream->active, true);
	os_atomic_set_bool(&stream->capturing, true);
	stream->total_bytes = 0;
	obs_output_begin_data_capture(stream->output, 0);

	info("Writing file '%s'...", stream->path.array);
	return true;
}

int deactivate(struct ffmpeg_muxer *stream, int code)
{
	int ret = -1;

	if (stream->is_hls) {
		if (stream->mux_thread_joinable) {
			os_event_signal(stream->stop_event);
			os_sem_post(stream->write_sem);
			pthread_join(stream->mux_thread, NULL);
			stream->mux_thread_joinable = false;
		}
	}

	if (active(stream)) {
		ret = os_process_pipe_destroy(stream->pipe);
		stream->pipe = NULL;

		os_atomic_set_bool(&stream->active, false);
		os_atomic_set_bool(&stream->sent_headers, false);

		info("Output of file '%s' stopped",
		     dstr_is_empty(&stream->printable_path)
			     ? stream->path.array
			     : stream->printable_path.array);
	}

	if (code) {
		obs_output_signal_stop(stream->output, code);
	} else if (stopping(stream)) {
		obs_output_end_data_capture(stream->output);
	}

	if (stream->is_hls) {
		pthread_mutex_lock(&stream->write_mutex);

		while (stream->packets.size) {
			struct encoder_packet packet;
			circlebuf_pop_front(&stream->packets, &packet,
					    sizeof(packet));
			obs_encoder_packet_release(&packet);
		}

		pthread_mutex_unlock(&stream->write_mutex);
	}

	os_atomic_set_bool(&stream->stopping, false);

	if (strcmp(stream->output->info.id, "ffmpeg_muxer") == 0)
		do_output_signal(stream->output, "wrote");
	return ret;
}

void ffmpeg_mux_stop(void *data, uint64_t ts)
{
	struct ffmpeg_muxer *stream = data;

	if (capturing(stream) || ts == 0) {
		stream->stop_ts = (int64_t)ts / 1000LL;
		os_atomic_set_bool(&stream->stopping, true);
		os_atomic_set_bool(&stream->capturing, false);
	}
}

static void signal_failure(struct ffmpeg_muxer *stream)
{
	char error[1024];
	int ret;
	int code;

	size_t len;

	len = os_process_pipe_read_err(stream->pipe, (uint8_t *)error,
				       sizeof(error) - 1);

	if (len > 0) {
		error[len] = 0;
		warn("ffmpeg-mux: %s", error);
		obs_output_set_last_error(stream->output, error);
	}

	ret = deactivate(stream, 0);

	switch (ret) {
	case FFM_UNSUPPORTED:
		code = OBS_OUTPUT_UNSUPPORTED;
		break;
	default:
		if (stream->is_network) {
			code = OBS_OUTPUT_DISCONNECTED;
		} else {
			code = OBS_OUTPUT_ENCODE_ERROR;
		}
	}

	obs_output_signal_stop(stream->output, code);
	os_atomic_set_bool(&stream->capturing, false);
}

static void find_best_filename(struct dstr *path, bool space)
{
	int num = 2;

	if (!os_file_exists(path->array))
		return;

	const char *ext = strrchr(path->array, '.');
	if (!ext)
		return;

	size_t extstart = ext - path->array;
	struct dstr testpath;
	dstr_init_copy_dstr(&testpath, path);
	for (;;) {
		dstr_resize(&testpath, extstart);
		dstr_catf(&testpath, space ? " (%d)" : "_%d", num++);
		dstr_cat(&testpath, ext);

		if (!os_file_exists(testpath.array)) {
			dstr_free(path);
			dstr_init_move(path, &testpath);
			break;
		}
	}
}

static void generate_filename(struct ffmpeg_muxer *stream, struct dstr *dst,
			      bool overwrite)
{
	obs_data_t *settings = obs_output_get_settings(stream->output);
	const char *dir = obs_data_get_string(settings, "directory");
	const char *fmt = obs_data_get_string(settings, "format");
	const char *ext = obs_data_get_string(settings, "extension");
	bool space = obs_data_get_bool(settings, "allow_spaces");

	char *filename = os_generate_formatted_filename(ext, space, fmt);

	dstr_copy(dst, dir);
	dstr_replace(dst, "\\", "/");
	if (dstr_end(dst) != '/')
		dstr_cat_ch(dst, '/');
	dstr_cat(dst, filename);

	char *slash = strrchr(dst->array, '/');
	if (slash) {
		*slash = 0;
		os_mkdirs(dst->array);
		*slash = '/';
	}

	if (!overwrite)
		find_best_filename(dst, space);

	bfree(filename);
	obs_data_release(settings);
}

bool write_packet(struct ffmpeg_muxer *stream, struct encoder_packet *packet)
{
	bool is_video = packet->type == OBS_ENCODER_VIDEO;
	size_t ret;

	struct ffm_packet_info info = {.pts = packet->pts,
				       .dts = packet->dts,
				       .size = (uint32_t)packet->size,
				       .index = (int)packet->track_idx,
				       .type = is_video ? FFM_PACKET_VIDEO
							: FFM_PACKET_AUDIO,
				       .keyframe = packet->keyframe};

	if (stream->split_file && stream->reset_timestamps) {
		if (is_video) {
			info.dts -= stream->video_pts_offset;
			info.pts -= stream->video_pts_offset;
		} else {
			info.dts -= stream->audio_dts_offsets[info.index];
			info.pts -= stream->audio_dts_offsets[info.index];
		}
	}

	ret = os_process_pipe_write(stream->pipe, (const uint8_t *)&info,
				    sizeof(info));
	if (ret != sizeof(info)) {
		warn("os_process_pipe_write for info structure failed");
		signal_failure(stream);
		return false;
	}

	ret = os_process_pipe_write(stream->pipe, packet->data, packet->size);
	if (ret != packet->size) {
		warn("os_process_pipe_write for packet data failed");
		signal_failure(stream);
		return false;
	}

	stream->total_bytes += packet->size;

	if (stream->split_file)
		stream->cur_size += packet->size;

	return true;
}

static bool send_audio_headers(struct ffmpeg_muxer *stream,
			       obs_encoder_t *aencoder, size_t idx)
{
	struct encoder_packet packet = {
		.type = OBS_ENCODER_AUDIO, .timebase_den = 1, .track_idx = idx};

	if (!obs_encoder_get_extra_data(aencoder, &packet.data, &packet.size))
		return false;
	return write_packet(stream, &packet);
}

static bool send_video_headers(struct ffmpeg_muxer *stream)
{
	obs_encoder_t *vencoder = obs_output_get_video_encoder(stream->output);

	struct encoder_packet packet = {.type = OBS_ENCODER_VIDEO,
					.timebase_den = 1};

	if (!obs_encoder_get_extra_data(vencoder, &packet.data, &packet.size))
		return false;
	return write_packet(stream, &packet);
}

bool send_headers(struct ffmpeg_muxer *stream)
{
	obs_encoder_t *aencoder;
	size_t idx = 0;

	if (!send_video_headers(stream))
		return false;

	do {
		aencoder = obs_output_get_audio_encoder(stream->output, idx);
		if (aencoder) {
			if (!send_audio_headers(stream, aencoder, idx)) {
				return false;
			}
			idx++;
		}
	} while (aencoder);

	return true;
}

static inline bool should_split(struct ffmpeg_muxer *stream,
				struct encoder_packet *packet)
{
	/* split at video frame */
	if (packet->type != OBS_ENCODER_VIDEO)
		return false;

	/* don't split group of pictures */
	if (!packet->keyframe)
		return false;

	if (os_atomic_load_bool(&stream->manual_split))
		return true;

	/* reached maximum file size */
	if (stream->max_size > 0 &&
	    stream->cur_size + (int64_t)packet->size >= stream->max_size)
		return true;

	/* reached maximum duration */
	if (stream->max_time > 0 &&
	    packet->dts_usec - stream->cur_time >= stream->max_time)
		return true;

	return false;
}

static bool send_new_filename(struct ffmpeg_muxer *stream, const char *filename)
{
	size_t ret;
	uint32_t size = (uint32_t)strlen(filename);
	struct ffm_packet_info info = {.type = FFM_PACKET_CHANGE_FILE,
				       .size = size};

	ret = os_process_pipe_write(stream->pipe, (const uint8_t *)&info,
				    sizeof(info));
	if (ret != sizeof(info)) {
		warn("os_process_pipe_write for info structure failed");
		signal_failure(stream);
		return false;
	}

	ret = os_process_pipe_write(stream->pipe, (const uint8_t *)filename,
				    size);
	if (ret != size) {
		warn("os_process_pipe_write for packet data failed");
		signal_failure(stream);
		return false;
	}

	return true;
}

static bool prepare_split_file(struct ffmpeg_muxer *stream,
			       struct encoder_packet *packet)
{
	generate_filename(stream, &stream->path, stream->allow_overwrite);
	info("Changing output file to '%s'", stream->path.array);

	if (!send_new_filename(stream, stream->path.array)) {
		warn("Failed to send new file name");
		return false;
	}

	calldata_t cd = {0};
	signal_handler_t *sh = obs_output_get_signal_handler(stream->output);
	calldata_set_string(&cd, "next_file", stream->path.array);
	signal_handler_signal(sh, "file_changed", &cd);
	calldata_free(&cd);

	if (!send_headers(stream))
		return false;

	stream->cur_size = 0;
	stream->cur_time = packet->dts_usec;
	ts_offset_clear(stream);

	return true;
}

static inline bool has_audio(struct ffmpeg_muxer *stream)
{
	return !!obs_output_get_audio_encoder(stream->output, 0);
}

static void push_back_packet(struct darray *packets,
			     struct encoder_packet *packet)
{
	struct encoder_packet pkt;
	obs_encoder_packet_ref(&pkt, packet);
	darray_push_back(sizeof(pkt), packets, &pkt);
}

static void ffmpeg_mux_data(void *data, struct encoder_packet *packet)
{
	struct ffmpeg_muxer *stream = data;

	if (!active(stream))
		return;

	/* encoder failure */
	if (!packet) {
		deactivate(stream, OBS_OUTPUT_ENCODE_ERROR);
		return;
	}

	if (stream->split_file && stream->mux_packets.num) {
		int64_t pts_usec = packet_pts_usec(packet);
		struct encoder_packet *first_pkt = stream->mux_packets.array;
		int64_t first_pts_usec = packet_pts_usec(first_pkt);

		if (pts_usec >= first_pts_usec) {
			if (packet->type != OBS_ENCODER_AUDIO) {
				push_back_packet(&stream->mux_packets.da,
						 packet);
				return;
			}

			if (!prepare_split_file(stream, first_pkt))
				return;
			stream->split_file_ready = true;
		}
	} else if (stream->split_file && should_split(stream, packet)) {
		if (has_audio(stream)) {
			push_back_packet(&stream->mux_packets.da, packet);
			return;
		} else {
			if (!prepare_split_file(stream, packet))
				return;
			stream->split_file_ready = true;
		}
	}

	if (!stream->sent_headers) {
		if (!send_headers(stream))
			return;

		stream->sent_headers = true;

		if (stream->split_file)
			stream->cur_time = packet->dts_usec;
	}

	if (stopping(stream)) {
		if (packet->sys_dts_usec >= stream->stop_ts) {
			deactivate(stream, 0);
			return;
		}
	}

	if (stream->split_file && stream->split_file_ready) {
		for (size_t i = 0; i < stream->mux_packets.num; i++) {
			struct encoder_packet *pkt =
				&stream->mux_packets.array[i];
			if (stream->reset_timestamps)
				ts_offset_update(stream, pkt);
			write_packet(stream, pkt);
			obs_encoder_packet_release(pkt);
		}
		da_free(stream->mux_packets);
		stream->split_file_ready = false;
		os_atomic_set_bool(&stream->manual_split, false);
	}

	if (stream->split_file && stream->reset_timestamps)
		ts_offset_update(stream, packet);

	write_packet(stream, packet);
}

static bool ffmpeg_mux_is_ready_to_update(void *data)
{
	struct ffmpeg_muxer *stream = data;
	return !(capturing(stream) || active(stream) || stopping(stream));
}

static obs_properties_t *ffmpeg_mux_properties(void *unused)
{
	UNUSED_PARAMETER(unused);

	obs_properties_t *props = obs_properties_create();

	obs_properties_add_text(props, "path", obs_module_text("FilePath"),
				OBS_TEXT_DEFAULT);
	return props;
}

uint64_t ffmpeg_mux_total_bytes(void *data)
{
	struct ffmpeg_muxer *stream = data;
	return stream->total_bytes;
}

struct obs_output_info ffmpeg_muxer = {
	.id = "ffmpeg_muxer",
	.flags = OBS_OUTPUT_AV | OBS_OUTPUT_ENCODED | OBS_OUTPUT_MULTI_TRACK |
		 OBS_OUTPUT_CAN_PAUSE,
	.get_name = ffmpeg_mux_getname,
	.create = ffmpeg_mux_create,
	.destroy = ffmpeg_mux_destroy,
	.start = ffmpeg_mux_start,
	.stop = ffmpeg_mux_stop,
	.encoded_packet = ffmpeg_mux_data,
	.get_total_bytes = ffmpeg_mux_total_bytes,
	.get_properties = ffmpeg_mux_properties,
	.is_ready_to_update = ffmpeg_mux_is_ready_to_update,
};

static int connect_time(struct ffmpeg_muxer *stream)
{
	UNUSED_PARAMETER(stream);
	/* TODO */
	return 0;
}

#ifndef NEW_MPEGTS_OUTPUT
static int ffmpeg_mpegts_mux_connect_time(void *data)
{
	struct ffmpeg_muxer *stream = data;
	/* TODO */
	return connect_time(stream);
}

struct obs_output_info ffmpeg_mpegts_muxer = {
	.id = "ffmpeg_mpegts_muxer",
	.flags = OBS_OUTPUT_AV | OBS_OUTPUT_ENCODED | OBS_OUTPUT_MULTI_TRACK |
		 OBS_OUTPUT_SERVICE,
	.encoded_video_codecs = "h264;av1",
	.encoded_audio_codecs = "aac",
	.get_name = ffmpeg_mpegts_mux_getname,
	.create = ffmpeg_mux_create,
	.destroy = ffmpeg_mux_destroy,
	.start = ffmpeg_mux_start,
	.stop = ffmpeg_mux_stop,
	.encoded_packet = ffmpeg_mux_data,
	.get_total_bytes = ffmpeg_mux_total_bytes,
	.get_properties = ffmpeg_mux_properties,
	.get_connect_time_ms = ffmpeg_mpegts_mux_connect_time,
	.is_ready_to_update = ffmpeg_mux_is_ready_to_update,
};
#endif
/* ------------------------------------------------------------------------ */

static const char *replay_buffer_getname(void *type)
{
	UNUSED_PARAMETER(type);
	return obs_module_text("ReplayBuffer");
}

static void replay_buffer_hotkey(void *data, obs_hotkey_id id,
				 obs_hotkey_t *hotkey, bool pressed)
{
	UNUSED_PARAMETER(id);
	UNUSED_PARAMETER(hotkey);

	if (!pressed)
		return;

	struct ffmpeg_muxer *stream = data;

	if (os_atomic_load_bool(&stream->active)) {
		obs_encoder_t *vencoder =
			obs_output_get_video_encoder(stream->output);
		if (obs_encoder_paused(vencoder)) {
			info("Could not save buffer because encoders paused");
			return;
		}

		stream->save_ts = os_gettime_ns() / 1000LL;
	}
}

static void save_replay_proc(void *data, calldata_t *cd)
{
	replay_buffer_hotkey(data, 0, NULL, true);
	UNUSED_PARAMETER(cd);
}

static void *replay_buffer_create(obs_data_t *settings, obs_output_t *output)
{
	UNUSED_PARAMETER(settings);
	struct ffmpeg_muxer *stream = bzalloc(sizeof(*stream));
	stream->output = output;

	stream->hotkey =
		obs_hotkey_register_output(output, "ReplayBuffer.Save",
					   obs_module_text("ReplayBuffer.Save"),
					   replay_buffer_hotkey, stream);

	proc_handler_t *ph = obs_output_get_proc_handler(output);
	proc_handler_add(ph, "void save()", save_replay_proc, stream);
	proc_handler_add(ph, "void get_last_file(out string path)",
			 get_last_file, stream);

	signal_handler_t *sh = obs_output_get_signal_handler(output);
	signal_handler_add(sh, "void saved()");

	return stream;
}

static void replay_buffer_destroy(void *data)
{
	struct ffmpeg_muxer *stream = data;
	if (stream->hotkey)
		obs_hotkey_unregister(stream->hotkey);
	ffmpeg_mux_destroy(data);
}

static bool replay_buffer_start(void *data)
{
	struct ffmpeg_muxer *stream = data;

	if (!obs_output_can_begin_data_capture(stream->output, 0))
		return false;
	if (!obs_output_initialize_encoders(stream->output, 0))
		return false;

	obs_data_t *s = obs_output_get_settings(stream->output);
	stream->max_time = obs_data_get_int(s, "max_time_sec") * 1000000LL;
	stream->max_size = obs_data_get_int(s, "max_size_mb") * (1024 * 1024);
	obs_data_release(s);

	os_atomic_set_bool(&stream->active, true);
	os_atomic_set_bool(&stream->capturing, true);
	stream->total_bytes = 0;
	obs_output_begin_data_capture(stream->output, 0);

	return true;
}

static bool purge_front(struct ffmpeg_muxer *stream)
{
	struct encoder_packet pkt;
	bool keyframe;
	if(!stream->cur_size)
		return false;

	if (!stream->packets.size)
		return false;

	circlebuf_pop_front(&stream->packets, &pkt, sizeof(pkt));

	keyframe = pkt.type == OBS_ENCODER_VIDEO && pkt.keyframe;

	if (keyframe)
		stream->keyframes--;

	if (!stream->packets.size) {
		stream->cur_size = 0;
		stream->cur_time = 0;
	} else {
		struct encoder_packet first;
		circlebuf_peek_front(&stream->packets, &first, sizeof(first));
		stream->cur_time = first.dts_usec;
		stream->cur_size -= (int64_t)pkt.size;
	}

	obs_encoder_packet_release(&pkt);
	return keyframe;
}

static inline void purge(struct ffmpeg_muxer *stream)
{
	if (purge_front(stream)) {
		struct encoder_packet pkt;

		for (;;) {
			if (!stream->packets.size)
				return;
			circlebuf_peek_front(&stream->packets, &pkt,
					     sizeof(pkt));
			if (pkt.type == OBS_ENCODER_VIDEO && pkt.keyframe)
				return;

			purge_front(stream);
		}
	}
}

static inline void replay_buffer_purge(struct ffmpeg_muxer *stream,
				       struct encoder_packet *pkt)
{
	if (!stream->packets.size || stream->keyframes <= 2)
		return;

	if (stream->max_size) {
		while ((stream->cur_size + (int64_t)pkt->size) >
		       stream->max_size)
			purge(stream);
	}

	while ((pkt->dts_usec - stream->cur_time) > stream->max_time
		&& stream->cur_size)
		purge(stream);
}

static void insert_packet(struct darray *array, struct encoder_packet *packet,
			  int64_t video_offset, int64_t *audio_offsets,
			  int64_t video_pts_offset, int64_t *audio_dts_offsets)
{
	struct encoder_packet pkt;
	DARRAY(struct encoder_packet) packets;
	packets.da = *array;
	size_t idx;

	obs_encoder_packet_ref(&pkt, packet);

	if (pkt.type == OBS_ENCODER_VIDEO) {
		pkt.dts_usec -= video_offset;
		pkt.dts -= video_pts_offset;
		pkt.pts -= video_pts_offset;
	} else {
		pkt.dts_usec -= audio_offsets[pkt.track_idx];
		pkt.dts -= audio_dts_offsets[pkt.track_idx];
		pkt.pts -= audio_dts_offsets[pkt.track_idx];
	}

	for (idx = packets.num; idx > 0; idx--) {
		struct encoder_packet *p = packets.array + (idx - 1);
		if (p->dts_usec < pkt.dts_usec)
			break;
	}

	da_insert(packets, idx, &pkt);
	*array = packets.da;
}

static void *replay_buffer_mux_thread(void *data)
{
	bool hasFailed = false;
	struct ffmpeg_muxer *stream = data;
	int ret = 0;

	do_output_signal(stream->output, "writing");
	bool error = false;

	start_pipe(stream, stream->path.array);

	if (!stream->pipe) {
		warn("Failed to create process pipe");
		do_output_signal(stream->output, "writing_error");
		hasFailed = true;
		error = true;
		goto error;
	}

	if (!send_headers(stream)) {
		warn("Could not write headers for file '%s'",
				stream->path.array);
		do_output_signal(stream->output, "writing_error");
		hasFailed = true;
		error = true;
		goto error;
	}

	for (size_t i = 0; i < stream->mux_packets.num; i++) {
		struct encoder_packet *pkt = &stream->mux_packets.array[i];

		if (!hasFailed) {
			hasFailed = !write_packet(stream, pkt);
		}

		obs_encoder_packet_release(pkt);
	}

	if (!hasFailed) {
		info("Wrote replay buffer to '%s'", stream->path.array);
	}
	
error:
	ret = os_process_pipe_destroy(stream->pipe);
	stream->pipe = NULL;
	if (error) {
		for (size_t i = 0; i < stream->mux_packets.num; i++)
			obs_encoder_packet_release(
				&stream->mux_packets.array[i]);
	}
	da_free(stream->mux_packets);
	os_atomic_set_bool(&stream->muxing, false);
	if (ret < 0) {
		signal_failure(stream);
	}
	else if (!hasFailed) {
		do_output_signal(stream->output, "wrote");
	}

	if (!error) {
		calldata_t cd = {0};
		signal_handler_t *sh =
			obs_output_get_signal_handler(stream->output);
		signal_handler_signal(sh, "saved", &cd);
	}

	return NULL;
}

static void replay_buffer_save(struct ffmpeg_muxer *stream)
{
	const size_t size = sizeof(struct encoder_packet);
	size_t num_packets = stream->packets.size / size;

	da_reserve(stream->mux_packets, num_packets);

	/* ---------------------------- */
	/* reorder packets */

	bool found_video = false;
	bool found_audio[MAX_AUDIO_MIXES] = {0};
	int64_t video_offset = 0;
	int64_t video_pts_offset = 0;
	int64_t audio_offsets[MAX_AUDIO_MIXES] = {0};
	int64_t audio_dts_offsets[MAX_AUDIO_MIXES] = {0};

	for (size_t i = 0; i < num_packets; i++) {
		struct encoder_packet *pkt;
		pkt = circlebuf_data(&stream->packets, i * size);

		if (pkt->type == OBS_ENCODER_VIDEO) {
			if (!found_video) {
				video_pts_offset = pkt->pts;
				video_offset = video_pts_offset * 1000000 /
					       pkt->timebase_den;
				found_video = true;
			}
		} else {
			if (!found_audio[pkt->track_idx]) {
				found_audio[pkt->track_idx] = true;
				audio_offsets[pkt->track_idx] = pkt->dts_usec;
				audio_dts_offsets[pkt->track_idx] = pkt->dts;
			}
		}

		insert_packet(&stream->mux_packets.da, pkt, video_offset,
			      audio_offsets, video_pts_offset,
			      audio_dts_offsets);
	}

<<<<<<< HEAD
	/* ---------------------------- */
	/* generate filename */

	obs_data_t *settings = obs_output_get_settings(stream->output);
	const char *dir = obs_data_get_string(settings, "directory");
	const char *fmt = obs_data_get_string(settings, "format");
	const char *ext = obs_data_get_string(settings, "extension");
	bool space = obs_data_get_bool(settings, "allow_spaces");

	char *filename = os_generate_formatted_filename(ext, space, fmt);

	dstr_copy(&stream->path, dir);
	dstr_replace(&stream->path, "\\", "/");
	if (dstr_end(&stream->path) != '/')
		dstr_cat_ch(&stream->path, '/');
	dstr_cat(&stream->path, filename);

	bfree(filename);
	obs_data_release(settings);

	/* ---------------------------- */
=======
	generate_filename(stream, &stream->path, true);
>>>>>>> b4f7499b

	os_atomic_set_bool(&stream->muxing, true);
	stream->mux_thread_joinable = pthread_create(&stream->mux_thread, NULL,
						     replay_buffer_mux_thread,
						     stream) == 0;
	if (!stream->mux_thread_joinable) {
		warn("Failed to create muxer thread");
		os_atomic_set_bool(&stream->muxing, false);
	}
}

static void deactivate_replay_buffer(struct ffmpeg_muxer *stream, int code)
{
	if (code) {
		obs_output_signal_stop(stream->output, code);
	} else if (stopping(stream)) {
		obs_output_end_data_capture(stream->output);
	}

	os_atomic_set_bool(&stream->active, false);
	os_atomic_set_bool(&stream->sent_headers, false);
	os_atomic_set_bool(&stream->stopping, false);
	replay_buffer_clear(stream);
}

static void replay_buffer_data(void *data, struct encoder_packet *packet)
{
	struct ffmpeg_muxer *stream = data;
	struct encoder_packet pkt;

	if (!active(stream))
		return;

	/* encoder failure */
	if (!packet) {
		deactivate_replay_buffer(stream, OBS_OUTPUT_ENCODE_ERROR);
		return;
	}

	if (stopping(stream)) {
		if (packet->sys_dts_usec >= stream->stop_ts) {
			deactivate_replay_buffer(stream, 0);
			return;
		}
	}

	obs_encoder_packet_ref(&pkt, packet);
	replay_buffer_purge(stream, &pkt);

	if (!stream->packets.size)
		stream->cur_time = pkt.dts_usec;
	stream->cur_size += pkt.size;

	circlebuf_push_back(&stream->packets, packet, sizeof(*packet));

	if (packet->type == OBS_ENCODER_VIDEO && packet->keyframe)
		stream->keyframes++;

	if (stream->save_ts && packet->sys_dts_usec >= stream->save_ts) {
		if (os_atomic_load_bool(&stream->muxing))
			return;

		if (stream->mux_thread_joinable) {
			pthread_join(stream->mux_thread, NULL);
			stream->mux_thread_joinable = false;
		}

		stream->save_ts = 0;
		replay_buffer_save(stream);
	}
}

static void replay_buffer_defaults(obs_data_t *s)
{
	obs_data_set_default_int(s, "max_time_sec", 15);
	obs_data_set_default_int(s, "max_size_mb", 500);
	obs_data_set_default_string(s, "format", "%CCYY-%MM-%DD %hh-%mm-%ss");
	obs_data_set_default_string(s, "extension", "mp4");
	obs_data_set_default_bool(s, "allow_spaces", true);
}

struct obs_output_info replay_buffer = {
	.id = "replay_buffer",
	.flags = OBS_OUTPUT_AV | OBS_OUTPUT_ENCODED | OBS_OUTPUT_MULTI_TRACK |
		 OBS_OUTPUT_CAN_PAUSE,
	.get_name = replay_buffer_getname,
	.create = replay_buffer_create,
	.destroy = replay_buffer_destroy,
	.start = replay_buffer_start,
	.stop = ffmpeg_mux_stop,
	.encoded_packet = replay_buffer_data,
	.get_total_bytes = ffmpeg_mux_total_bytes,
	.get_defaults = replay_buffer_defaults,
	.is_ready_to_update = ffmpeg_mux_is_ready_to_update,
};<|MERGE_RESOLUTION|>--- conflicted
+++ resolved
@@ -82,13 +82,13 @@
 	bfree(stream);
 }
 
-<<<<<<< HEAD
 static void get_last_file(void *data, calldata_t *cd)
 {
 	struct ffmpeg_muxer *stream = data;
 	if (!os_atomic_load_bool(&stream->muxing))
 		calldata_set_string(cd, "path", stream->path.array);
-=======
+}
+
 static void split_file_proc(void *data, calldata_t *cd)
 {
 	struct ffmpeg_muxer *stream = data;
@@ -98,7 +98,6 @@
 		return;
 
 	os_atomic_set_bool(&stream->manual_split, true);
->>>>>>> b4f7499b
 }
 
 static void *ffmpeg_mux_create(obs_data_t *settings, obs_output_t *output)
@@ -109,18 +108,14 @@
 	if (obs_output_get_flags(output) & OBS_OUTPUT_SERVICE)
 		stream->is_network = true;
 
-<<<<<<< HEAD
 	proc_handler_t *ph = obs_output_get_proc_handler(output);
 	proc_handler_add(ph, "void get_last_file(out string path)",
 			 get_last_file, stream);
-=======
 	signal_handler_t *sh = obs_output_get_signal_handler(output);
 	signal_handler_add(sh, "void file_changed(string next_file)");
 
-	proc_handler_t *ph = obs_output_get_proc_handler(output);
 	proc_handler_add(ph, "void split_file(out bool split_file_enabled)",
 			 split_file_proc, stream);
->>>>>>> b4f7499b
 
 	UNUSED_PARAMETER(settings);
 	return stream;
@@ -1247,31 +1242,7 @@
 			      audio_dts_offsets);
 	}
 
-<<<<<<< HEAD
-	/* ---------------------------- */
-	/* generate filename */
-
-	obs_data_t *settings = obs_output_get_settings(stream->output);
-	const char *dir = obs_data_get_string(settings, "directory");
-	const char *fmt = obs_data_get_string(settings, "format");
-	const char *ext = obs_data_get_string(settings, "extension");
-	bool space = obs_data_get_bool(settings, "allow_spaces");
-
-	char *filename = os_generate_formatted_filename(ext, space, fmt);
-
-	dstr_copy(&stream->path, dir);
-	dstr_replace(&stream->path, "\\", "/");
-	if (dstr_end(&stream->path) != '/')
-		dstr_cat_ch(&stream->path, '/');
-	dstr_cat(&stream->path, filename);
-
-	bfree(filename);
-	obs_data_release(settings);
-
-	/* ---------------------------- */
-=======
 	generate_filename(stream, &stream->path, true);
->>>>>>> b4f7499b
 
 	os_atomic_set_bool(&stream->muxing, true);
 	stream->mux_thread_joinable = pthread_create(&stream->mux_thread, NULL,
