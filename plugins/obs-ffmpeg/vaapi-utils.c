// SPDX-FileCopyrightText: 2022 tytan652 <tytan652@tytanium.xyz>
//
// SPDX-License-Identifier: GPL-2.0-or-later

#include "vaapi-utils.h"

#include <util/bmem.h>
#include <util/dstr.h>

#include <va/va_drm.h>
#include <va/va_str.h>

#include <stdio.h>
#include <unistd.h>
#include <fcntl.h>

static bool version_logged = false;

inline static VADisplay vaapi_open_display_drm(int *fd, const char *device_path)
{
	VADisplay va_dpy;

	if (!device_path)
		return NULL;

	*fd = open(device_path, O_RDWR);
	if (*fd < 0) {
		blog(LOG_ERROR, "VAAPI: Failed to open device '%s'",
		     device_path);
		return NULL;
	}

	va_dpy = vaGetDisplayDRM(*fd);

	if (!va_dpy) {
		blog(LOG_ERROR, "VAAPI: Failed to initialize DRM display");
		return NULL;
	}

	return va_dpy;
}

inline static void vaapi_close_display_drm(int *fd)
{
	if (*fd < 0)
		return;

	close(*fd);
	*fd = -1;
}

static void vaapi_log_info_cb(void *user_context, const char *message)
{
	UNUSED_PARAMETER(user_context);

	// Libva message always ends with a newline
	struct dstr m;
	dstr_init_copy(&m, message);
	dstr_depad(&m);

	blog(LOG_DEBUG, "Libva: %s", m.array);

	dstr_free(&m);
}

static void vaapi_log_error_cb(void *user_context, const char *message)
{
	UNUSED_PARAMETER(user_context);

	// Libva message always ends with a newline
	struct dstr m;
	dstr_init_copy(&m, message);
	dstr_depad(&m);

	blog(LOG_DEBUG, "Libva error: %s", m.array);

	dstr_free(&m);
}

VADisplay vaapi_open_device(int *fd, const char *device_path,
			    const char *func_name)
{
	VADisplay va_dpy;
	VAStatus va_status;
	int major, minor;
	const char *driver;

	va_dpy = vaapi_open_display_drm(fd, device_path);
	if (!va_dpy)
		return NULL;

	blog(LOG_DEBUG, "VAAPI: Initializing display in %s", func_name);

	vaSetInfoCallback(va_dpy, vaapi_log_info_cb, NULL);
	vaSetErrorCallback(va_dpy, vaapi_log_error_cb, NULL);

	va_status = vaInitialize(va_dpy, &major, &minor);

	if (va_status != VA_STATUS_SUCCESS) {
		blog(LOG_ERROR, "VAAPI: Failed to initialize display in %s",
		     func_name);
		vaapi_close_device(fd, va_dpy);
		return NULL;
	}

	blog(LOG_DEBUG, "VAAPI: Display initialized");

	if (!version_logged) {
		blog(LOG_INFO, "VAAPI: API version %d.%d", major, minor);
		version_logged = true;
	}

	driver = vaQueryVendorString(va_dpy);

	blog(LOG_DEBUG, "VAAPI: '%s' in use for device '%s'", driver,
	     device_path);

	return va_dpy;
}

void vaapi_close_device(int *fd, VADisplay dpy)
{
	vaTerminate(dpy);
	vaapi_close_display_drm(fd);
}

static uint32_t vaapi_display_ep_combo_rate_controls(VAProfile profile,
						     VAEntrypoint entrypoint,
						     VADisplay dpy,
						     const char *device_path)
{
	VAStatus va_status;
	VAConfigAttrib attrib[1];
	attrib->type = VAConfigAttribRateControl;

	va_status = vaGetConfigAttributes(dpy, profile, entrypoint, attrib, 1);

	switch (va_status) {
	case VA_STATUS_SUCCESS:
		return attrib->value;
	case VA_STATUS_ERROR_UNSUPPORTED_PROFILE:
		blog(LOG_DEBUG, "VAAPI: %s is not supported by the device '%s'",
		     vaProfileStr(profile), device_path);
		return 0;
	case VA_STATUS_ERROR_UNSUPPORTED_ENTRYPOINT:
		blog(LOG_DEBUG,
		     "VAAPI: %s %s is not supported by the device '%s'",
		     vaProfileStr(profile), vaEntrypointStr(entrypoint),
		     device_path);
		return 0;
	default:
		blog(LOG_ERROR,
		     "VAAPI: Fail to get RC attribute from the %s %s of the device '%s'",
		     vaProfileStr(profile), vaEntrypointStr(entrypoint),
		     device_path);
		return 0;
	}
}

static bool vaapi_display_ep_combo_supported(VAProfile profile,
					     VAEntrypoint entrypoint,
					     VADisplay dpy,
					     const char *device_path)
{
	uint32_t ret = vaapi_display_ep_combo_rate_controls(profile, entrypoint,
							    dpy, device_path);
	if (ret & VA_RC_CBR || ret & VA_RC_CQP || ret & VA_RC_VBR)
		return true;

	return false;
}

bool vaapi_device_rc_supported(VAProfile profile, VADisplay dpy, uint32_t rc,
			       const char *device_path)
{
	uint32_t ret = vaapi_display_ep_combo_rate_controls(
		profile, VAEntrypointEncSlice, dpy, device_path);
	if (ret & rc)
		return true;
	ret = vaapi_display_ep_combo_rate_controls(
		profile, VAEntrypointEncSliceLP, dpy, device_path);
	if (ret & rc)
		return true;

	return false;
}

static bool vaapi_display_ep_bframe_supported(VAProfile profile,
					      VAEntrypoint entrypoint,
					      VADisplay dpy)
{
	VAStatus va_status;
	VAConfigAttrib attrib[1];
	attrib->type = VAConfigAttribEncMaxRefFrames;

	va_status = vaGetConfigAttributes(dpy, profile, entrypoint, attrib, 1);

	if (va_status == VA_STATUS_SUCCESS &&
	    attrib->value != VA_ATTRIB_NOT_SUPPORTED)
		return attrib->value >> 16;

	return false;
}

bool vaapi_device_bframe_supported(VAProfile profile, VADisplay dpy)
{
	bool ret = vaapi_display_ep_bframe_supported(profile,
						     VAEntrypointEncSlice, dpy);
	if (ret)
		return true;
	ret = vaapi_display_ep_bframe_supported(profile, VAEntrypointEncSliceLP,
						dpy);
	if (ret)
		return true;

	return false;
}

#define CHECK_PROFILE(ret, profile, va_dpy, device_path)                      \
	if (vaapi_display_ep_combo_supported(profile, VAEntrypointEncSlice,   \
					     va_dpy, device_path)) {          \
		blog(LOG_DEBUG, "'%s' support encoding with %s", device_path, \
		     vaProfileStr(profile));                                  \
		ret |= true;                                                  \
	}

#define CHECK_PROFILE_LP(ret, profile, va_dpy, device_path)                   \
	if (vaapi_display_ep_combo_supported(profile, VAEntrypointEncSliceLP, \
					     va_dpy, device_path)) {          \
		blog(LOG_DEBUG, "'%s' support low power encoding with %s",    \
		     device_path, vaProfileStr(profile));                     \
		ret |= true;                                                  \
	}

bool vaapi_display_h264_supported(VADisplay dpy, const char *device_path)
{
	bool ret = false;

	CHECK_PROFILE(ret, VAProfileH264ConstrainedBaseline, dpy, device_path);
	CHECK_PROFILE(ret, VAProfileH264Main, dpy, device_path);
	CHECK_PROFILE(ret, VAProfileH264High, dpy, device_path);

	if (!ret) {
		CHECK_PROFILE_LP(ret, VAProfileH264ConstrainedBaseline, dpy,
				 device_path);
		CHECK_PROFILE_LP(ret, VAProfileH264Main, dpy, device_path);
		CHECK_PROFILE_LP(ret, VAProfileH264High, dpy, device_path);
	}

	return ret;
}

bool vaapi_device_h264_supported(const char *device_path)
{
	bool ret = false;
	VADisplay va_dpy;

	int drm_fd = -1;

	va_dpy = vaapi_open_device(&drm_fd, device_path,
				   "vaapi_device_h264_supported");
	if (!va_dpy)
		return false;

	ret = vaapi_display_h264_supported(va_dpy, device_path);

	vaapi_close_device(&drm_fd, va_dpy);

	return ret;
}

const char *vaapi_get_h264_default_device()
{
	static const char *default_h264_device = NULL;

	if (!default_h264_device) {
		bool ret = false;
		char path[32] = "/dev/dri/renderD1";
		for (int i = 28;; i++) {
			sprintf(path, "/dev/dri/renderD1%d", i);
			if (access(path, F_OK) != 0)
				break;

			ret = vaapi_device_h264_supported(path);
			if (ret) {
				default_h264_device = strdup(path);
				break;
			}
		}
	}

	return default_h264_device;
}

<<<<<<< HEAD
=======
bool vaapi_display_av1_supported(VADisplay dpy, const char *device_path)
{
	bool ret = false;

	CHECK_PROFILE(ret, VAProfileAV1Profile0, dpy, device_path);

	if (!ret) {
		CHECK_PROFILE_LP(ret, VAProfileAV1Profile0, dpy, device_path);
	}

	return ret;
}

bool vaapi_device_av1_supported(const char *device_path)
{
	bool ret = false;
	VADisplay va_dpy;

	int drm_fd = -1;

	va_dpy = vaapi_open_device(&drm_fd, device_path,
				   "vaapi_device_av1_supported");
	if (!va_dpy)
		return false;

	ret = vaapi_display_av1_supported(va_dpy, device_path);

	vaapi_close_device(&drm_fd, va_dpy);

	return ret;
}

const char *vaapi_get_av1_default_device()
{
	static const char *default_av1_device = NULL;

	if (!default_av1_device) {
		bool ret = false;
		char path[32] = "/dev/dri/renderD1";
		for (int i = 28;; i++) {
			sprintf(path, "/dev/dri/renderD1%d", i);
			if (access(path, F_OK) != 0)
				break;

			ret = vaapi_device_av1_supported(path);
			if (ret) {
				default_av1_device = strdup(path);
				break;
			}
		}
	}

	return default_av1_device;
}

>>>>>>> 144599fb
#ifdef ENABLE_HEVC

bool vaapi_display_hevc_supported(VADisplay dpy, const char *device_path)
{
	bool ret = false;

	CHECK_PROFILE(ret, VAProfileHEVCMain, dpy, device_path);
	CHECK_PROFILE(ret, VAProfileHEVCMain10, dpy, device_path);

	if (!ret) {
		CHECK_PROFILE_LP(ret, VAProfileHEVCMain, dpy, device_path);
		CHECK_PROFILE_LP(ret, VAProfileHEVCMain10, dpy, device_path);
	}

	return ret;
}

bool vaapi_device_hevc_supported(const char *device_path)
{
	bool ret = false;
	VADisplay va_dpy;

	int drm_fd = -1;

	va_dpy = vaapi_open_device(&drm_fd, device_path,
				   "vaapi_device_hevc_supported");
	if (!va_dpy)
		return false;

	ret = vaapi_display_hevc_supported(va_dpy, device_path);

	vaapi_close_device(&drm_fd, va_dpy);

	return ret;
}

const char *vaapi_get_hevc_default_device()
{
	static const char *default_hevc_device = NULL;

	if (!default_hevc_device) {
		bool ret = false;
		char path[32] = "/dev/dri/renderD1";
		for (int i = 28;; i++) {
			sprintf(path, "/dev/dri/renderD1%d", i);
			if (access(path, F_OK) != 0)
				break;

			ret = vaapi_device_hevc_supported(path);
			if (ret) {
				default_hevc_device = strdup(path);
				break;
			}
		}
	}

	return default_hevc_device;
}

#endif // #ifdef ENABLE_HEVC<|MERGE_RESOLUTION|>--- conflicted
+++ resolved
@@ -292,8 +292,6 @@
 	return default_h264_device;
 }
 
-<<<<<<< HEAD
-=======
 bool vaapi_display_av1_supported(VADisplay dpy, const char *device_path)
 {
 	bool ret = false;
@@ -349,7 +347,6 @@
 	return default_av1_device;
 }
 
->>>>>>> 144599fb
 #ifdef ENABLE_HEVC
 
 bool vaapi_display_hevc_supported(VADisplay dpy, const char *device_path)
