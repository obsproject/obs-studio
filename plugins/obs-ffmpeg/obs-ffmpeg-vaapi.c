--- conflicted
+++ resolved
@@ -24,17 +24,11 @@
 #include <media-io/video-io.h>
 #include <obs-module.h>
 #include <obs-avc.h>
-<<<<<<< HEAD
-#ifdef ENABLE_HEVC
-#include <obs-hevc.h>
-#endif
-=======
 #include <obs-av1.h>
 #ifdef ENABLE_HEVC
 #include <obs-hevc.h>
 #endif
 #include <opts-parser.h>
->>>>>>> 144599fb
 
 #include <unistd.h>
 
@@ -108,15 +102,12 @@
 	return "FFmpeg VAAPI H.264";
 }
 
-<<<<<<< HEAD
-=======
 static const char *av1_vaapi_getname(void *unused)
 {
 	UNUSED_PARAMETER(unused);
 	return "FFmpeg VAAPI AV1";
 }
 
->>>>>>> 144599fb
 #ifdef ENABLE_HEVC
 static const char *hevc_vaapi_getname(void *unused)
 {
@@ -125,12 +116,8 @@
 }
 #endif
 
-<<<<<<< HEAD
-static inline bool h264_valid_format(enum video_format format)
-=======
 static inline bool vaapi_valid_format(struct vaapi_encoder *enc,
 				      enum video_format format)
->>>>>>> 144599fb
 {
 	if (enc->codec == CODEC_H264) {
 		return format == VIDEO_FORMAT_NV12;
@@ -142,51 +129,21 @@
 	}
 }
 
-#ifdef ENABLE_HEVC
-static inline bool hevc_valid_format(enum video_format format)
-{
-	return (format == VIDEO_FORMAT_NV12) || (format == VIDEO_FORMAT_P010);
-}
-#endif
-
-static void h264_vaapi_video_info(void *data, struct video_scale_info *info)
+static void vaapi_video_info(void *data, struct video_scale_info *info)
 {
 	struct vaapi_encoder *enc = data;
 	enum video_format pref_format;
 
 	pref_format = obs_encoder_get_preferred_video_format(enc->encoder);
 
-	if (!h264_valid_format(pref_format)) {
-		pref_format = h264_valid_format(info->format)
+	if (!vaapi_valid_format(enc, pref_format)) {
+		pref_format = vaapi_valid_format(enc, info->format)
 				      ? info->format
 				      : VIDEO_FORMAT_NV12;
 	}
 
 	info->format = pref_format;
 }
-
-#ifdef ENABLE_HEVC
-static void hevc_vaapi_video_info(void *data, struct video_scale_info *info)
-{
-	struct vaapi_encoder *enc = data;
-	enum video_format pref_format;
-
-	pref_format = obs_encoder_get_preferred_video_format(enc->encoder);
-
-<<<<<<< HEAD
-	if (!hevc_valid_format(pref_format)) {
-		pref_format = hevc_valid_format(info->format)
-=======
-	if (!vaapi_valid_format(enc, pref_format)) {
-		pref_format = vaapi_valid_format(enc, info->format)
->>>>>>> 144599fb
-				      ? info->format
-				      : VIDEO_FORMAT_NV12;
-	}
-
-	info->format = pref_format;
-}
-#endif
 
 static bool vaapi_init_codec(struct vaapi_encoder *enc, const char *path)
 {
@@ -287,7 +244,7 @@
 	return rc_mode ? rc_mode : RC_MODES;
 }
 
-static bool vaapi_update(void *data, obs_data_t *settings, bool hevc)
+static bool vaapi_update(void *data, obs_data_t *settings)
 {
 	struct vaapi_encoder *enc = data;
 
@@ -332,31 +289,15 @@
 	info.range = voi->range;
 
 #ifdef ENABLE_HEVC
-<<<<<<< HEAD
-	if (hevc) {
-=======
 	if (enc->codec == CODEC_HEVC) {
->>>>>>> 144599fb
 		if ((profile == FF_PROFILE_HEVC_MAIN) &&
 		    (info.format == VIDEO_FORMAT_P010)) {
 			warn("Forcing Main10 for P010");
 			profile = FF_PROFILE_HEVC_MAIN_10;
 		}
-<<<<<<< HEAD
-
-		hevc_vaapi_video_info(enc, &info);
-	} else
-#else
-	UNUSED_PARAMETER(hevc);
-#endif
-	{
-		h264_vaapi_video_info(enc, &info);
-	}
-=======
 	}
 #endif
 	vaapi_video_info(enc, &info);
->>>>>>> 144599fb
 
 	enc->context->profile = profile;
 	enc->context->max_b_frames = bf;
@@ -586,10 +527,6 @@
 	bfree(enc);
 }
 
-<<<<<<< HEAD
-static void *vaapi_create_internal(obs_data_t *settings, obs_encoder_t *encoder,
-				   bool hevc)
-=======
 static inline const char *vaapi_encoder_name(enum codec_type codec)
 {
 	if (codec == CODEC_H264) {
@@ -604,20 +541,14 @@
 
 static void *vaapi_create_internal(obs_data_t *settings, obs_encoder_t *encoder,
 				   enum codec_type codec)
->>>>>>> 144599fb
 {
 	struct vaapi_encoder *enc;
 
 	enc = bzalloc(sizeof(*enc));
 	enc->encoder = encoder;
 
-<<<<<<< HEAD
-	const char *const name = hevc ? "hevc_vaapi" : "h264_vaapi";
-	enc->vaapi = avcodec_find_encoder_by_name(name);
-=======
 	enc->codec = codec;
 	enc->vaapi = avcodec_find_encoder_by_name(vaapi_encoder_name(codec));
->>>>>>> 144599fb
 
 	enc->first_packet = true;
 
@@ -634,7 +565,7 @@
 		goto fail;
 	}
 
-	if (!vaapi_update(enc, settings, hevc))
+	if (!vaapi_update(enc, settings))
 		goto fail;
 
 	return enc;
@@ -644,11 +575,6 @@
 	return NULL;
 }
 
-<<<<<<< HEAD
-static void *h264_vaapi_create(obs_data_t *settings, obs_encoder_t *encoder)
-{
-	return vaapi_create_internal(settings, encoder, false);
-=======
 static inline bool vaapi_test_texencode(struct vaapi_encoder *enc)
 {
 	struct vaapi_surface surface;
@@ -702,15 +628,11 @@
 {
 	return vaapi_create_tex_internal(settings, encoder, CODEC_AV1,
 					 "av1_ffmpeg_vaapi");
->>>>>>> 144599fb
 }
 
 #ifdef ENABLE_HEVC
 static void *hevc_vaapi_create(obs_data_t *settings, obs_encoder_t *encoder)
 {
-<<<<<<< HEAD
-	return vaapi_create_internal(settings, encoder, true);
-=======
 	return vaapi_create_internal(settings, encoder, CODEC_HEVC);
 }
 
@@ -718,7 +640,6 @@
 {
 	return vaapi_create_tex_internal(settings, encoder, CODEC_HEVC,
 					 "hevc_ffmpeg_vaapi");
->>>>>>> 144599fb
 }
 #endif
 
@@ -748,11 +669,6 @@
 	}
 }
 
-<<<<<<< HEAD
-static bool vaapi_encode_internal(void *data, struct encoder_frame *frame,
-				  struct encoder_packet *packet,
-				  bool *received_packet, bool hevc)
-=======
 static bool vaapi_encode_internal(struct vaapi_encoder *enc, AVFrame *frame,
 				  struct encoder_packet *packet,
 				  bool *received_packet)
@@ -850,7 +766,6 @@
 static bool vaapi_encode_copy(void *data, struct encoder_frame *frame,
 			      struct encoder_packet *packet,
 			      bool *received_packet)
->>>>>>> 144599fb
 {
 	struct vaapi_encoder *enc = data;
 	AVFrame *hwframe = NULL;
@@ -911,31 +826,9 @@
 	UNUSED_PARAMETER(lock_key);
 	UNUSED_PARAMETER(next_key);
 
-<<<<<<< HEAD
-			enc->first_packet = false;
-#ifdef ENABLE_HEVC
-			if (hevc) {
-				obs_extract_hevc_headers(
-					enc->packet->data, enc->packet->size,
-					&new_packet, &size, &enc->header,
-					&enc->header_size, &enc->sei,
-					&enc->sei_size);
-			} else
-#else
-			UNUSED_PARAMETER(hevc);
-#endif
-			{
-				obs_extract_avc_headers(
-					enc->packet->data, enc->packet->size,
-					&new_packet, &size, &enc->header,
-					&enc->header_size, &enc->sei,
-					&enc->sei_size);
-			}
-=======
 	struct vaapi_encoder *enc = data;
 	struct vaapi_surface surface;
 	int ret;
->>>>>>> 144599fb
 
 	*received_packet = false;
 
@@ -958,26 +851,6 @@
 		gs_texture_destroy(surface.textures[i]);
 	}
 
-<<<<<<< HEAD
-		packet->pts = enc->packet->pts;
-		packet->dts = enc->packet->dts;
-		packet->data = enc->buffer.array;
-		packet->size = enc->buffer.num;
-		packet->type = OBS_ENCODER_VIDEO;
-#ifdef ENABLE_HEVC
-		if (hevc) {
-			packet->keyframe =
-				obs_hevc_keyframe(packet->data, packet->size);
-		} else
-#endif
-		{
-			packet->keyframe =
-				obs_avc_keyframe(packet->data, packet->size);
-		}
-		*received_packet = true;
-	} else {
-		*received_packet = false;
-=======
 	gs_flush();
 
 	obs_leave_graphics();
@@ -989,7 +862,6 @@
 		warn("vaapi_encode_tex: failed to copy props to hw frame: %s",
 		     av_err2str(ret));
 		goto fail;
->>>>>>> 144599fb
 	}
 
 	if (!vaapi_encode_internal(enc, surface.frame, packet, received_packet))
@@ -1003,40 +875,12 @@
 	return false;
 }
 
-static bool h264_vaapi_encode(void *data, struct encoder_frame *frame,
-			      struct encoder_packet *packet,
-			      bool *received_packet)
-{
-	return vaapi_encode_internal(data, frame, packet, received_packet,
-				     false);
-}
-
-#ifdef ENABLE_HEVC
-static bool hevc_vaapi_encode(void *data, struct encoder_frame *frame,
-			      struct encoder_packet *packet,
-			      bool *received_packet)
-{
-	return vaapi_encode_internal(data, frame, packet, received_packet,
-				     true);
-}
-#endif
-
 static void set_visible(obs_properties_t *ppts, const char *name, bool visible)
 {
 	obs_property_t *p = obs_properties_get(ppts, name);
 	obs_property_set_visible(p, visible);
 }
 
-<<<<<<< HEAD
-static void vaapi_defaults_internal(obs_data_t *settings, bool hevc)
-{
-#ifdef ENABLE_HEVC
-	const char *device = hevc ? vaapi_get_hevc_default_device()
-				  : vaapi_get_h264_default_device();
-#else
-	const char *const device = vaapi_get_h264_default_device();
-#endif
-=======
 static inline VAProfile vaapi_profile(enum codec_type codec)
 {
 	if (codec == CODEC_H264) {
@@ -1064,28 +908,12 @@
 	}
 	return NULL;
 }
->>>>>>> 144599fb
 
 static void vaapi_defaults_internal(obs_data_t *settings, enum codec_type codec)
 {
 	const char *const device = vaapi_default_device(codec);
 	obs_data_set_default_string(settings, "vaapi_device", device);
 #ifdef ENABLE_HEVC
-<<<<<<< HEAD
-	if (hevc) {
-		obs_data_set_default_int(settings, "profile",
-					 FF_PROFILE_HEVC_MAIN);
-
-	} else
-#else
-	UNUSED_PARAMETER(hevc);
-#endif
-	{
-		obs_data_set_default_int(settings, "profile",
-					 FF_PROFILE_H264_CONSTRAINED_BASELINE);
-	}
-	obs_data_set_default_int(settings, "level", 40);
-=======
 	if (codec == CODEC_HEVC)
 		obs_data_set_default_int(settings, "profile",
 					 FF_PROFILE_HEVC_MAIN);
@@ -1098,7 +926,6 @@
 		obs_data_set_default_int(settings, "profile",
 					 FF_PROFILE_AV1_MAIN);
 	obs_data_set_default_int(settings, "level", FF_LEVEL_UNKNOWN);
->>>>>>> 144599fb
 	obs_data_set_default_int(settings, "bitrate", 2500);
 	obs_data_set_default_int(settings, "keyint_sec", 0);
 	obs_data_set_default_int(settings, "bf", 0);
@@ -1110,16 +937,7 @@
 	if (!va_dpy)
 		return;
 
-<<<<<<< HEAD
-#ifdef ENABLE_HEVC
-	const VAProfile profile = hevc ? VAProfileHEVCMain
-				       : VAProfileH264ConstrainedBaseline;
-#else
-	const VAProfile profile = VAProfileH264ConstrainedBaseline;
-#endif
-=======
 	const VAProfile profile = vaapi_profile(codec);
->>>>>>> 144599fb
 	if (vaapi_device_rc_supported(profile, va_dpy, VA_RC_CBR, device))
 		obs_data_set_default_string(settings, "rate_control", "CBR");
 	else if (vaapi_device_rc_supported(profile, va_dpy, VA_RC_VBR, device))
@@ -1132,25 +950,17 @@
 
 static void h264_vaapi_defaults(obs_data_t *settings)
 {
-<<<<<<< HEAD
-	vaapi_defaults_internal(settings, false);
-=======
 	vaapi_defaults_internal(settings, CODEC_H264);
 }
 
 static void av1_vaapi_defaults(obs_data_t *settings)
 {
 	vaapi_defaults_internal(settings, CODEC_AV1);
->>>>>>> 144599fb
 }
 
 static void hevc_vaapi_defaults(obs_data_t *settings)
 {
-<<<<<<< HEAD
-	vaapi_defaults_internal(settings, true);
-=======
 	vaapi_defaults_internal(settings, CODEC_HEVC);
->>>>>>> 144599fb
 }
 
 static bool vaapi_device_modified(obs_properties_t *ppts, obs_property_t *p,
@@ -1186,14 +996,11 @@
 			goto fail;
 		profile = VAProfileH264High;
 		break;
-<<<<<<< HEAD
-=======
 	case FF_PROFILE_AV1_MAIN:
 		if (!vaapi_display_av1_supported(va_dpy, device))
 			goto fail;
 		profile = VAProfileAV1Profile0;
 		break;
->>>>>>> 144599fb
 #ifdef ENABLE_HEVC
 	case FF_PROFILE_HEVC_MAIN:
 		if (!vaapi_display_hevc_supported(va_dpy, device))
@@ -1267,10 +1074,6 @@
 	return false;
 }
 
-<<<<<<< HEAD
-static obs_properties_t *vaapi_properties_internal(bool hevc)
-{
-=======
 static bool vaapi_device_codec_supported(const char *path,
 					 enum codec_type codec)
 {
@@ -1288,7 +1091,6 @@
 
 static obs_properties_t *vaapi_properties_internal(enum codec_type codec)
 {
->>>>>>> 144599fb
 	obs_properties_t *props = obs_properties_create();
 	obs_property_t *list;
 
@@ -1378,18 +1180,6 @@
 				       obs_module_text("Profile"),
 				       OBS_COMBO_TYPE_LIST,
 				       OBS_COMBO_FORMAT_INT);
-<<<<<<< HEAD
-	if (hevc) {
-		obs_property_list_add_int(list, "Main", FF_PROFILE_HEVC_MAIN);
-		obs_property_list_add_int(list, "Main10",
-					  FF_PROFILE_HEVC_MAIN_10);
-	} else {
-		obs_property_list_add_int(list,
-					  "Constrained Baseline (default)",
-					  FF_PROFILE_H264_CONSTRAINED_BASELINE);
-		obs_property_list_add_int(list, "Main", FF_PROFILE_H264_MAIN);
-		obs_property_list_add_int(list, "High", FF_PROFILE_H264_HIGH);
-=======
 	if (codec == CODEC_HEVC) {
 		obs_property_list_add_int(list, "Main", FF_PROFILE_HEVC_MAIN);
 		obs_property_list_add_int(list, "Main10",
@@ -1401,7 +1191,6 @@
 		obs_property_list_add_int(list, "High", FF_PROFILE_H264_HIGH);
 	} else if (codec == CODEC_AV1) {
 		obs_property_list_add_int(list, "Main", FF_PROFILE_AV1_MAIN);
->>>>>>> 144599fb
 	}
 
 	obs_property_set_modified_callback(list, vaapi_device_modified);
@@ -1474,9 +1263,6 @@
 static obs_properties_t *h264_vaapi_properties(void *unused)
 {
 	UNUSED_PARAMETER(unused);
-<<<<<<< HEAD
-	return vaapi_properties_internal(false);
-=======
 	return vaapi_properties_internal(CODEC_H264);
 }
 
@@ -1484,18 +1270,13 @@
 {
 	UNUSED_PARAMETER(unused);
 	return vaapi_properties_internal(CODEC_AV1);
->>>>>>> 144599fb
 }
 
 #ifdef ENABLE_HEVC
 static obs_properties_t *hevc_vaapi_properties(void *unused)
 {
 	UNUSED_PARAMETER(unused);
-<<<<<<< HEAD
-	return vaapi_properties_internal(true);
-=======
 	return vaapi_properties_internal(CODEC_HEVC);
->>>>>>> 144599fb
 }
 #endif
 
@@ -1523,15 +1304,6 @@
 	.codec = "h264",
 	.get_name = h264_vaapi_getname,
 	.create = h264_vaapi_create,
-<<<<<<< HEAD
-	.destroy = vaapi_destroy,
-	.encode = h264_vaapi_encode,
-	.get_defaults = h264_vaapi_defaults,
-	.get_properties = h264_vaapi_properties,
-	.get_extra_data = vaapi_extra_data,
-	.get_sei_data = vaapi_sei_data,
-	.get_video_info = h264_vaapi_video_info,
-=======
 	.destroy = vaapi_destroy,
 	.encode = vaapi_encode_copy,
 	.get_defaults = h264_vaapi_defaults,
@@ -1588,7 +1360,6 @@
 	.get_sei_data = vaapi_sei_data,
 	.get_video_info = vaapi_video_info,
 	.caps = OBS_ENCODER_CAP_PASS_TEXTURE,
->>>>>>> 144599fb
 };
 
 #ifdef ENABLE_HEVC
@@ -1599,21 +1370,11 @@
 	.get_name = hevc_vaapi_getname,
 	.create = hevc_vaapi_create,
 	.destroy = vaapi_destroy,
-<<<<<<< HEAD
-	.encode = hevc_vaapi_encode,
-=======
 	.encode = vaapi_encode_copy,
->>>>>>> 144599fb
 	.get_defaults = hevc_vaapi_defaults,
 	.get_properties = hevc_vaapi_properties,
 	.get_extra_data = vaapi_extra_data,
 	.get_sei_data = vaapi_sei_data,
-<<<<<<< HEAD
-	.get_video_info = hevc_vaapi_video_info,
-};
-#endif
-
-=======
 	.get_video_info = vaapi_video_info,
 	.caps = OBS_ENCODER_CAP_INTERNAL,
 };
@@ -1633,5 +1394,4 @@
 	.get_video_info = vaapi_video_info,
 	.caps = OBS_ENCODER_CAP_PASS_TEXTURE,
 };
->>>>>>> 144599fb
 #endif