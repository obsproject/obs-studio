--- conflicted
+++ resolved
@@ -165,7 +165,7 @@
 	context->height = data->config.scale_height;
 	context->coded_width = data->config.scale_width;
 	context->coded_height = data->config.scale_height;
-	context->time_base = (AVRational){ovi.fps_den, ovi.fps_num};
+	context->time_base = (AVRational){data->config.fps_den, data->config.fps_num};
 	context->gop_size = data->config.gop_size;
 	context->pix_fmt = data->config.format;
 	context->color_range = data->config.color_range;
@@ -231,39 +231,12 @@
 					AV_PKT_DATA_MASTERING_DISPLAY_METADATA,
 					(uint8_t *)mastering,
 					sizeof(*mastering));
-<<<<<<< HEAD
-	}
-	context = avcodec_alloc_context3(NULL);
-	context->codec_type = codec->type;
-	context->codec_id = codec->id;
-	context->bit_rate = (int64_t)data->config.video_bitrate * 1000;
-	context->width = data->config.scale_width;
-	context->height = data->config.scale_height;
-	context->coded_width = data->config.scale_width;
-	context->coded_height = data->config.scale_height;
-	context->time_base =
-		(AVRational){data->config.fps_den, data->config.fps_num};
-	context->gop_size = data->config.gop_size;
-	context->pix_fmt = data->config.format;
-	context->color_range = data->config.color_range;
-	context->color_primaries = data->config.color_primaries;
-	context->color_trc = data->config.color_trc;
-	context->colorspace = data->config.colorspace;
-	context->chroma_sample_location = determine_chroma_location(
-		data->config.format, data->config.colorspace);
-	context->thread_count = 0;
-
-	data->video->time_base = context->time_base;
-#if LIBAVFORMAT_VERSION_MAJOR < 59
-	data->video->codec->time_base = context->time_base;
-=======
 #else
 		av_packet_side_data_add(
 			&data->video->codecpar->coded_side_data,
 			&data->video->codecpar->nb_coded_side_data,
 			AV_PKT_DATA_MASTERING_DISPLAY_METADATA,
 			(uint8_t *)mastering, sizeof(*mastering), 0);
->>>>>>> 144599fb
 #endif
 	}
 
@@ -1009,21 +982,6 @@
 	obs_data_release(settings);
 
 	/* 3. Audio settings */
-<<<<<<< HEAD
-	// 3.a) set audio codec & id from audio encoder
-	obs_encoder_t *aencoder =
-		obs_output_get_audio_encoder(stream->output, 0);
-	config.audio_encoder = obs_encoder_get_codec(aencoder);
-	if (strcmp(config.audio_encoder, "aac") == 0)
-		config.audio_encoder_id = AV_CODEC_ID_AAC;
-	else if (strcmp(config.audio_encoder, "opus") == 0)
-		config.audio_encoder_id = AV_CODEC_ID_OPUS;
-
-	// 3.b) get audio bitrate from the audio encoder.
-	settings = obs_encoder_get_settings(aencoder);
-	config.audio_bitrate = (int)obs_data_get_int(settings, "bitrate");
-	obs_data_release(settings);
-=======
 	// 3.a) get audio encoders & retrieve number of tracks
 	obs_encoder_t *aencoders[MAX_AUDIO_MIXES];
 	int num_tracks = 0;
@@ -1033,7 +991,6 @@
 			stream->output, num_tracks);
 		if (!aencoder)
 			break;
->>>>>>> 144599fb
 
 		aencoders[num_tracks] = aencoder;
 		num_tracks++;
