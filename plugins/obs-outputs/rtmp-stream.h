--- conflicted
+++ resolved
@@ -117,12 +117,8 @@
 	long dbr_inc_bitrate;
 	bool dbr_enabled;
 
-<<<<<<< HEAD
-	enum video_id_t video_codec;
-=======
 	enum audio_id_t audio_codec[MAX_OUTPUT_AUDIO_ENCODERS];
 	enum video_id_t video_codec[MAX_OUTPUT_VIDEO_ENCODERS];
->>>>>>> 144599fb
 
 	RTMP rtmp;
 
@@ -146,11 +142,7 @@
 #endif
 
 /* Adapted from FFmpeg's libavutil/pixfmt.h
-<<<<<<< HEAD
- * 
-=======
  *
->>>>>>> 144599fb
  * Renamed to make it apparent that these are not imported as this module does
  * not use or link against FFmpeg.
  */
