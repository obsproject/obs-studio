--- conflicted
+++ resolved
@@ -21,16 +21,6 @@
 
 #define MILLISECOND_DEN 1000
 
-<<<<<<< HEAD
-enum video_id_t {
-	CODEC_H264 = 1, // legacy
-	CODEC_AV1,      // Y2023 spec
-#ifdef ENABLE_HEVC
-	CODEC_HEVC,
-#endif
-};
-
-=======
 enum audio_id_t {
 	AUDIO_CODEC_NONE = 0,
 	AUDIO_CODEC_AAC = 1,
@@ -50,7 +40,6 @@
 	return AUDIO_CODEC_NONE;
 }
 
->>>>>>> 144599fb
 static enum video_id_t to_video_type(const char *codec)
 {
 	if (strcmp(codec, "h264") == 0)
@@ -75,21 +64,6 @@
 			  bool write_header);
 extern void flv_packet_mux(struct encoder_packet *packet, int32_t dts_offset,
 			   uint8_t **output, size_t *size, bool is_header);
-<<<<<<< HEAD
-extern void flv_additional_packet_mux(struct encoder_packet *packet,
-				      int32_t dts_offset, uint8_t **output,
-				      size_t *size, bool is_header,
-				      size_t index);
-// Y2023 spec
-extern void flv_packet_start(struct encoder_packet *packet,
-			     enum video_id_t codec, uint8_t **output,
-			     size_t *size);
-extern void flv_packet_frames(struct encoder_packet *packet,
-			      enum video_id_t codec, int32_t dts_offset,
-			      uint8_t **output, size_t *size);
-extern void flv_packet_end(struct encoder_packet *packet, enum video_id_t codec,
-			   uint8_t **output, size_t *size);
-=======
 // Y2023 spec
 extern void flv_packet_start(struct encoder_packet *packet,
 			     enum video_id_t codec, uint8_t **output,
@@ -99,19 +73,14 @@
 			      uint8_t **output, size_t *size, size_t idx);
 extern void flv_packet_end(struct encoder_packet *packet, enum video_id_t codec,
 			   uint8_t **output, size_t *size, size_t idx);
->>>>>>> 144599fb
 extern void flv_packet_metadata(enum video_id_t codec, uint8_t **output,
 				size_t *size, int bits_per_raw_sample,
 				uint8_t color_primaries, int color_trc,
 				int color_space, int min_luminance,
-<<<<<<< HEAD
-				int max_luminance);
-=======
 				int max_luminance, size_t idx);
 extern void flv_packet_audio_start(struct encoder_packet *packet,
 				   enum audio_id_t codec, uint8_t **output,
 				   size_t *size, size_t idx);
 extern void flv_packet_audio_frames(struct encoder_packet *packet,
 				    enum audio_id_t codec, int32_t dts_offset,
-				    uint8_t **output, size_t *size, size_t idx);
->>>>>>> 144599fb
+				    uint8_t **output, size_t *size, size_t idx);