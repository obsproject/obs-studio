<<<<<<< HEAD
cmake_minimum_required(VERSION 3.16...3.25)
=======
cmake_minimum_required(VERSION 3.22...3.25)
>>>>>>> 144599fb

legacy_check()

option(ENABLE_AJA "Build OBS with aja support" ON)

if(NOT ENABLE_AJA)
  set_property(GLOBAL APPEND PROPERTY OBS_MODULES_DISABLED aja)
  return()
endif()

find_package(LibAJANTV2 REQUIRED)

add_library(aja MODULE)
add_library(OBS::aja ALIAS aja)

add_library(aja-support OBJECT)
add_library(OBS::aja-support ALIAS aja-support)

target_sources(
  aja-support
  PRIVATE # cmake-format: sortable
          aja-card-manager.cpp
          aja-common.cpp
          aja-presets.cpp
          aja-props.cpp
          aja-routing.cpp
          aja-vpid-data.cpp
          aja-widget-io.cpp
<<<<<<< HEAD
          aja-widget-io.hpp
          aja-card-manager.hpp
          aja-ui-props.hpp
          audio-repack.c
          audio-repack.h
          audio-repack.hpp)
=======
  PUBLIC # cmake-format: sortable
         aja-card-manager.hpp
         aja-common.hpp
         aja-enums.hpp
         aja-presets.hpp
         aja-props.hpp
         aja-routing.hpp
         aja-ui-props.hpp
         aja-vpid-data.hpp
         aja-widget-io.hpp)
>>>>>>> 144599fb

target_link_libraries(aja-support PUBLIC OBS::libobs AJA::LibAJANTV2)

<<<<<<< HEAD
if(OS_WINDOWS)
  configure_file(cmake/windows/obs-module.rc.in win-aja.rc)
  target_sources(aja PRIVATE win-aja.rc)

  target_compile_options(aja PRIVATE /wd4996)

  target_link_libraries(aja PRIVATE ws2_32.lib setupapi.lib Winmm.lib netapi32.lib Shlwapi.lib)
  target_link_options(aja PRIVATE /IGNORE:4099)

elseif(OS_MACOS)
  find_library(IOKIT IOKit)
  find_library(COREFOUNDATION CoreFoundation)
  find_library(APPKIT AppKit)

  target_link_libraries(aja PRIVATE ${IOKIT} ${COREFOUNDATION} ${APPKIT})
  target_compile_options(aja PRIVATE -Wno-error=deprecated-declarations)
elseif(OS_LINUX OR OS_FREEBSD)
  target_compile_options(aja PRIVATE -Wno-error=deprecated-declarations)
endif()

set_target_properties_obs(aja PROPERTIES FOLDER plugins PREFIX "")
=======
set_target_properties(aja-support PROPERTIES FOLDER plugins/aja POSITION_INDEPENDENT_CODE TRUE)

target_sources(
  aja
  PRIVATE # cmake-format: sortable
          aja-output.cpp
          aja-output.hpp
          aja-source.cpp
          aja-source.hpp
          audio-repack.c
          audio-repack.h
          audio-repack.hpp
          main.cpp)

target_compile_options(
  aja-support PUBLIC $<$<COMPILE_LANG_AND_ID:CXX,AppleClang,Clang,GNU>:-Wno-deprecated-declarations>
                     $<$<PLATFORM_ID:Linux,FreeBSD,OpenBSD>:-Wno-unused-variable>)

target_link_libraries(aja PRIVATE OBS::aja-support)

if(OS_WINDOWS)
  configure_file(cmake/windows/obs-module.rc.in win-aja.rc)
  target_sources(aja PRIVATE win-aja.rc)
  set_property(TARGET aja PROPERTY COMPILE_WARNING_AS_ERROR FALSE)
endif()

# cmake-format: off
set_target_properties_obs(aja PROPERTIES FOLDER plugins/aja PREFIX "")
# cmake-format: on
>>>>>>> 144599fb
<|MERGE_RESOLUTION|>--- conflicted
+++ resolved
@@ -1,8 +1,4 @@
-<<<<<<< HEAD
-cmake_minimum_required(VERSION 3.16...3.25)
-=======
 cmake_minimum_required(VERSION 3.22...3.25)
->>>>>>> 144599fb
 
 legacy_check()
 
@@ -31,14 +27,6 @@
           aja-routing.cpp
           aja-vpid-data.cpp
           aja-widget-io.cpp
-<<<<<<< HEAD
-          aja-widget-io.hpp
-          aja-card-manager.hpp
-          aja-ui-props.hpp
-          audio-repack.c
-          audio-repack.h
-          audio-repack.hpp)
-=======
   PUBLIC # cmake-format: sortable
          aja-card-manager.hpp
          aja-common.hpp
@@ -49,33 +37,9 @@
          aja-ui-props.hpp
          aja-vpid-data.hpp
          aja-widget-io.hpp)
->>>>>>> 144599fb
 
 target_link_libraries(aja-support PUBLIC OBS::libobs AJA::LibAJANTV2)
 
-<<<<<<< HEAD
-if(OS_WINDOWS)
-  configure_file(cmake/windows/obs-module.rc.in win-aja.rc)
-  target_sources(aja PRIVATE win-aja.rc)
-
-  target_compile_options(aja PRIVATE /wd4996)
-
-  target_link_libraries(aja PRIVATE ws2_32.lib setupapi.lib Winmm.lib netapi32.lib Shlwapi.lib)
-  target_link_options(aja PRIVATE /IGNORE:4099)
-
-elseif(OS_MACOS)
-  find_library(IOKIT IOKit)
-  find_library(COREFOUNDATION CoreFoundation)
-  find_library(APPKIT AppKit)
-
-  target_link_libraries(aja PRIVATE ${IOKIT} ${COREFOUNDATION} ${APPKIT})
-  target_compile_options(aja PRIVATE -Wno-error=deprecated-declarations)
-elseif(OS_LINUX OR OS_FREEBSD)
-  target_compile_options(aja PRIVATE -Wno-error=deprecated-declarations)
-endif()
-
-set_target_properties_obs(aja PROPERTIES FOLDER plugins PREFIX "")
-=======
 set_target_properties(aja-support PROPERTIES FOLDER plugins/aja POSITION_INDEPENDENT_CODE TRUE)
 
 target_sources(
@@ -104,5 +68,4 @@
 
 # cmake-format: off
 set_target_properties_obs(aja PROPERTIES FOLDER plugins/aja PREFIX "")
-# cmake-format: on
->>>>>>> 144599fb
+# cmake-format: on