#include <sstream>

#include "decklink-device.hpp"

#include <util/threading.h>

DeckLinkDevice::DeckLinkDevice(IDeckLink *device_) : device(device_)
{
}

DeckLinkDevice::~DeckLinkDevice(void)
{
	for (DeckLinkDeviceMode *mode : modes)
		delete mode;
}

ULONG DeckLinkDevice::AddRef()
{
	return os_atomic_inc_long(&refCount);
}

ULONG DeckLinkDevice::Release()
{
	long ret = os_atomic_dec_long(&refCount);
	if (ret == 0)
		delete this;
	return ret;
}

bool DeckLinkDevice::Init()
{
	ComPtr<IDeckLinkInput> input;
	if (device->QueryInterface(IID_IDeckLinkInput, (void**)&input) != S_OK)
		return false;

	IDeckLinkDisplayModeIterator *modeIterator;
	if (input->GetDisplayModeIterator(&modeIterator) == S_OK) {
		IDeckLinkDisplayMode *displayMode;
		long long modeId = 1;

		while (modeIterator->Next(&displayMode) == S_OK) {
			if (displayMode == nullptr)
				continue;

			DeckLinkDeviceMode *mode =
				new DeckLinkDeviceMode(displayMode, modeId);
			modes.push_back(mode);
			modeIdMap[modeId] = mode;
			displayMode->Release();
			++modeId;
		}

		modeIterator->Release();
	}

	decklink_string_t decklinkModelName;
	decklink_string_t decklinkDisplayName;

	if (device->GetModelName(&decklinkModelName) != S_OK)
		return false;
	DeckLinkStringToStdString(decklinkModelName, name);

	if (device->GetDisplayName(&decklinkDisplayName) != S_OK)
		return false;
	DeckLinkStringToStdString(decklinkDisplayName, displayName);

	hash = displayName;

	ComPtr<IDeckLinkAttributes> attributes;
	const HRESULT result = device->QueryInterface(IID_IDeckLinkAttributes,
			(void **)&attributes);
	if (result != S_OK)
		return true;

<<<<<<< HEAD
	//http://forum.blackmagicdesign.com/viewtopic.php?f=12&t=33967
	//use BMDDeckLinkTopologicalID for older devices and BMDDeckLinkPersistentID for newer ones
	//provides an identifier which persists across reboots
	if (attributes->GetInt(BMDDeckLinkTopologicalID, &value) != S_OK)
		if (attributes->GetInt(BMDDeckLinkPersistentID, &value) != S_OK)
			return true;

	std::ostringstream v;
	v << value;
=======
	/* http://forum.blackmagicdesign.com/viewtopic.php?f=12&t=33967
	 * BMDDeckLinkTopologicalID for older devices
	 * BMDDeckLinkPersistentID for newer ones */

	int64_t value;
	if (attributes->GetInt(BMDDeckLinkPersistentID,  &value) != S_OK &&
	    attributes->GetInt(BMDDeckLinkTopologicalID, &value) != S_OK)
		return true;

>>>>>>> 50961861
	std::ostringstream os;
	os << value << "_" << name;
	hash = os.str();
	displayName += " " + v.str();
	name += " " + v.str();
	return true;
}

bool DeckLinkDevice::GetInput(IDeckLinkInput **input)
{
	if (device->QueryInterface(IID_IDeckLinkInput, (void**)input) != S_OK)
		return false;
	return true;
}

DeckLinkDeviceMode *DeckLinkDevice::FindMode(long long id)
{
	return modeIdMap[id];
}

const std::string& DeckLinkDevice::GetDisplayName(void)
{
	return displayName;
}

const std::string& DeckLinkDevice::GetHash(void) const
{
	return hash;
}

const std::vector<DeckLinkDeviceMode *>& DeckLinkDevice::GetModes(void) const
{
	return modes;
}

const std::string& DeckLinkDevice::GetName(void) const
{
	return name;
}<|MERGE_RESOLUTION|>--- conflicted
+++ resolved
@@ -72,17 +72,6 @@
 	if (result != S_OK)
 		return true;
 
-<<<<<<< HEAD
-	//http://forum.blackmagicdesign.com/viewtopic.php?f=12&t=33967
-	//use BMDDeckLinkTopologicalID for older devices and BMDDeckLinkPersistentID for newer ones
-	//provides an identifier which persists across reboots
-	if (attributes->GetInt(BMDDeckLinkTopologicalID, &value) != S_OK)
-		if (attributes->GetInt(BMDDeckLinkPersistentID, &value) != S_OK)
-			return true;
-
-	std::ostringstream v;
-	v << value;
-=======
 	/* http://forum.blackmagicdesign.com/viewtopic.php?f=12&t=33967
 	 * BMDDeckLinkTopologicalID for older devices
 	 * BMDDeckLinkPersistentID for newer ones */
@@ -92,12 +81,10 @@
 	    attributes->GetInt(BMDDeckLinkTopologicalID, &value) != S_OK)
 		return true;
 
->>>>>>> 50961861
 	std::ostringstream os;
 	os << value << "_" << name;
 	hash = os.str();
-	displayName += " " + v.str();
-	name += " " + v.str();
+
 	return true;
 }
 
