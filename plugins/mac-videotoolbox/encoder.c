--- conflicted
+++ resolved
@@ -298,10 +298,6 @@
 		can_limit_bitrate = true;
 
 		if (__builtin_available(macOS 13.0, *)) {
-<<<<<<< HEAD
-#if __MAC_OS_X_VERSION_MAX_ALLOWED >= 130000
-=======
->>>>>>> 144599fb
 			if (is_apple_silicon) {
 				compressionPropertyKey =
 					kVTCompressionPropertyKey_ConstantBitRate;
@@ -428,7 +424,6 @@
 				   &kCFTypeDictionaryValueCallBacks);
 
 	code = VTSessionSetProperties(session, session_properties);
-<<<<<<< HEAD
 
 	CFRelease(session_properties);
 
@@ -440,19 +435,6 @@
 		CFRelease(contentLightLevel);
 	}
 
-=======
-
-	CFRelease(session_properties);
-
-	if (masteringDisplayColorVolume != NULL) {
-		CFRelease(masteringDisplayColorVolume);
-	}
-
-	if (contentLightLevel != NULL) {
-		CFRelease(contentLightLevel);
-	}
-
->>>>>>> 144599fb
 	return code;
 }
 
@@ -606,21 +588,6 @@
 
 	if (enc->codec_type == kCMVideoCodecType_H264 ||
 	    enc->codec_type == kCMVideoCodecType_HEVC) {
-<<<<<<< HEAD
-		/* Apple's documentation states that a keyframe interval of 0 will result in
-		 * the encoder automatically picking times to insert them; However, Apple's
-		 * encoder, when in CRF mode, will never actually insert any keyframes past
-		 * the very first one, rendering the files near-unusable in editors or
-		 * video players. So to avoid that happening, enforce a reasonable default
-		 * of 10 seconds in CRF mode. */
-		if (enc->keyint == 0 && strcmp(enc->rate_control, "CRF") == 0) {
-			VT_BLOG(LOG_INFO,
-				"Enforcing non-zero keyframe interval in CRF mode");
-			enc->keyint = 10;
-		}
-
-=======
->>>>>>> 144599fb
 		// This can fail when using GPU hardware encoding
 		code = session_set_prop_int(
 			s,
@@ -1603,47 +1570,10 @@
 	encoder_data->codec_type = codec_type;
 }
 
-<<<<<<< HEAD
-static CFComparisonResult compare_encoder_list(const void *left_val,
-					       const void *right_val,
-					       void *context __unused)
-{
-	CFDictionaryRef left = (CFDictionaryRef)left_val;
-	CFDictionaryRef right = (CFDictionaryRef)right_val;
-
-	CFNumberRef left_codec_num =
-		CFDictionaryGetValue(left, kVTVideoEncoderList_CodecType);
-	CFNumberRef right_codec_num =
-		CFDictionaryGetValue(right, kVTVideoEncoderList_CodecType);
-	CFComparisonResult result =
-		CFNumberCompare(left_codec_num, right_codec_num, NULL);
-
-	if (result != kCFCompareEqualTo)
-		return result;
-
-	CFBooleanRef left_hardware_accel = CFDictionaryGetValue(
-		left, kVTVideoEncoderList_IsHardwareAccelerated);
-	CFBooleanRef right_hardware_accel = CFDictionaryGetValue(
-		right, kVTVideoEncoderList_IsHardwareAccelerated);
-
-	if (left_hardware_accel == right_hardware_accel)
-		return kCFCompareEqualTo;
-	else if (left_hardware_accel == kCFBooleanTrue)
-		return kCFCompareGreaterThan;
-	else
-		return kCFCompareLessThan;
-}
-
-OBS_DECLARE_MODULE()
-OBS_MODULE_USE_DEFAULT_LOCALE("mac-videotoolbox", "en-US")
-dispatch_group_t encoder_list_dispatch_group;
-CFArrayRef encoder_list_const;
-=======
 OBS_DECLARE_MODULE()
 OBS_MODULE_USE_DEFAULT_LOCALE("mac-videotoolbox", "en-US")
 dispatch_group_t encoder_list_dispatch_group;
 CFArrayRef encoder_list;
->>>>>>> 144599fb
 
 bool obs_module_load(void)
 {
@@ -1651,11 +1581,7 @@
 		dispatch_queue_create("Encoder list load queue", NULL);
 	encoder_list_dispatch_group = dispatch_group_create();
 	dispatch_group_async(encoder_list_dispatch_group, queue, ^{
-<<<<<<< HEAD
-		VTCopyVideoEncoderList(NULL, &encoder_list_const);
-=======
 		VTCopyVideoEncoderList(NULL, &encoder_list);
->>>>>>> 144599fb
 	});
 	// The group dispatch keeps a reference until it's finished
 	dispatch_release(queue);
@@ -1686,18 +1612,7 @@
 
 	dispatch_group_wait(encoder_list_dispatch_group, DISPATCH_TIME_FOREVER);
 	dispatch_release(encoder_list_dispatch_group);
-<<<<<<< HEAD
-	CFIndex size = CFArrayGetCount(encoder_list_const);
-
-	CFMutableArrayRef encoder_list = CFArrayCreateMutableCopy(
-		kCFAllocatorDefault, size, encoder_list_const);
-	CFRelease(encoder_list_const);
-
-	CFArraySortValues(encoder_list, CFRangeMake(0, size),
-			  &compare_encoder_list, NULL);
-=======
 	CFIndex size = CFArrayGetCount(encoder_list);
->>>>>>> 144599fb
 
 	for (CFIndex i = 0; i < size; i++) {
 		CFDictionaryRef encoder_dict =
