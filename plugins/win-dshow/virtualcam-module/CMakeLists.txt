--- conflicted
+++ resolved
@@ -81,50 +81,6 @@
               winmm)
 endif()
 
-<<<<<<< HEAD
-add_library(obs-virtualcam-module MODULE)
-add_library(OBS::virtualcam-module ALIAS obs-virtualcam-module)
-
-target_sources(
-  obs-virtualcam-module
-  PRIVATE sleepto.c
-          sleepto.h
-          placeholder.cpp
-          virtualcam-module.cpp
-          virtualcam-filter.cpp
-          virtualcam-filter.hpp
-          virtualcam-module.rc
-          ../shared-memory-queue.c
-          ../shared-memory-queue.h
-          ../tiny-nv12-scale.c
-          ../tiny-nv12-scale.h)
-
-target_include_directories(obs-virtualcam-module PRIVATE ${CMAKE_CURRENT_SOURCE_DIR}/..)
-
-set(MODULE_DESCRIPTION "OBS Virtual Camera output module")
-
-configure_file(${CMAKE_SOURCE_DIR}/cmake/bundle/windows/obs-module.rc.in virtualcam-module.rc)
-
-target_sources(obs-virtualcam-module PRIVATE virtualcam-module.rc)
-
-target_link_libraries(obs-virtualcam-module PRIVATE OBS::libdshowcapture OBS::libdshowcapture-external setupapi winmm
-                                                    strmiids gdiplus)
-
-target_link_options(obs-virtualcam-module PRIVATE "LINKER:/ignore:4104")
-
-configure_file(${CMAKE_CURRENT_SOURCE_DIR}/virtualcam-module.def.in ${CMAKE_CURRENT_BINARY_DIR}/virtualcam-module.def)
-
-target_sources(obs-virtualcam-module PRIVATE ${CMAKE_CURRENT_BINARY_DIR}/virtualcam-module.def)
-
-target_include_directories(obs-virtualcam-module PRIVATE ${CMAKE_CURRENT_BINARY_DIR}/../config)
-
-target_compile_definitions(obs-virtualcam-module PRIVATE VIRTUALCAM_AVAILABLE UNICODE _UNICODE _CRT_SECURE_NO_WARNINGS
-                                                         _CRT_NONSTDC_NO_WARNINGS)
-
-if(MSVC)
-  target_compile_options(obs-virtualcam-module PRIVATE "$<IF:$<CONFIG:Debug>,/MTd,/MT>")
-  add_target_resource(win-dshow "$<TARGET_PDB_FILE:obs-virtualcam-module>" "obs-plugins/win-dshow/" OPTIONAL)
-=======
 legacy_check()
 
 add_library(obs-virtualcam-module MODULE)
@@ -134,27 +90,11 @@
 target_link_libraries(obs-virtualcam-module PRIVATE _virtualcam)
 
 set_property(TARGET obs-virtualcam-module PROPERTY MSVC_RUNTIME_LIBRARY "MultiThreaded$<$<CONFIG:Debug>:Debug>")
->>>>>>> 144599fb
 
 configure_file(virtualcam-install.bat.in virtualcam-install.bat)
 target_add_resource(obs-virtualcam-module "${CMAKE_CURRENT_BINARY_DIR}/virtualcam-install.bat"
                     "${OBS_DATA_DESTINATION}/obs-plugins/win-dshow")
 
-<<<<<<< HEAD
-set_target_properties(obs-virtualcam-module PROPERTIES FOLDER "plugins/win-dshow")
-
-set_target_properties(obs-virtualcam-module PROPERTIES OUTPUT_NAME "obs-virtualcam-module${_output_suffix}")
-
-add_target_resource(win-dshow "$<TARGET_FILE:obs-virtualcam-module>" "obs-plugins/win-dshow/")
-
-if(CMAKE_SIZEOF_VOID_P EQUAL 8)
-  add_custom_command(
-    TARGET obs-virtualcam-module
-    POST_BUILD
-    COMMAND "${CMAKE_COMMAND}" --build ${CMAKE_SOURCE_DIR}/build_x86 --config $<CONFIG> -t obs-virtualcam-module
-    COMMENT "Build 32-bit obs-virtualcam")
-endif()
-=======
 configure_file(virtualcam-uninstall.bat.in virtualcam-uninstall.bat)
 target_add_resource(obs-virtualcam-module "${CMAKE_CURRENT_BINARY_DIR}/virtualcam-uninstall.bat"
                     "${OBS_DATA_DESTINATION}/obs-plugins/win-dshow")
@@ -164,4 +104,11 @@
 # cmake-format: off
 set_target_properties_obs(obs-virtualcam-module PROPERTIES FOLDER plugins/win-dshow OUTPUT_NAME obs-virtualcam-module64)
 # cmake-format: on
->>>>>>> 144599fb
+
+if(CMAKE_SIZEOF_VOID_P EQUAL 8)
+  add_custom_command(
+    TARGET obs-virtualcam-module
+    POST_BUILD
+    COMMAND "${CMAKE_COMMAND}" --build ${CMAKE_SOURCE_DIR}/build_x86 --config $<CONFIG> -t obs-virtualcam-module
+    COMMENT "Build 32-bit obs-virtualcam")
+endif()