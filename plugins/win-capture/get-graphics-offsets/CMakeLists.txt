--- conflicted
+++ resolved
@@ -4,28 +4,14 @@
 target_sources(_get-graphics-offsets INTERFACE d3d8-offsets.cpp d3d9-offsets.cpp dxgi-offsets.cpp
                                                get-graphics-offsets.c get-graphics-offsets.h)
 
-<<<<<<< HEAD
-target_include_directories(get-graphics-offsets PRIVATE ${CMAKE_CURRENT_SOURCE_DIR}/..)
-=======
 target_link_libraries(_get-graphics-offsets INTERFACE OBS::hook-config OBS::d3d8-api d3d9.lib dxgi.lib d3d11.lib)
->>>>>>> 144599fb
 
 legacy_check()
 
-<<<<<<< HEAD
-if(MSVC)
-  target_compile_options(get-graphics-offsets PRIVATE "$<IF:$<CONFIG:Debug>,/MTd,/MT>")
-endif()
-
-set_target_properties(get-graphics-offsets PROPERTIES FOLDER "plugins/win-capture")
-set_target_properties(get-graphics-offsets
-                      PROPERTIES OUTPUT_NAME "get-graphics-offsets$<IF:$<EQUAL:${CMAKE_SIZEOF_VOID_P},8>,64,32>")
-=======
 add_executable(get-graphics-offsets)
 target_link_libraries(get-graphics-offsets PRIVATE _get-graphics-offsets)
 
 include(cmake/32bit.cmake)
->>>>>>> 144599fb
 
 # cmake-format: off
 set_target_properties_obs(get-graphics-offsets PROPERTIES FOLDER plugins/win-capture OUTPUT_NAME get-graphics-offsets64 MSVC_RUNTIME_LIBRARY "MultiThreaded$<$<CONFIG:Debug>:Debug>")
