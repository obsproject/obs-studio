MonitorCapture="Quay màn hình"
WindowCapture="Quay cửa sổ"
WindowCapture.Window="Cửa sổ"
WindowCapture.Method="Phương pháp chụp"
WindowCapture.Method.Auto="Tự động"
WindowCapture.Method.BitBlt="BitBlt (Windows 7 trở lên)"
WindowCapture.Method.WindowsGraphicsCapture="Windows 10 (1903 trở lên)"
WindowCapture.Priority="Cửa sổ ưu tiên"
WindowCapture.Priority.Title="Tiêu đề cửa sổ phải khớp"
WindowCapture.Priority.Class="Khớp tiêu đề, nếu không tìm thấy các cửa sổ cùng loại"
WindowCapture.Priority.Exe="Khớp tiêu đề, nếu không tìm thấy cửa sổ cùng một thực thi"
CaptureCursor="Quay cả con trỏ"
Compatibility="Khả năng tương thích đa adapter"
ClientArea="Khu vực máy khách"
ForceSdr="Ép SDR"
SLIFix="Chế độ chụp SLI/Crossfire (Chậm)"
AllowTransparency="Cho phép trong suốt"
PremultipliedAlpha="Alpha nhân trước"
Monitor="Hiển thị"
PrimaryMonitor="Màn hình chính"
Method="Phương pháp chụp"
<<<<<<< HEAD
Method.Auto="Tự động"
=======
>>>>>>> 144599fb
Method.DXGI="Sao chép desktop DXGI"
Method.WindowsGraphicsCapture="Windows 10 (1903 trở lên)"
GameCapture="Quay trò chơi"
GameCapture.AutoCapture="Tự động"
GameCapture.AnyFullscreen="Quay tất cả các ứng dụng toàn màn hình"
GameCapture.CaptureWindow="Quay cửa sổ cụ thể"
GameCapture.UseHotkey="Quay nền trước cửa sổ với phím nóng"
GameCapture.LimitFramerate="Giới hạn framerate"
GameCapture.CaptureOverlays="Quay cả overlay (chẳng hạn như Steam)"
GameCapture.AntiCheatHook="Dùng móc tương thích với phần mềm chống gian lận"
GameCapture.HotkeyStart="Quay nền trước cửa sổ"
GameCapture.HotkeyStop="Tắt quay"
GameCapture.HookRate="Tốc Độ Móc"
GameCapture.HookRate.Slow="Chậm"
GameCapture.HookRate.Normal="Bình thường (nên chọn)"
GameCapture.HookRate.Fast="Nhanh"
GameCapture.HookRate.Fastest="Nhanh nhất"
GameCapture.Rgb10a2Space="Không gian màu RGB10A2"
Mode="Chế độ"
<<<<<<< HEAD
Compatibility.GameCapture.Admin="%name% có thể yêu cầu chạy OBS với tư cách quản trị viên để sử dụng Quay trò chơi."
Compatibility.GameCapture.Blocked="Không thể quay %name% qua Quay trò chơi. Thay vào đó, hãy sử dụng Quay cửa sổ hoặc Quay màn hình."
Compatibility.GameCapture.WrongGPU="Nếu bản xem trước trống, hãy đảm bảo %name% đang chạy trên cùng một GPU với OBS."
Compatibility.WindowCapture.BitBlt="%name% có thể không chụp được bằng Phương pháp chụp đã chọn (BitBlt)."
Compatibility.Application.CSGO="CS:GO có thể yêu cầu tùy chọn khởi chạy <code>-allow_third_party_software</code> để sử dụng Quay trò chơi."
Compatibility.Application.ElectronGameCapture="Không thể quay các trò chơi được xây dựng trên Electron bằng Quay trò chơi. Thay vào đó, hãy sử dụng Quay cửa sổ hoặc Quay màn hình."
Compatibility.Application.ElectronBitBlt="Các ứng dụng dựa trên Electron có thể không bắt được bằng Phương thức chụp đã chọn (BitBlt)."
=======
CaptureAudio="Ghi âm thanh (BETA)"
CaptureAudio.TT="Khi được bật, sẽ tạo nguồn \"Ghi âm thanh ứng dụng\" tự động cập nhật lên cửa sổ/ứng dụng hiện được ghi.\nLưu ý rằng nếu Desktop Audio được định cấu hình, điều này có thể dẫn đến âm thanh tăng gấp đôi.\n"
AudioSuffix="Âm thanh"
Compatibility.GameCapture.Admin="%name% có thể yêu cầu chạy OBS với tư cách quản trị viên để sử dụng Quay trò chơi."
Compatibility.GameCapture.Blocked="Không thể quay %name% bằng Quay trò chơi. Thay vào đó, hãy sử dụng Quay cửa sổ hoặc Quay màn hình."
Compatibility.GameCapture.Blocked.Applications="Không thể quay chương trình %name% bằng Quay trò chơi. Thay vào đó, hãy sử dụng Quay cửa sổ hoặc Quay màn hình."
Compatibility.GameCapture.Blocked.Applications.Built="Không thể quay các trò chơi được xây dựng trên  %name% bằng Quay trò chơi. Thay vào đó, hãy sử dụng Quay cửa sổ hoặc Quay màn hình."
Compatibility.GameCapture.WrongGPU="Nếu bản xem trước trống, hãy đảm bảo %name% đang chạy trên cùng một GPU với OBS."
Compatibility.WindowCapture.BitBlt="%name% có thể không chụp được bằng Phương pháp chụp đã chọn (BitBlt)."
Compatibility.WindowCapture.BitBlt.Applications="Các ứng dụng dựa trên %name% có thể không quay được bằng Phương thức quay đã chọn (BitBlt)."
Compatibility.WindowCapture.BitBlt.Applications.Based="Các ứng dụng dựa trên %name% có thể không quay được bằng Phương thức quay đã chọn (BitBlt)."
Compatibility.Application.CSGO="%name% có thể yêu cầu tùy chọn khởi chạy <code>-allow_third_party_software</code> để sử dụng Quay trò chơi."
>>>>>>> 144599fb
Compatibility.Application.Minecraft="Nếu bạn gặp sự cố khi quay Minecraft: Java Edition, hãy xem hướng dẫn khắc phục sự cố của chúng tôi."<|MERGE_RESOLUTION|>--- conflicted
+++ resolved
@@ -19,10 +19,7 @@
 Monitor="Hiển thị"
 PrimaryMonitor="Màn hình chính"
 Method="Phương pháp chụp"
-<<<<<<< HEAD
-Method.Auto="Tự động"
-=======
->>>>>>> 144599fb
+Method.DXGI="Sao chép desktop DXGI"
 Method.DXGI="Sao chép desktop DXGI"
 Method.WindowsGraphicsCapture="Windows 10 (1903 trở lên)"
 GameCapture="Quay trò chơi"
@@ -42,15 +39,6 @@
 GameCapture.HookRate.Fastest="Nhanh nhất"
 GameCapture.Rgb10a2Space="Không gian màu RGB10A2"
 Mode="Chế độ"
-<<<<<<< HEAD
-Compatibility.GameCapture.Admin="%name% có thể yêu cầu chạy OBS với tư cách quản trị viên để sử dụng Quay trò chơi."
-Compatibility.GameCapture.Blocked="Không thể quay %name% qua Quay trò chơi. Thay vào đó, hãy sử dụng Quay cửa sổ hoặc Quay màn hình."
-Compatibility.GameCapture.WrongGPU="Nếu bản xem trước trống, hãy đảm bảo %name% đang chạy trên cùng một GPU với OBS."
-Compatibility.WindowCapture.BitBlt="%name% có thể không chụp được bằng Phương pháp chụp đã chọn (BitBlt)."
-Compatibility.Application.CSGO="CS:GO có thể yêu cầu tùy chọn khởi chạy <code>-allow_third_party_software</code> để sử dụng Quay trò chơi."
-Compatibility.Application.ElectronGameCapture="Không thể quay các trò chơi được xây dựng trên Electron bằng Quay trò chơi. Thay vào đó, hãy sử dụng Quay cửa sổ hoặc Quay màn hình."
-Compatibility.Application.ElectronBitBlt="Các ứng dụng dựa trên Electron có thể không bắt được bằng Phương thức chụp đã chọn (BitBlt)."
-=======
 CaptureAudio="Ghi âm thanh (BETA)"
 CaptureAudio.TT="Khi được bật, sẽ tạo nguồn \"Ghi âm thanh ứng dụng\" tự động cập nhật lên cửa sổ/ứng dụng hiện được ghi.\nLưu ý rằng nếu Desktop Audio được định cấu hình, điều này có thể dẫn đến âm thanh tăng gấp đôi.\n"
 AudioSuffix="Âm thanh"
@@ -63,5 +51,4 @@
 Compatibility.WindowCapture.BitBlt.Applications="Các ứng dụng dựa trên %name% có thể không quay được bằng Phương thức quay đã chọn (BitBlt)."
 Compatibility.WindowCapture.BitBlt.Applications.Based="Các ứng dụng dựa trên %name% có thể không quay được bằng Phương thức quay đã chọn (BitBlt)."
 Compatibility.Application.CSGO="%name% có thể yêu cầu tùy chọn khởi chạy <code>-allow_third_party_software</code> để sử dụng Quay trò chơi."
->>>>>>> 144599fb
 Compatibility.Application.Minecraft="Nếu bạn gặp sự cố khi quay Minecraft: Java Edition, hãy xem hướng dẫn khắc phục sự cố của chúng tôi."