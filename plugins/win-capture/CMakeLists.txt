project(win-capture)

<<<<<<< HEAD
include_directories(${OBS_JANSSON_INCLUDE_DIRS})
=======
add_library(win-capture MODULE)
add_library(OBS::capture ALIAS win-capture)

target_sources(
  win-capture
  PRIVATE plugin-main.c
          app-helpers.c
          app-helpers.h
          cursor-capture.c
          cursor-capture.h
          dc-capture.c
          dc-capture.h
          duplicator-monitor-capture.c
          game-capture.c
          game-capture-file-init.c
          graphics-hook-info.h
          graphics-hook-ver.h
          hook-helpers.h
          inject-library.c
          inject-library.h
          load-graphics-offsets.c
          monitor-capture.c
          nt-stuff.c
          nt-stuff.h
          window-capture.c
          ../../libobs/util/windows/obfuscate.c
          ../../libobs/util/windows/obfuscate.h)

target_link_libraries(win-capture PRIVATE OBS::libobs OBS::ipc-util)

set_target_properties(win-capture PROPERTIES FOLDER "plugins/win-capture")

>>>>>>> b4f7499b
if(MSVC)
  target_link_libraries(win-capture PRIVATE OBS::w32-pthreads)
endif()

<<<<<<< HEAD
set(win-capture_HEADERS
	nt-stuff.h
	obfuscate.h
	app-helpers.h
	hook-helpers.h
	inject-library.h
	cursor-capture.h
	graphics-hook-info.h
	graphics-hook-ver.h
	window-helpers.h
	dc-capture.h)

set(win-capture_SOURCES
	dc-capture.c
	obfuscate.c
	app-helpers.c
	inject-library.c
	cursor-capture.c
	game-capture.c
	window-helpers.c
	monitor-capture.c
	window-capture.c
	load-graphics-offsets.c
	game-capture-file-init.c
	duplicator-monitor-capture.c
	plugin-main.c
	screen-capture.c
	nt-stuff.c)

add_library(win-capture MODULE
	${win-capture_SOURCES}
	${win-capture_HEADERS})
target_link_libraries(win-capture
	${win-capture_PLATFORM_DEPS}
	libobs
	Dwmapi
	ipc-util
	${OBS_JANSSON_IMPORT}
	psapi)
set_target_properties(win-capture PROPERTIES FOLDER "plugins/win-capture")
=======
target_compile_definitions(
  win-capture PRIVATE UNICODE _UNICODE _CRT_SECURE_NO_WARNINGS
                      _CRT_NONSTDC_NO_WARNINGS)

set_property(GLOBAL APPEND PROPERTY OBS_MODULE_LIST "win-capture")
>>>>>>> b4f7499b

setup_plugin_target(win-capture)

add_subdirectory(graphics-hook)
add_subdirectory(get-graphics-offsets)
add_subdirectory(inject-helper)<|MERGE_RESOLUTION|>--- conflicted
+++ resolved
@@ -1,14 +1,12 @@
 project(win-capture)
 
-<<<<<<< HEAD
-include_directories(${OBS_JANSSON_INCLUDE_DIRS})
-=======
 add_library(win-capture MODULE)
 add_library(OBS::capture ALIAS win-capture)
 
 target_sources(
   win-capture
   PRIVATE plugin-main.c
+          screen-capture.c
           app-helpers.c
           app-helpers.h
           cursor-capture.c
@@ -31,63 +29,19 @@
           ../../libobs/util/windows/obfuscate.c
           ../../libobs/util/windows/obfuscate.h)
 
-target_link_libraries(win-capture PRIVATE OBS::libobs OBS::ipc-util)
+target_link_libraries(win-capture PRIVATE OBS::libobs OBS::ipc-util Jansson::Jansson)
 
 set_target_properties(win-capture PROPERTIES FOLDER "plugins/win-capture")
 
->>>>>>> b4f7499b
 if(MSVC)
   target_link_libraries(win-capture PRIVATE OBS::w32-pthreads)
 endif()
 
-<<<<<<< HEAD
-set(win-capture_HEADERS
-	nt-stuff.h
-	obfuscate.h
-	app-helpers.h
-	hook-helpers.h
-	inject-library.h
-	cursor-capture.h
-	graphics-hook-info.h
-	graphics-hook-ver.h
-	window-helpers.h
-	dc-capture.h)
-
-set(win-capture_SOURCES
-	dc-capture.c
-	obfuscate.c
-	app-helpers.c
-	inject-library.c
-	cursor-capture.c
-	game-capture.c
-	window-helpers.c
-	monitor-capture.c
-	window-capture.c
-	load-graphics-offsets.c
-	game-capture-file-init.c
-	duplicator-monitor-capture.c
-	plugin-main.c
-	screen-capture.c
-	nt-stuff.c)
-
-add_library(win-capture MODULE
-	${win-capture_SOURCES}
-	${win-capture_HEADERS})
-target_link_libraries(win-capture
-	${win-capture_PLATFORM_DEPS}
-	libobs
-	Dwmapi
-	ipc-util
-	${OBS_JANSSON_IMPORT}
-	psapi)
-set_target_properties(win-capture PROPERTIES FOLDER "plugins/win-capture")
-=======
 target_compile_definitions(
   win-capture PRIVATE UNICODE _UNICODE _CRT_SECURE_NO_WARNINGS
                       _CRT_NONSTDC_NO_WARNINGS)
 
 set_property(GLOBAL APPEND PROPERTY OBS_MODULE_LIST "win-capture")
->>>>>>> b4f7499b
 
 setup_plugin_target(win-capture)
 
