--- conflicted
+++ resolved
@@ -106,10 +106,7 @@
 	char id[128];
 	char alt_id[128];
 	char name[128];
-<<<<<<< HEAD
 	int idx;
-=======
->>>>>>> 144599fb
 	RECT rect;
 	HMONITOR handle;
 };
@@ -221,23 +218,13 @@
 					EDD_GET_DEVICE_INTERFACE_NAME)) {
 			match = strcmp(monitor->device_id, device.DeviceID) ==
 				0;
-<<<<<<< HEAD
 			match |= strcmp(monitor->device_id, "Auto") == 0;
-=======
->>>>>>> 144599fb
 			if (match) {
 				strcpy_s(monitor->id, _countof(monitor->id),
 					 device.DeviceID);
 				strcpy_s(monitor->alt_id,
 					 _countof(monitor->alt_id),
 					 mi.szDevice);
-<<<<<<< HEAD
-				GetMonitorName(handle, monitor->name,
-					       _countof(monitor->name));
-				monitor->rect = *rect;
-				monitor->handle = handle;
-=======
->>>>>>> 144599fb
 				GetMonitorName(handle, monitor->name,
 					       _countof(monitor->name));
 				monitor->rect = *rect;
@@ -249,13 +236,8 @@
 	return !match;
 }
 
-<<<<<<< HEAD
-static BOOL CALLBACK enum_monitor_by_idx(HMONITOR handle, HDC hdc, LPRECT rect,
-					 LPARAM param)
-=======
 static BOOL CALLBACK enum_monitor_fallback(HMONITOR handle, HDC hdc,
 					   LPRECT rect, LPARAM param)
->>>>>>> 144599fb
 {
 	UNUSED_PARAMETER(hdc);
 
@@ -267,7 +249,33 @@
 	MONITORINFOEXA mi;
 	mi.cbSize = sizeof(mi);
 	if (GetMonitorInfoA(handle, (LPMONITORINFO)&mi)) {
-<<<<<<< HEAD
+		match = strcmp(monitor->device_id, mi.szDevice) == 0;
+		if (match) {
+			strcpy_s(monitor->alt_id, _countof(monitor->alt_id),
+				 mi.szDevice);
+			GetMonitorName(handle, monitor->name,
+				       _countof(monitor->name));
+			monitor->rect = *rect;
+			monitor->handle = handle;
+		}
+	}
+
+	return !match;
+}
+
+static BOOL CALLBACK enum_monitor_by_idx(HMONITOR handle, HDC hdc, LPRECT rect,
+					 LPARAM param)
+{
+	UNUSED_PARAMETER(hdc);
+
+	struct duplicator_monitor_info *monitor =
+		(struct duplicator_monitor_info *)param;
+
+	bool match = false;
+
+	MONITORINFOEXA mi;
+	mi.cbSize = sizeof(mi);
+	if (GetMonitorInfoA(handle, (LPMONITORINFO)&mi)) {
 		match = monitor->idx == 0;
 		if (match) {
 			strcpy_s(monitor->id, _countof(monitor->id),
@@ -280,41 +288,6 @@
 				       _countof(monitor->name));
 		}
 		monitor->idx--;
-	}
-
-	return !match;
-}
-
-static BOOL CALLBACK enum_monitor_fallback(HMONITOR handle, HDC hdc,
-					   LPRECT rect, LPARAM param)
-{
-	UNUSED_PARAMETER(hdc);
-
-	struct duplicator_monitor_info *monitor =
-		(struct duplicator_monitor_info *)param;
-
-	bool match = false;
-
-	MONITORINFOEXA mi;
-	mi.cbSize = sizeof(mi);
-	if (GetMonitorInfoA(handle, (LPMONITORINFO)&mi)) {
-		match = strcmp(monitor->device_id, mi.szDevice) == 0;
-		if (match) {
-			monitor->rect = *rect;
-			monitor->handle = handle;
-			GetMonitorName(handle, monitor->name,
-				       _countof(monitor->name));
-=======
-		match = strcmp(monitor->device_id, mi.szDevice) == 0;
-		if (match) {
-			strcpy_s(monitor->alt_id, _countof(monitor->alt_id),
-				 mi.szDevice);
-			GetMonitorName(handle, monitor->name,
-				       _countof(monitor->name));
-			monitor->rect = *rect;
-			monitor->handle = handle;
->>>>>>> 144599fb
-		}
 	}
 
 	return !match;
@@ -383,7 +356,6 @@
 	return monitor;
 }
 
-<<<<<<< HEAD
 static struct duplicator_monitor_info find_monitor_by_idx(int monitor_idx)
 {
 	struct duplicator_monitor_info monitor = {0};
@@ -397,14 +369,11 @@
 	return monitor;
 }
 
-=======
->>>>>>> 144599fb
 static inline void update_settings(struct duplicator_capture *capture,
 				   obs_data_t *settings)
 {
 	pthread_mutex_lock(&capture->update_mutex);
 
-<<<<<<< HEAD
 	struct duplicator_monitor_info monitor;
 	int monitor_idx = obs_data_get_int(settings, "monitor_idx");
 	if (monitor_idx < 0)
@@ -412,10 +381,6 @@
 			obs_data_get_string(settings, "monitor_id"));
 	else
 		monitor = find_monitor_by_idx(monitor_idx);
-=======
-	struct duplicator_monitor_info monitor =
-		find_monitor(obs_data_get_string(settings, "monitor_id"));
->>>>>>> 144599fb
 
 	capture->method =
 		choose_method((int)obs_data_get_int(settings, "method"),
@@ -505,10 +470,7 @@
 	obs_data_set_default_int(settings, "monitor_wgc", 0);
 	obs_data_set_default_bool(settings, "capture_cursor", true);
 	obs_data_set_default_bool(settings, "force_sdr", false);
-<<<<<<< HEAD
 	obs_data_set_default_int(settings, "monitor_idx", -1);
-=======
->>>>>>> 144599fb
 }
 
 static void duplicator_capture_update(void *data, obs_data_t *settings)
