#include <stdlib.h>
#include <util/dstr.h>
#include <util/threading.h>
#include "dc-capture.h"
#include "window-helpers.h"
#include "../../libobs/util/platform.h"
#include "../../libobs-winrt/winrt-capture.h"

/* clang-format off */

#define TEXT_WINDOW_CAPTURE obs_module_text("WindowCapture")
#define TEXT_WINDOW         obs_module_text("WindowCapture.Window")
#define TEXT_METHOD         obs_module_text("WindowCapture.Method")
#define TEXT_METHOD_AUTO    obs_module_text("WindowCapture.Method.Auto")
#define TEXT_METHOD_BITBLT  obs_module_text("WindowCapture.Method.BitBlt")
#define TEXT_METHOD_WGC     obs_module_text("WindowCapture.Method.WindowsGraphicsCapture")
#define TEXT_MATCH_PRIORITY obs_module_text("WindowCapture.Priority")
#define TEXT_MATCH_TITLE    obs_module_text("WindowCapture.Priority.Title")
#define TEXT_MATCH_CLASS    obs_module_text("WindowCapture.Priority.Class")
#define TEXT_MATCH_EXE      obs_module_text("WindowCapture.Priority.Exe")
#define TEXT_CAPTURE_CURSOR obs_module_text("CaptureCursor")
#define TEXT_COMPATIBILITY  obs_module_text("Compatibility")
#define TEXT_CLIENT_AREA    obs_module_text("ClientArea")

/* clang-format on */

#define WC_CHECK_TIMER 1.0f
#define RESIZE_CHECK_TIME 0.2f
#define CURSOR_CHECK_TIME 0.2f

typedef BOOL (*PFN_winrt_capture_supported)();
typedef BOOL (*PFN_winrt_capture_cursor_toggle_supported)();
typedef struct winrt_capture *(*PFN_winrt_capture_init_window)(
	BOOL cursor, HWND window, BOOL client_area);
typedef void (*PFN_winrt_capture_free)(struct winrt_capture *capture);

typedef BOOL (*PFN_winrt_capture_active)(const struct winrt_capture *capture);
typedef BOOL (*PFN_winrt_capture_show_cursor)(struct winrt_capture *capture,
					      BOOL visible);
typedef void (*PFN_winrt_capture_render)(struct winrt_capture *capture,
					 gs_effect_t *effect);
typedef uint32_t (*PFN_winrt_capture_width)(const struct winrt_capture *capture);
typedef uint32_t (*PFN_winrt_capture_height)(
	const struct winrt_capture *capture);

struct winrt_exports {
<<<<<<< HEAD
	BOOL *(*winrt_capture_supported)();
	BOOL *(*winrt_capture_cursor_toggle_supported)();
	struct winrt_capture *(*winrt_capture_init)(BOOL cursor, HWND window,
						    BOOL client_area);
	void (*winrt_capture_free)(struct winrt_capture *capture);
	BOOL *(*winrt_capture_active)(const struct winrt_capture *capture);
	void (*winrt_capture_show_cursor)(struct winrt_capture *capture,
					  BOOL visible);
	void (*winrt_capture_render)(struct winrt_capture *capture,
				     gs_effect_t *effect);
	uint32_t (*winrt_capture_width)(const struct winrt_capture *capture);
	uint32_t (*winrt_capture_height)(const struct winrt_capture *capture);
	bool (*winrt_capture_is_closed)(const struct winrt_capture *capture);
=======
	PFN_winrt_capture_supported winrt_capture_supported;
	PFN_winrt_capture_cursor_toggle_supported
		winrt_capture_cursor_toggle_supported;
	PFN_winrt_capture_init_window winrt_capture_init_window;
	PFN_winrt_capture_free winrt_capture_free;
	PFN_winrt_capture_active winrt_capture_active;
	PFN_winrt_capture_show_cursor winrt_capture_show_cursor;
	PFN_winrt_capture_render winrt_capture_render;
	PFN_winrt_capture_width winrt_capture_width;
	PFN_winrt_capture_height winrt_capture_height;
>>>>>>> 35c07bb7
};

enum window_capture_method {
	METHOD_AUTO,
	METHOD_BITBLT,
	METHOD_WGC,
};

struct window_capture {
	obs_source_t *source;

	pthread_mutex_t update_mutex;

	char *title;
	char *class;
	char *executable;
	enum window_capture_method method;
	enum window_priority priority;
	bool cursor;
	bool compatibility;
	bool client_area;
	bool use_wildcards; /* TODO */

	struct dc_capture capture;

	bool wgc_supported;
	bool previously_failed;
	void *winrt_module;
	struct winrt_exports exports;
	struct winrt_capture *capture_winrt;

	float resize_timer;
	float check_window_timer;
	float cursor_check_time;

	HWND window;
	RECT last_rect;
};

static const char *wgc_partial_match_classes[] = {
	"Chrome",
	"Mozilla",
	NULL,
};

static const char *wgc_whole_match_classes[] = {
	"ApplicationFrameWindow",
	"Windows.UI.Core.CoreWindow",
	"XLMAIN",        /* excel*/
	"PPTFrameClass", /* powerpoint */
	"OpusApp",       /* word */
	NULL,
};

static enum window_capture_method
choose_method(enum window_capture_method method, bool wgc_supported,
	      const char *current_class)
{
	if (!wgc_supported)
		return METHOD_BITBLT;

	if (method != METHOD_AUTO)
		return method;

	if (!current_class)
		return METHOD_BITBLT;

	const char **class = wgc_partial_match_classes;
	while (*class) {
		if (astrstri(current_class, *class) != NULL) {
			return METHOD_WGC;
		}
		class ++;
	}

	class = wgc_whole_match_classes;
	while (*class) {
		if (astrcmpi(current_class, *class) == 0) {
			return METHOD_WGC;
		}
		class ++;
	}

	return METHOD_BITBLT;
}

static const char *get_method_name(int method)
{
	const char *method_name = "";
	switch (method) {
	case METHOD_AUTO:
		method_name = "Automatic";
		break;
	case METHOD_BITBLT:
		method_name = "BitBlt";
		break;
	case METHOD_WGC:
		method_name = "WGC";
		break;
	}

	return method_name;
}

static void log_settings(struct window_capture *wc, obs_data_t *s)
{
	int method = (int)obs_data_get_int(s, "method");

	if (wc->title != NULL) {
		blog(LOG_INFO,
		     "[window-capture: '%s'] update settings:\n"
		     "\texecutable: %s\n"
		     "\tmethod selected: %s\n"
		     "\tmethod chosen: %s\n",
		     obs_source_get_name(wc->source), wc->executable,
		     get_method_name(method), get_method_name(wc->method));
		blog(LOG_DEBUG, "\tclass:      %s", wc->class);
	}
}

static void update_settings(struct window_capture *wc, obs_data_t *s)
{
	pthread_mutex_lock(&wc->update_mutex);

	int method = (int)obs_data_get_int(s, "method");
	const char *window = obs_data_get_string(s, "window");
	int priority = (int)obs_data_get_int(s, "priority");

	bfree(wc->title);
	bfree(wc->class);
	bfree(wc->executable);

	build_window_strings(window, &wc->class, &wc->title, &wc->executable);

	wc->method = choose_method(method, wc->wgc_supported, wc->class);
	wc->priority = (enum window_priority)priority;
	wc->cursor = obs_data_get_bool(s, "cursor");
	wc->use_wildcards = obs_data_get_bool(s, "use_wildcards");
	wc->compatibility = obs_data_get_bool(s, "compatibility");
	wc->client_area = obs_data_get_bool(s, "client_area");

	pthread_mutex_unlock(&wc->update_mutex);
}

/* ------------------------------------------------------------------------- */

static const char *wc_getname(void *unused)
{
	UNUSED_PARAMETER(unused);
	return TEXT_WINDOW_CAPTURE;
}

#define WINRT_IMPORT(func)                                           \
	do {                                                         \
		exports->func = (PFN_##func)os_dlsym(module, #func); \
		if (!exports->func) {                                \
			success = false;                             \
			blog(LOG_ERROR,                              \
			     "Could not load function '%s' from "    \
			     "module '%s'",                          \
			     #func, module_name);                    \
		}                                                    \
	} while (false)

static bool load_winrt_imports(struct winrt_exports *exports, void *module,
			       const char *module_name)
{
	bool success = true;

	WINRT_IMPORT(winrt_capture_supported);
	WINRT_IMPORT(winrt_capture_cursor_toggle_supported);
	WINRT_IMPORT(winrt_capture_init_window);
	WINRT_IMPORT(winrt_capture_free);
	WINRT_IMPORT(winrt_capture_active);
	WINRT_IMPORT(winrt_capture_show_cursor);
	WINRT_IMPORT(winrt_capture_render);
	WINRT_IMPORT(winrt_capture_width);
	WINRT_IMPORT(winrt_capture_height);

	return success;
}

static void *wc_create(obs_data_t *settings, obs_source_t *source)
{
	struct window_capture *wc = bzalloc(sizeof(struct window_capture));
	wc->source = source;

	pthread_mutex_init(&wc->update_mutex, NULL);

	obs_enter_graphics();
	const bool uses_d3d11 = gs_get_device_type() == GS_DEVICE_DIRECT3D_11;
	obs_leave_graphics();

	if (uses_d3d11) {
		static const char *const module = "libobs-winrt";
		wc->winrt_module = os_dlopen(module);
		if (wc->winrt_module &&
		    load_winrt_imports(&wc->exports, wc->winrt_module,
				       module) &&
		    wc->exports.winrt_capture_supported()) {
			wc->wgc_supported = true;
		}
	}

	update_settings(wc, settings);
	log_settings(wc, settings);
	return wc;
}

static void wc_actual_destroy(void *data)
{
	struct window_capture *wc = data;

	if (wc->capture_winrt) {
		wc->exports.winrt_capture_free(wc->capture_winrt);
	}

	obs_enter_graphics();
	dc_capture_free(&wc->capture);
	obs_leave_graphics();

	bfree(wc->title);
	bfree(wc->class);
	bfree(wc->executable);

	if (wc->winrt_module)
		os_dlclose(wc->winrt_module);

	pthread_mutex_destroy(&wc->update_mutex);

	bfree(wc);
}

static void wc_destroy(void *data)
{
	obs_queue_task(OBS_TASK_GRAPHICS, wc_actual_destroy, data, false);
}

static void force_reset(struct window_capture *wc)
{
	wc->window = NULL;
	wc->resize_timer = RESIZE_CHECK_TIME;
	wc->check_window_timer = WC_CHECK_TIMER;
	wc->cursor_check_time = CURSOR_CHECK_TIME;

	wc->previously_failed = false;
}

static void wc_update(void *data, obs_data_t *settings)
{
	struct window_capture *wc = data;
	update_settings(wc, settings);
	log_settings(wc, settings);

	force_reset(wc);
}

static uint32_t wc_width(void *data)
{
	struct window_capture *wc = data;
	return (wc->method == METHOD_WGC)
		       ? wc->exports.winrt_capture_width(wc->capture_winrt)
		       : wc->capture.width;
}

static uint32_t wc_height(void *data)
{
	struct window_capture *wc = data;
	return (wc->method == METHOD_WGC)
		       ? wc->exports.winrt_capture_height(wc->capture_winrt)
		       : wc->capture.height;
}

static void wc_defaults(obs_data_t *defaults)
{
	obs_data_set_default_int(defaults, "method", METHOD_AUTO);
	obs_data_set_default_bool(defaults, "cursor", true);
	obs_data_set_default_bool(defaults, "compatibility", false);
	obs_data_set_default_bool(defaults, "client_area", true);
}

static void update_settings_visibility(obs_properties_t *props,
				       struct window_capture *wc)
{
	pthread_mutex_lock(&wc->update_mutex);

	const enum window_capture_method method = wc->method;
	const bool bitblt_options = method == METHOD_BITBLT;
	const bool wgc_options = method == METHOD_WGC;

	const bool wgc_cursor_toggle =
		wgc_options &&
		wc->exports.winrt_capture_cursor_toggle_supported();

	obs_property_t *p = obs_properties_get(props, "cursor");
	obs_property_set_visible(p, bitblt_options || wgc_cursor_toggle);

	p = obs_properties_get(props, "compatibility");
	obs_property_set_visible(p, bitblt_options);

	p = obs_properties_get(props, "client_area");
	obs_property_set_visible(p, wgc_options);

	pthread_mutex_unlock(&wc->update_mutex);
}

static bool wc_capture_method_changed(obs_properties_t *props,
				      obs_property_t *p, obs_data_t *settings)
{
	UNUSED_PARAMETER(p);

	struct window_capture *wc = obs_properties_get_param(props);
	update_settings(wc, settings);

	update_settings_visibility(props, wc);

	return true;
}

extern bool check_window_property_setting(obs_properties_t *ppts,
					  obs_property_t *p,
					  obs_data_t *settings, const char *val,
					  size_t idx);

static bool wc_window_changed(obs_properties_t *props, obs_property_t *p,
			      obs_data_t *settings)
{
	struct window_capture *wc = obs_properties_get_param(props);

	const char *window = obs_data_get_string(settings, "window");
	if (window == NULL || strlen(window) == 0) {
		const char *first_window = obs_property_list_item_string(p, 0);
		if (first_window)
			obs_data_set_default_string(settings, "window", first_window);
	}

	update_settings(wc, settings);

	update_settings_visibility(props, wc);

	check_window_property_setting(props, p, settings, "window", 0);
	return true;
}

static obs_properties_t *wc_properties(void *data)
{
	struct window_capture *wc = data;

	obs_properties_t *ppts = obs_properties_create();
	obs_properties_set_param(ppts, wc, NULL);

	obs_property_t *p;

	p = obs_properties_add_list(ppts, "window", TEXT_WINDOW,
				    OBS_COMBO_TYPE_LIST,
				    OBS_COMBO_FORMAT_STRING);
	fill_window_list(p, EXCLUDE_MINIMIZED, NULL);
	obs_property_set_modified_callback(p, wc_window_changed);

	p = obs_properties_add_list(ppts, "method", TEXT_METHOD,
				    OBS_COMBO_TYPE_LIST, OBS_COMBO_FORMAT_INT);
	obs_property_list_add_int(p, TEXT_METHOD_AUTO, METHOD_AUTO);
	obs_property_list_add_int(p, TEXT_METHOD_BITBLT, METHOD_BITBLT);
	obs_property_list_add_int(p, TEXT_METHOD_WGC, METHOD_WGC);
	obs_property_list_item_disable(p, 2, !wc->wgc_supported);
	obs_property_set_modified_callback(p, wc_capture_method_changed);

	p = obs_properties_add_list(ppts, "priority", TEXT_MATCH_PRIORITY,
				    OBS_COMBO_TYPE_LIST, OBS_COMBO_FORMAT_INT);
	obs_property_list_add_int(p, TEXT_MATCH_TITLE, WINDOW_PRIORITY_TITLE);
	obs_property_list_add_int(p, TEXT_MATCH_CLASS, WINDOW_PRIORITY_CLASS);
	obs_property_list_add_int(p, TEXT_MATCH_EXE, WINDOW_PRIORITY_EXE);

	obs_properties_add_bool(ppts, "cursor", TEXT_CAPTURE_CURSOR);

	obs_properties_add_bool(ppts, "compatibility", TEXT_COMPATIBILITY);

	obs_properties_add_bool(ppts, "client_area", TEXT_CLIENT_AREA);

	return ppts;
}

static void wc_hide(void *data)
{
	struct window_capture *wc = data;

	if (wc->capture_winrt) {
		wc->exports.winrt_capture_free(wc->capture_winrt);
		wc->capture_winrt = NULL;
	}

	memset(&wc->last_rect, 0, sizeof(wc->last_rect));
}

static void wc_tick(void *data, float seconds)
{
	struct window_capture *wc = data;
	RECT rect;
	bool reset_capture = false;

	if (!obs_source_showing(wc->source))
		return;

	if (!wc->window || !IsWindow(wc->window)) {
		if (!wc->title && !wc->class) {
			if (wc->capture.valid)
				dc_capture_free(&wc->capture);
			return;
		}

		wc->check_window_timer += seconds;

		if (wc->check_window_timer < WC_CHECK_TIMER) {
			if (wc->capture.valid)
				dc_capture_free(&wc->capture);
			return;
		}

		if (wc->capture_winrt) {
			wc->exports.winrt_capture_free(wc->capture_winrt);
			wc->capture_winrt = NULL;
		}

		wc->check_window_timer = 0.0f;

		wc->window = (wc->method == METHOD_WGC)
				     ? find_window_top_level(INCLUDE_MINIMIZED,
							     wc->priority,
							     wc->class,
							     wc->title,
							     wc->executable)
				     : find_window(INCLUDE_MINIMIZED,
						   wc->priority, wc->class,
						   wc->title, wc->executable);
		if (!wc->window) {
			if (wc->capture.valid)
				dc_capture_free(&wc->capture);
			return;
		}

		wc->previously_failed = false;
		reset_capture = true;

	} else if (IsIconic(wc->window)) {
		return;
	}

	wc->cursor_check_time += seconds;
	if (wc->cursor_check_time >= CURSOR_CHECK_TIME) {
		DWORD foreground_pid, target_pid;

		// Can't just compare the window handle in case of app with child windows
		if (!GetWindowThreadProcessId(GetForegroundWindow(),
					      &foreground_pid))
			foreground_pid = 0;

		if (!GetWindowThreadProcessId(wc->window, &target_pid))
			target_pid = 0;

		const bool cursor_hidden = foreground_pid && target_pid &&
					   foreground_pid != target_pid;
		wc->capture.cursor_hidden = cursor_hidden;
		if (wc->capture_winrt &&
		    !wc->exports.winrt_capture_show_cursor(wc->capture_winrt,
							   !cursor_hidden)) {
			force_reset(wc);
			return;
		}

		wc->cursor_check_time = 0.0f;
	}

	obs_enter_graphics();

	if (wc->method == METHOD_BITBLT) {
		GetClientRect(wc->window, &rect);

		if (!reset_capture) {
			wc->resize_timer += seconds;

			if (wc->resize_timer >= RESIZE_CHECK_TIME) {
				if ((rect.bottom - rect.top) !=
					    (wc->last_rect.bottom -
					     wc->last_rect.top) ||
				    (rect.right - rect.left) !=
					    (wc->last_rect.right -
					     wc->last_rect.left))
					reset_capture = true;

				wc->resize_timer = 0.0f;
			}
		}

		if (reset_capture) {
			wc->resize_timer = 0.0f;
			wc->last_rect = rect;
			dc_capture_free(&wc->capture);
			dc_capture_init(&wc->capture, 0, 0,
					rect.right - rect.left,
					rect.bottom - rect.top, wc->cursor,
					wc->compatibility);
		}

		dc_capture_capture(&wc->capture, wc->window);
	} else if (wc->method == METHOD_WGC) {
		if (wc->window && (wc->capture_winrt == NULL)) {
			if (!wc->previously_failed) {
				wc->capture_winrt =
					wc->exports.winrt_capture_init_window(
						wc->cursor, wc->window,
						wc->client_area);

				if (!wc->capture_winrt) {
					wc->previously_failed = true;
				}
			}
		}
	}

	obs_leave_graphics();
}

static void wc_render(void *data, gs_effect_t *effect)
{
	struct window_capture *wc = data;
	gs_effect_t *const opaque = obs_get_base_effect(OBS_EFFECT_OPAQUE);
	if (wc->method == METHOD_WGC) {
		if (wc->capture_winrt) {
			if (wc->exports.winrt_capture_active(
				    wc->capture_winrt)) {
				wc->exports.winrt_capture_render(
					wc->capture_winrt, opaque);
			} else {
				wc->exports.winrt_capture_free(
					wc->capture_winrt);
				wc->capture_winrt = NULL;
			}
		}
	} else {
		dc_capture_render(&wc->capture, opaque);
	}

	UNUSED_PARAMETER(effect);
}

struct obs_source_info window_capture_info = {
	.id = "window_capture",
	.type = OBS_SOURCE_TYPE_INPUT,
	.output_flags = OBS_SOURCE_VIDEO | OBS_SOURCE_CUSTOM_DRAW |
<<<<<<< HEAD
			OBS_SOURCE_DO_NOT_DUPLICATE,
=======
			OBS_SOURCE_SRGB,
>>>>>>> 35c07bb7
	.get_name = wc_getname,
	.create = wc_create,
	.destroy = wc_destroy,
	.update = wc_update,
	.video_render = wc_render,
	.hide = wc_hide,
	.video_tick = wc_tick,
	.get_width = wc_width,
	.get_height = wc_height,
	.get_defaults = wc_defaults,
	.get_properties = wc_properties,
	.icon_type = OBS_ICON_TYPE_WINDOW_CAPTURE,
};<|MERGE_RESOLUTION|>--- conflicted
+++ resolved
@@ -42,23 +42,9 @@
 typedef uint32_t (*PFN_winrt_capture_width)(const struct winrt_capture *capture);
 typedef uint32_t (*PFN_winrt_capture_height)(
 	const struct winrt_capture *capture);
+typedef bool (*PFN_winrt_capture_is_closed)(const struct winrt_capture *capture);
 
 struct winrt_exports {
-<<<<<<< HEAD
-	BOOL *(*winrt_capture_supported)();
-	BOOL *(*winrt_capture_cursor_toggle_supported)();
-	struct winrt_capture *(*winrt_capture_init)(BOOL cursor, HWND window,
-						    BOOL client_area);
-	void (*winrt_capture_free)(struct winrt_capture *capture);
-	BOOL *(*winrt_capture_active)(const struct winrt_capture *capture);
-	void (*winrt_capture_show_cursor)(struct winrt_capture *capture,
-					  BOOL visible);
-	void (*winrt_capture_render)(struct winrt_capture *capture,
-				     gs_effect_t *effect);
-	uint32_t (*winrt_capture_width)(const struct winrt_capture *capture);
-	uint32_t (*winrt_capture_height)(const struct winrt_capture *capture);
-	bool (*winrt_capture_is_closed)(const struct winrt_capture *capture);
-=======
 	PFN_winrt_capture_supported winrt_capture_supported;
 	PFN_winrt_capture_cursor_toggle_supported
 		winrt_capture_cursor_toggle_supported;
@@ -69,7 +55,7 @@
 	PFN_winrt_capture_render winrt_capture_render;
 	PFN_winrt_capture_width winrt_capture_width;
 	PFN_winrt_capture_height winrt_capture_height;
->>>>>>> 35c07bb7
+	PFN_winrt_capture_is_closed winrt_capture_is_closed;
 };
 
 enum window_capture_method {
@@ -618,12 +604,9 @@
 struct obs_source_info window_capture_info = {
 	.id = "window_capture",
 	.type = OBS_SOURCE_TYPE_INPUT,
-	.output_flags = OBS_SOURCE_VIDEO | OBS_SOURCE_CUSTOM_DRAW |
-<<<<<<< HEAD
-			OBS_SOURCE_DO_NOT_DUPLICATE,
-=======
+	.output_flags = OBS_SOURCE_VIDEO | OBS_SOURCE_CUSTOM_DRAW | 
+			OBS_SOURCE_DO_NOT_DUPLICATE |
 			OBS_SOURCE_SRGB,
->>>>>>> 35c07bb7
 	.get_name = wc_getname,
 	.create = wc_create,
 	.destroy = wc_destroy,
