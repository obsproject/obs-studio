--- conflicted
+++ resolved
@@ -1715,7 +1715,6 @@
 			uint32_t best_pitch = pitch < gc->pitch ? pitch
 								: gc->pitch;
 
-<<<<<<< HEAD
 			uint32_t fixed_y = gc->cy;
 
 			// If the new pitch is higher from the old one we must
@@ -1732,9 +1731,6 @@
 			}
 
 			for (uint32_t y = 0; y < fixed_y; y++) {
-=======
-			for (size_t y = 0; y < gc->cy; y++) {
->>>>>>> 4c0d4a1d
 				uint8_t *line_in = input + gc->pitch * y;
 				uint8_t *line_out = data + pitch * y;
 				memcpy(line_out, line_in, best_pitch);
