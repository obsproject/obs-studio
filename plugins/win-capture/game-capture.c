#include <inttypes.h>
#include <obs-module.h>
#include <obs-hotkey.h>
#include <util/dstr.h>
#include <util/platform.h>
#include <util/threading.h>
#include <util/windows/window-helpers.h>
#include <windows.h>
#include <dxgi.h>
#include <util/sse-intrin.h>
#include <util/util_uint64.h>
#include <ipc-util/pipe.h>
#include <graphics/image-file.h>
#include <util/windows/obfuscate.h>
#include "inject-library.h"
#include "graphics-hook-info.h"
#include "graphics-hook-ver.h"
#include "cursor-capture.h"
#include "app-helpers.h"
#include "nt-stuff.h"
#include "obs-internal.h"
#include <jansson.h>

extern struct obs_core *obs = NULL;

#define do_log(level, format, ...)                  \
	blog(level, "[game-capture: '%s'] " format, \
	     obs_source_get_name(gc->source), ##__VA_ARGS__)

#define warn(format, ...) do_log(LOG_WARNING, format, ##__VA_ARGS__)
#define info(format, ...) do_log(LOG_INFO, format, ##__VA_ARGS__)
#define debug(format, ...) do_log(LOG_DEBUG, format, ##__VA_ARGS__)

/* clang-format off */

#define SETTING_MODE                 "capture_mode"
#define SETTING_CAPTURE_WINDOW       "window"
#define SETTING_ACTIVE_WINDOW        "active_window"
#define SETTING_WINDOW_PRIORITY      "priority"
#define SETTING_COMPATIBILITY        "sli_compatibility"
#define SETTING_CURSOR               "capture_cursor"
#define SETTING_TRANSPARENCY         "allow_transparency"
#define SETTING_LIMIT_FRAMERATE      "limit_framerate"
#define SETTING_CAPTURE_OVERLAYS     "capture_overlays"
#define SETTING_ANTI_CHEAT_HOOK      "anti_cheat_hook"
#define SETTING_HOOK_RATE            "hook_rate"
#define SETTING_RGBA10A2_SPACE       "rgb10a2_space"

#define SETTING_AUTO_LIST_FILE   "auto_capture_rules_path"
#define SETTING_PLACEHOLDER_IMG  "auto_placeholder_image"
#define SETTING_PLACEHOLDER_MSG  "auto_placeholder_message"
#define SETTING_PLACEHOLDER_USE  "user_placeholder_use"
#define SETTING_PLACEHOLDER_USR  "user_placeholder_image"

/* deprecated */
#define SETTING_ANY_FULLSCREEN   "capture_any_fullscreen"

#define SETTING_MODE_AUTO        "auto"
#define SETTING_MODE_ANY         "any_fullscreen"
#define SETTING_MODE_WINDOW      "window"
#define SETTING_MODE_HOTKEY      "hotkey"

#define HOTKEY_START             "hotkey_start"
#define HOTKEY_STOP              "hotkey_stop"

#define TEXT_MODE                  obs_module_text("Mode")
#define TEXT_GAME_CAPTURE          obs_module_text("GameCapture")
#define TEXT_ANY_FULLSCREEN        obs_module_text("GameCapture.AnyFullscreen")
#define TEXT_SLI_COMPATIBILITY     obs_module_text("SLIFix")
#define TEXT_ALLOW_TRANSPARENCY    obs_module_text("AllowTransparency")
#define TEXT_WINDOW                obs_module_text("WindowCapture.Window")
#define TEXT_MATCH_PRIORITY        obs_module_text("WindowCapture.Priority")
#define TEXT_MATCH_TITLE           obs_module_text("WindowCapture.Priority.Title")
#define TEXT_MATCH_CLASS           obs_module_text("WindowCapture.Priority.Class")
#define TEXT_MATCH_EXE             obs_module_text("WindowCapture.Priority.Exe")
#define TEXT_CAPTURE_CURSOR        obs_module_text("CaptureCursor")
#define TEXT_LIMIT_FRAMERATE       obs_module_text("GameCapture.LimitFramerate")
#define TEXT_CAPTURE_OVERLAYS      obs_module_text("GameCapture.CaptureOverlays")
#define TEXT_ANTI_CHEAT_HOOK       obs_module_text("GameCapture.AntiCheatHook")
#define TEXT_PLACEHOLDER_USER      obs_module_text("GameCapture.Placeholder.Custom")
#define TEXT_PLACEHOLDER_USE       obs_module_text("GameCapture.Placeholder.Use.Custom")
#define TEXT_HOOK_RATE             obs_module_text("GameCapture.HookRate")
#define TEXT_HOOK_RATE_SLOW        obs_module_text("GameCapture.HookRate.Slow")
#define TEXT_HOOK_RATE_NORMAL      obs_module_text("GameCapture.HookRate.Normal")
#define TEXT_HOOK_RATE_FAST        obs_module_text("GameCapture.HookRate.Fast")
#define TEXT_HOOK_RATE_FASTEST     obs_module_text("GameCapture.HookRate.Fastest")
#define TEXT_RGBA10A2_SPACE        obs_module_text("GameCapture.Rgb10a2Space")
#define TEXT_RGBA10A2_SPACE_SRGB   obs_module_text("GameCapture.Rgb10a2Space.Srgb")
#define TEXT_RGBA10A2_SPACE_2100PQ obs_module_text("GameCapture.Rgb10a2Space.2100PQ")

#define TEXT_MODE_AUTO           obs_module_text("GameCapture.AutoCapture")
#define TEXT_MODE_ANY            TEXT_ANY_FULLSCREEN
#define TEXT_MODE_WINDOW         obs_module_text("GameCapture.CaptureWindow")
#define TEXT_MODE_HOTKEY         obs_module_text("GameCapture.UseHotkey")

#define TEXT_HOTKEY_START        obs_module_text("GameCapture.HotkeyStart")
#define TEXT_HOTKEY_STOP         obs_module_text("GameCapture.HotkeyStop")

/* clang-format on */

#define DEFAULT_RETRY_INTERVAL 2.0f
#define ERROR_RETRY_INTERVAL 4.0f

enum capture_mode {
	CAPTURE_MODE_ANY = 0,
	CAPTURE_MODE_WINDOW = 1,
	CAPTURE_MODE_HOTKEY = 2,
	CAPTURE_MODE_AUTO = 3
};

enum hook_rate {
	HOOK_RATE_SLOW,
	HOOK_RATE_NORMAL,
	HOOK_RATE_FAST,
	HOOK_RATE_FASTEST
};

#define RGBA10A2_SPACE_SRGB "srgb"
#define RGBA10A2_SPACE_2100PQ "2100pq"

struct game_capture_config {
	char *title;
	char *class;
	char *executable;
	enum window_priority priority;
	enum capture_mode mode;
	bool cursor;
	bool force_shmem;
	bool allow_transparency;
	bool limit_framerate;
	bool auto_fit_to_output;
	bool capture_overlays;
	bool anticheat_hook;
	enum hook_rate hook_rate;
	bool is_10a2_2100pq;
};

struct auto_game_capture {
	game_capture_matching_rule_array_t matching_rules;
	window_handles_t checked_windows;
	HANDLE mutex;
};
typedef DPI_AWARENESS_CONTEXT(WINAPI *PFN_SetThreadDpiAwarenessContext)(
	DPI_AWARENESS_CONTEXT);
typedef DPI_AWARENESS_CONTEXT(WINAPI *PFN_GetThreadDpiAwarenessContext)(VOID);
typedef DPI_AWARENESS_CONTEXT(WINAPI *PFN_GetWindowDpiAwarenessContext)(HWND);

struct game_capture {
	obs_source_t *source;

	struct cursor_data cursor_data;
	HANDLE injector_process;
	uint32_t cx;
	uint32_t cy;
	uint32_t pitch;
	DWORD process_id;
	DWORD thread_id;
	HWND next_window;
	HWND window;
	float retry_time;
	float fps_reset_time;
	float retry_interval;
	struct dstr title;
	struct dstr class;
	struct dstr executable;
	enum window_priority priority;
	obs_hotkey_pair_id hotkey_pair;
	volatile long hotkey_window;
	volatile bool deactivate_hook;
	volatile bool activate_hook_now;
	bool wait_for_target_startup;
	bool showing;
	bool active;
	bool capturing;
	bool activate_hook;
	bool process_is_64bit;
	bool error_acquiring;
	bool dwm_capture;
	bool initial_config;
	bool convert_16bit;
	bool is_app;
	bool cursor_hidden;

	struct game_capture_config config;
	struct auto_game_capture auto_capture;
	int placeholder_text_height;
	int placeholder_text_width;
	gs_image_file2_t placeholder_image;
	gs_texture_t *placeholder_text_texture;
	struct dstr placeholder_image_path;
	struct dstr placeholder_text;

	ipc_pipe_server_t pipe;
	gs_texture_t *texture;
	gs_texture_t *extra_texture;
	gs_texrender_t *extra_texrender;
	bool is_10a2_2100pq;
	bool linear_sample;
	struct hook_info *global_hook_info;
	HANDLE keepalive_mutex;
	HANDLE hook_init;
	HANDLE hook_restart;
	HANDLE hook_stop;
	HANDLE hook_ready;
	HANDLE hook_exit;
	HANDLE hook_data_map;
	HANDLE global_hook_info_map;
	HANDLE target_process;
	HANDLE texture_mutexes[2];
	wchar_t *app_sid;
	int retrying;
	float cursor_check_time;

	union {
		struct {
			struct shmem_data *shmem_data;
			uint8_t *texture_buffers[2];
		};

		struct shtex_data *shtex_data;
		void *data;
	};

	void (*copy_texture)(struct game_capture *);

	PFN_SetThreadDpiAwarenessContext set_thread_dpi_awareness_context;
	PFN_GetThreadDpiAwarenessContext get_thread_dpi_awareness_context;
	PFN_GetWindowDpiAwarenessContext get_window_dpi_awareness_context;
};

struct graphics_offsets offsets32 = {0};
struct graphics_offsets offsets64 = {0};

static void unload_placeholder_image(struct game_capture *gc);
static void load_placeholder_image(struct game_capture *gc);

static inline bool use_anticheat(struct game_capture *gc)
{
	return gc->config.anticheat_hook && !gc->is_app;
}

static inline HANDLE open_mutex_plus_id(struct game_capture *gc,
					const wchar_t *name, DWORD id)
{
	wchar_t new_name[64];
	_snwprintf(new_name, 64, L"%s%lu", name, id);
	return gc->is_app ? open_app_mutex(gc->app_sid, new_name)
			  : open_mutex(new_name);
}

static inline HANDLE open_mutex_gc(struct game_capture *gc, const wchar_t *name)
{
	return open_mutex_plus_id(gc, name, gc->process_id);
}

static inline HANDLE open_event_plus_id(struct game_capture *gc,
					const wchar_t *name, DWORD id)
{
	wchar_t new_name[64];
	_snwprintf(new_name, 64, L"%s%lu", name, id);
	return gc->is_app ? open_app_event(gc->app_sid, new_name)
			  : open_event(new_name);
}

static inline HANDLE open_event_gc(struct game_capture *gc, const wchar_t *name)
{
	return open_event_plus_id(gc, name, gc->process_id);
}

static inline HANDLE open_map_plus_id(struct game_capture *gc,
				      const wchar_t *name, DWORD id)
{
	wchar_t new_name[64];
	swprintf(new_name, 64, L"%s%lu", name, id);

	debug("map id: %S", new_name);

	return gc->is_app ? open_app_map(gc->app_sid, new_name)
			  : OpenFileMappingW(GC_MAPPING_FLAGS, false, new_name);
}

static inline HANDLE open_hook_info(struct game_capture *gc)
{
	return open_map_plus_id(gc, SHMEM_HOOK_INFO, gc->process_id);
}

static inline enum gs_color_format convert_format(uint32_t format)
{
	switch (format) {
	case DXGI_FORMAT_R8G8B8A8_UNORM:
		return GS_RGBA;
	case DXGI_FORMAT_B8G8R8X8_UNORM:
		return GS_BGRX;
	case DXGI_FORMAT_B8G8R8A8_UNORM:
		return GS_BGRA;
	case DXGI_FORMAT_R10G10B10A2_UNORM:
		return GS_R10G10B10A2;
	case DXGI_FORMAT_R16G16B16A16_UNORM:
		return GS_RGBA16;
	case DXGI_FORMAT_R16G16B16A16_FLOAT:
		return GS_RGBA16F;
	case DXGI_FORMAT_R32G32B32A32_FLOAT:
		return GS_RGBA32F;
	}

	return GS_UNKNOWN;
}

static void close_handle(HANDLE *p_handle)
{
	HANDLE handle = *p_handle;
	if (handle) {
		if (handle != INVALID_HANDLE_VALUE)
			CloseHandle(handle);
		*p_handle = NULL;
	}
}

static inline HMODULE kernel32(void)
{
	static HMODULE kernel32_handle = NULL;
	if (!kernel32_handle)
		kernel32_handle = GetModuleHandleW(L"kernel32");
	return kernel32_handle;
}

static inline HANDLE open_process(DWORD desired_access, bool inherit_handle,
				  DWORD process_id)
{
	typedef HANDLE(WINAPI * PFN_OpenProcess)(DWORD, BOOL, DWORD);
	static PFN_OpenProcess open_process_proc = NULL;
	if (!open_process_proc)
		open_process_proc = (PFN_OpenProcess)ms_get_obfuscated_func(
			kernel32(), "NuagUykjcxr", 0x1B694B59451ULL);

	return open_process_proc(desired_access, inherit_handle, process_id);
}

static inline float hook_rate_to_float(enum hook_rate rate)
{
	switch (rate) {
	case HOOK_RATE_SLOW:
		return 2.0f;
	case HOOK_RATE_FAST:
		return 0.5f;
	case HOOK_RATE_FASTEST:
		return 0.1f;
	case HOOK_RATE_NORMAL:
		/* FALLTHROUGH */
	default:
		return 1.0f;
	}
}

static void load_whitelist(struct auto_game_capture *ac,
			   const char *whitelist_path)
{
	if (ac->matching_rules.num != 0)
		return;

	char *file_data = os_quick_read_utf8_file(whitelist_path);
	if (!file_data)
		return;

	json_error_t error;
	json_t *root = json_loads(file_data, JSON_REJECT_DUPLICATES, &error);
	bfree(file_data);
	if (root) {
		WaitForSingleObject(ac->mutex, INFINITE);

		da_free(ac->checked_windows);

		size_t index;
		json_t *json_rule;
		json_array_foreach (root, index, json_rule) {
			struct game_capture_matching_rule rule =
				convert_json_to_matching_rule(json_rule);
			da_push_back(ac->matching_rules, &rule);
		};

		ReleaseMutex(ac->mutex);
	}
	json_decref(root);
}

static void free_whitelist(struct auto_game_capture *ac)
{
	WaitForSingleObject(ac->mutex, INFINITE);
	for (size_t i = 0; i < ac->matching_rules.num; i++) {
		struct game_capture_matching_rule *rule =
			ac->matching_rules.array + i;

		dstr_free(&rule->title);
		dstr_free(&rule->classW);
		dstr_free(&rule->executable);
	}

	da_free(ac->matching_rules);

	da_free(ac->checked_windows);
	ReleaseMutex(ac->mutex);
}

static void stop_capture(struct game_capture *gc)
{
	ipc_pipe_server_free(&gc->pipe);

	if (gc->hook_stop) {
		SetEvent(gc->hook_stop);
	}
	if (gc->global_hook_info) {
		UnmapViewOfFile(gc->global_hook_info);
		gc->global_hook_info = NULL;
	}
	if (gc->data) {
		UnmapViewOfFile(gc->data);
		gc->data = NULL;
	}

	if (gc->app_sid) {
		LocalFree(gc->app_sid);
		gc->app_sid = NULL;
	}

	close_handle(&gc->hook_restart);
	close_handle(&gc->hook_stop);
	close_handle(&gc->hook_ready);
	close_handle(&gc->hook_exit);
	close_handle(&gc->hook_init);
	close_handle(&gc->hook_data_map);
	close_handle(&gc->keepalive_mutex);
	close_handle(&gc->global_hook_info_map);
	close_handle(&gc->target_process);
	close_handle(&gc->texture_mutexes[0]);
	close_handle(&gc->texture_mutexes[1]);

	obs_enter_graphics();
	gs_texrender_destroy(gc->extra_texrender);
	gc->extra_texrender = NULL;
	gs_texture_destroy(gc->extra_texture);
	gc->extra_texture = NULL;
	gs_texture_destroy(gc->texture);
	gc->texture = NULL;
	obs_leave_graphics();

	if (gc->active)
		info("capture stopped");

	gc->copy_texture = NULL;
	gc->wait_for_target_startup = false;
	gc->active = false;
	gc->capturing = false;

	if (gc->retrying)
		gc->retrying--;
}

static inline void free_config(struct game_capture_config *config)
{
	bfree(config->title);
	bfree(config->class);
	bfree(config->executable);
	memset(config, 0, sizeof(*config));
}

static void game_capture_destroy(void *data)
{
	struct game_capture *gc = data;
	stop_capture(gc);

	if (gc->hotkey_pair)
		obs_hotkey_pair_unregister(gc->hotkey_pair);

	obs_enter_graphics();
	cursor_data_free(&gc->cursor_data);
	obs_leave_graphics();

	dstr_free(&gc->title);
	dstr_free(&gc->class);
	dstr_free(&gc->executable);
	free_config(&gc->config);

	free_whitelist(&gc->auto_capture);
	close_handle(&gc->auto_capture.mutex);
	dstr_free(&gc->placeholder_image_path);
	dstr_free(&gc->placeholder_text);
	unload_placeholder_image(gc);

	bfree(gc);
}

static inline bool using_older_non_mode_format(obs_data_t *settings)
{
	return obs_data_has_user_value(settings, SETTING_ANY_FULLSCREEN) &&
	       !obs_data_has_user_value(settings, SETTING_MODE);
}

static inline void get_config(struct game_capture_config *cfg,
			      obs_data_t *settings, const char *window)
{
	const char *mode_str = NULL;

	ms_build_window_strings(window, &cfg->class, &cfg->title,
				&cfg->executable);

	if (using_older_non_mode_format(settings)) {
		bool any = obs_data_get_bool(settings, SETTING_ANY_FULLSCREEN);
		mode_str = any ? SETTING_MODE_ANY : SETTING_MODE_WINDOW;
	} else {
		mode_str = obs_data_get_string(settings, SETTING_MODE);
	}

	if (mode_str && strcmp(mode_str, SETTING_MODE_WINDOW) == 0)
		cfg->mode = CAPTURE_MODE_WINDOW;
	else if (mode_str && strcmp(mode_str, SETTING_MODE_HOTKEY) == 0)
		cfg->mode = CAPTURE_MODE_HOTKEY;
	else if (mode_str && strcmp(mode_str, SETTING_MODE_ANY) == 0)
		cfg->mode = CAPTURE_MODE_ANY;
	else
		cfg->mode = CAPTURE_MODE_AUTO;

	cfg->priority = (enum window_priority)obs_data_get_int(
		settings, SETTING_WINDOW_PRIORITY);
	cfg->force_shmem = obs_data_get_bool(settings, SETTING_COMPATIBILITY);
	cfg->cursor = obs_data_get_bool(settings, SETTING_CURSOR);
	cfg->allow_transparency =
		obs_data_get_bool(settings, SETTING_TRANSPARENCY);
	cfg->limit_framerate =
		obs_data_get_bool(settings, SETTING_LIMIT_FRAMERATE);
	cfg->capture_overlays =
		obs_data_get_bool(settings, SETTING_CAPTURE_OVERLAYS);
	cfg->anticheat_hook =
		obs_data_get_bool(settings, SETTING_ANTI_CHEAT_HOOK);
	cfg->hook_rate =
		(enum hook_rate)obs_data_get_int(settings, SETTING_HOOK_RATE);
	cfg->is_10a2_2100pq =
		strcmp(obs_data_get_string(settings, SETTING_RGBA10A2_SPACE),
		       "2100pq") == 0;
}

static inline int s_cmp(const char *str1, const char *str2)
{
	if (!str1 || !str2)
		return -1;

	return strcmp(str1, str2);
}

static inline bool capture_needs_reset(struct game_capture_config *cfg1,
				       struct game_capture_config *cfg2)
{
	if (cfg1->mode != cfg2->mode) {
		return true;

	} else if (cfg1->mode == CAPTURE_MODE_WINDOW &&
		   (s_cmp(cfg1->class, cfg2->class) != 0 ||
		    s_cmp(cfg1->title, cfg2->title) != 0 ||
		    s_cmp(cfg1->executable, cfg2->executable) != 0 ||
		    cfg1->priority != cfg2->priority)) {
		return true;

	} else if (cfg1->force_shmem != cfg2->force_shmem) {
		return true;

	} else if (cfg1->limit_framerate != cfg2->limit_framerate) {
		return true;

	} else if (cfg1->capture_overlays != cfg2->capture_overlays) {
		return true;
	}

	return false;
}

static bool hotkey_start(void *data, obs_hotkey_pair_id id,
			 obs_hotkey_t *hotkey, bool pressed)
{
	UNUSED_PARAMETER(id);
	UNUSED_PARAMETER(hotkey);

	struct game_capture *gc = data;

	if (pressed && gc->config.mode == CAPTURE_MODE_HOTKEY) {
		info("Activate hotkey pressed");
		os_atomic_set_long(&gc->hotkey_window,
				   (long)(uintptr_t)GetForegroundWindow());
		os_atomic_set_bool(&gc->deactivate_hook, true);
		os_atomic_set_bool(&gc->activate_hook_now, true);
	}

	return true;
}

static bool hotkey_stop(void *data, obs_hotkey_pair_id id, obs_hotkey_t *hotkey,
			bool pressed)
{
	UNUSED_PARAMETER(id);
	UNUSED_PARAMETER(hotkey);

	struct game_capture *gc = data;

	if (pressed && gc->config.mode == CAPTURE_MODE_HOTKEY) {
		info("Deactivate hotkey pressed");
		os_atomic_set_bool(&gc->deactivate_hook, true);
	}

	return true;
}

static void load_placeholder_image(struct game_capture *gc)
{
	unload_placeholder_image(gc);

	if (!dstr_is_empty(&gc->placeholder_image_path)) {
		gs_image_file2_init(&gc->placeholder_image,
				    gc->placeholder_image_path.array);

		obs_enter_graphics();
		gs_image_file2_init_texture(&gc->placeholder_image);
		obs_leave_graphics();
	}

	TCHAR *translated_string = NULL;
	size_t len = os_utf8_to_wcs(gc->placeholder_text.array, 0, NULL, 0);
	if (len) {
		translated_string = malloc((len + 1) * 2);
		os_utf8_to_wcs(gc->placeholder_text.array, 0,
			       &translated_string[0], len + 1);
	} else {
		return;
	}

	const int bytes_per_pixel = 4;
	const int fraction_of_image_for_text = 8;
	const int text_fitting_step = 5;
	const int ALPHA_COMPONENT = 3;
<<<<<<< HEAD
	struct obs_video_info ovi;	
	if (!obs_get_video_info_current(&ovi))
		return;

	gc->placeholder_text_height = ovi.base_height / fraction_of_image_for_text;
=======
	struct obs_video_info ovi;
	obs_get_video_info(&ovi);

	gc->placeholder_text_height =
		ovi.base_height / fraction_of_image_for_text;
>>>>>>> 7fe29a5d
	gc->placeholder_text_width = ovi.base_width;

	BITMAPINFOHEADER bmphdr = {0};
	bmphdr.biSize = sizeof(BITMAPINFOHEADER);
	bmphdr.biWidth = gc->placeholder_text_width;
	bmphdr.biHeight = -gc->placeholder_text_height;
	bmphdr.biPlanes = 1;
	bmphdr.biBitCount = 32;
	bmphdr.biSizeImage = gc->placeholder_text_height *
			     gc->placeholder_text_width * bytes_per_pixel;

	HDC wdc = GetDC(NULL);
	if (wdc) {
		HDC memDC = CreateCompatibleDC(wdc);

		uint8_t *bitmap_buffer = bmalloc(bmphdr.biSizeImage);
		HBITMAP text_bitmap = CreateDIBSection(NULL,
						       (PBITMAPINFO)&bmphdr,
						       DIB_RGB_COLORS,
						       &bitmap_buffer, NULL, 0);
		if (text_bitmap) {
			SelectObject(memDC, text_bitmap);
			SetTextColor(memDC, 0x00FFFFFF);
			SetBkColor(memDC, 0x00000000);

			SIZE string_width = {0};

			HFONT font;
			LOGFONT LogFont = {0};
			LogFont.lfStrikeOut = 0;
			LogFont.lfUnderline = 0;
			LogFont.lfEscapement = 0;
			LogFont.lfQuality = 0x05;
			LogFont.lfItalic = 0;
			LogFont.lfHeight = gc->placeholder_text_height;

			while (true) {
				font = CreateFontIndirect(&LogFont);
				SelectObject(memDC, font);

				GetTextExtentPoint32(memDC, translated_string,
						     (int)len, &string_width);
				if (string_width.cx <
				    gc->placeholder_text_width)
					break;

				DeleteObject(font);
				LogFont.lfHeight =
					LogFont.lfHeight - text_fitting_step;
			}

			TextOut(memDC,
				(gc->placeholder_text_width - string_width.cx) /
					2,
				(gc->placeholder_text_height -
				 LogFont.lfHeight) /
					2,
				translated_string, (int)len);

			for (int i = 0; i < gc->placeholder_text_height *
						    gc->placeholder_text_width;
			     i++) {
				int pixel_offset = i * bytes_per_pixel;
				int color_components_average =
					(bitmap_buffer[pixel_offset + 0] +
					 bitmap_buffer[pixel_offset + 1] +
					 bitmap_buffer[pixel_offset + 2]) /
					3;

				bitmap_buffer[pixel_offset + ALPHA_COMPONENT] =
					color_components_average;
			}

			obs_enter_graphics();
			gc->placeholder_text_texture = gs_texture_create(
				gc->placeholder_text_width,
				gc->placeholder_text_height, GS_BGRA, 1,
				&bitmap_buffer, GS_DYNAMIC);
			obs_leave_graphics();

			DeleteObject(font);
			DeleteObject(text_bitmap);
		}
		DeleteDC(memDC);
		DeleteDC(wdc);
	}

	free(translated_string);
}

static void unload_placeholder_image(struct game_capture *gc)
{
	if (gc->placeholder_image.image.loaded) {
		obs_enter_graphics();
		gs_image_file2_free(&gc->placeholder_image);
		obs_leave_graphics();
	}
	if (gc->placeholder_text_texture) {
		obs_enter_graphics();
		gs_texture_destroy(gc->placeholder_text_texture);
		gc->placeholder_text_texture = NULL;
		obs_leave_graphics();
	}
}

static void game_capture_update(void *data, obs_data_t *settings)
{
	struct game_capture *gc = data;
	struct game_capture_config cfg;

	bool reset_capture = false;
	const char *window =
		obs_data_get_string(settings, SETTING_CAPTURE_WINDOW);

	get_config(&cfg, settings, window);

	if (cfg.mode == CAPTURE_MODE_AUTO) {
		const char *games_list_file =
			obs_data_get_string(settings, SETTING_AUTO_LIST_FILE);
		load_whitelist(&gc->auto_capture, games_list_file);
	} else {
		free_whitelist(&gc->auto_capture);
	}

	const char *img_path = NULL;
	const char *placeholder_text = NULL;
	bool use_custom_placeholder =
		obs_data_get_bool(settings, SETTING_PLACEHOLDER_USE);
	if (use_custom_placeholder)
		img_path =
			obs_data_get_string(settings, SETTING_PLACEHOLDER_USR);
	else
		img_path =
			obs_data_get_string(settings, SETTING_PLACEHOLDER_IMG);

	if (gc->placeholder_image_path.len == 0 ||
	    dstr_cmp(&gc->placeholder_image_path, img_path) != 0) {
		unload_placeholder_image(gc);
	}
	dstr_copy(&gc->placeholder_image_path, img_path);

	if (!use_custom_placeholder)
		placeholder_text =
			obs_data_get_string(settings, SETTING_PLACEHOLDER_MSG);

	dstr_copy(&gc->placeholder_text, placeholder_text);

	reset_capture = capture_needs_reset(&cfg, &gc->config);

	gc->error_acquiring = false;

	if (cfg.mode == CAPTURE_MODE_HOTKEY &&
	    gc->config.mode != CAPTURE_MODE_HOTKEY) {
		gc->activate_hook = false;
	} else {
		gc->activate_hook = !!window && !!*window;
	}

	free_config(&gc->config);
	gc->config = cfg;
	gc->retry_interval = DEFAULT_RETRY_INTERVAL *
			     hook_rate_to_float(gc->config.hook_rate);
	gc->wait_for_target_startup = false;
	gc->is_10a2_2100pq = gc->config.is_10a2_2100pq;

	dstr_free(&gc->title);
	dstr_free(&gc->class);
	dstr_free(&gc->executable);

	if (cfg.mode == CAPTURE_MODE_WINDOW) {
		dstr_copy(&gc->title, gc->config.title);
		dstr_copy(&gc->class, gc->config.class);
		dstr_copy(&gc->executable, gc->config.executable);
		gc->priority = gc->config.priority;
	}

	if (cfg.mode == CAPTURE_MODE_AUTO) {
		load_placeholder_image(gc);
	} else {
		unload_placeholder_image(gc);
	}

	if (!gc->initial_config) {
		if (reset_capture) {
			stop_capture(gc);
		}
	} else {
		gc->initial_config = false;
	}
}

extern void wait_for_hook_initialization(void);

static void *game_capture_create(obs_data_t *settings, obs_source_t *source)
{
	struct game_capture *gc = bzalloc(sizeof(*gc));

	wait_for_hook_initialization();

	gc->source = source;
	gc->initial_config = true;
	gc->retry_interval = DEFAULT_RETRY_INTERVAL *
			     hook_rate_to_float(gc->config.hook_rate);
	gc->hotkey_pair = obs_hotkey_pair_register_source(
		gc->source, HOTKEY_START, TEXT_HOTKEY_START, HOTKEY_STOP,
		TEXT_HOTKEY_STOP, hotkey_start, hotkey_stop, gc, gc);

	gc->auto_capture.mutex = CreateMutex(NULL, FALSE, NULL);

	da_init(gc->auto_capture.matching_rules);
	da_init(gc->auto_capture.checked_windows);

	dstr_init(&gc->placeholder_image_path);
	dstr_init(&gc->placeholder_text);
	gc->placeholder_text_texture = NULL;
	const HMODULE hModuleUser32 = GetModuleHandle(L"User32.dll");
	if (hModuleUser32) {
		PFN_SetThreadDpiAwarenessContext
			set_thread_dpi_awareness_context =
				(PFN_SetThreadDpiAwarenessContext)GetProcAddress(
					hModuleUser32,
					"SetThreadDpiAwarenessContext");
		PFN_GetThreadDpiAwarenessContext
			get_thread_dpi_awareness_context =
				(PFN_GetThreadDpiAwarenessContext)GetProcAddress(
					hModuleUser32,
					"GetThreadDpiAwarenessContext");
		PFN_GetWindowDpiAwarenessContext
			get_window_dpi_awareness_context =
				(PFN_GetWindowDpiAwarenessContext)GetProcAddress(
					hModuleUser32,
					"GetWindowDpiAwarenessContext");
		if (set_thread_dpi_awareness_context &&
		    get_thread_dpi_awareness_context &&
		    get_window_dpi_awareness_context) {
			gc->set_thread_dpi_awareness_context =
				set_thread_dpi_awareness_context;
			gc->get_thread_dpi_awareness_context =
				get_thread_dpi_awareness_context;
			gc->get_window_dpi_awareness_context =
				get_window_dpi_awareness_context;
		}
	}

	game_capture_update(gc, settings);
	return gc;
}

#define STOP_BEING_BAD                                                      \
	"  This is most likely due to security software. Please make sure " \
	"that the OBS installation folder is excluded/ignored in the "      \
	"settings of the security software you are using."

static bool check_file_integrity(struct game_capture *gc, const char *file,
				 const char *name)
{
	DWORD error;
	HANDLE handle;
	wchar_t *w_file = NULL;

	if (!file || !*file) {
		warn("Game capture %s not found." STOP_BEING_BAD, name);
		return false;
	}

	if (!os_utf8_to_wcs_ptr(file, 0, &w_file)) {
		warn("Could not convert file name to wide string");
		return false;
	}

	handle = CreateFileW(w_file, GENERIC_READ | GENERIC_EXECUTE,
			     FILE_SHARE_READ, NULL, OPEN_EXISTING, 0, NULL);

	bfree(w_file);

	if (handle != INVALID_HANDLE_VALUE) {
		CloseHandle(handle);
		return true;
	}

	error = GetLastError();
	if (error == ERROR_FILE_NOT_FOUND) {
		warn("Game capture file '%s' not found." STOP_BEING_BAD, file);
	} else if (error == ERROR_ACCESS_DENIED) {
		warn("Game capture file '%s' could not be loaded." STOP_BEING_BAD,
		     file);
	} else {
		warn("Game capture file '%s' could not be loaded: %lu." STOP_BEING_BAD,
		     file, error);
	}

	return false;
}

static inline bool is_64bit_windows(void)
{
#ifdef _WIN64
	return true;
#else
	BOOL x86 = false;
	bool success = !!IsWow64Process(GetCurrentProcess(), &x86);
	return success && !!x86;
#endif
}

static inline bool is_64bit_process(HANDLE process)
{
	BOOL x86 = true;
	if (is_64bit_windows()) {
		bool success = !!IsWow64Process(process, &x86);
		if (!success) {
			return false;
		}
	}

	return !x86;
}

static inline bool open_target_process(struct game_capture *gc)
{
	gc->target_process = open_process(
		PROCESS_QUERY_INFORMATION | SYNCHRONIZE, false, gc->process_id);
	if (!gc->target_process) {
		warn("could not open process: %s", gc->config.executable);
		return false;
	}

	gc->process_is_64bit = is_64bit_process(gc->target_process);
	gc->is_app = is_app(gc->target_process);
	if (gc->is_app) {
		gc->app_sid = get_app_sid(gc->target_process);
	}
	return true;
}

static inline bool init_keepalive(struct game_capture *gc)
{
	wchar_t new_name[64];
	swprintf(new_name, 64, WINDOW_HOOK_KEEPALIVE L"%lu", gc->process_id);

	gc->keepalive_mutex = gc->is_app
				      ? create_app_mutex(gc->app_sid, new_name)
				      : CreateMutexW(NULL, false, new_name);
	if (!gc->keepalive_mutex) {
		warn("Failed to create keepalive mutex: %lu", GetLastError());
		return false;
	}

	return true;
}

static inline bool init_texture_mutexes(struct game_capture *gc)
{
	gc->texture_mutexes[0] = open_mutex_gc(gc, MUTEX_TEXTURE1);
	gc->texture_mutexes[1] = open_mutex_gc(gc, MUTEX_TEXTURE2);

	if (!gc->texture_mutexes[0] || !gc->texture_mutexes[1]) {
		DWORD error = GetLastError();
		if (error == 2) {
			if (!gc->retrying) {
				gc->retrying = 2;
				info("hook not loaded yet, retrying..");
			}
		} else {
			warn("failed to open texture mutexes: %lu",
			     GetLastError());
		}
		return false;
	}

	return true;
}

/* if there's already a hook in the process, then signal and start */
static inline bool attempt_existing_hook(struct game_capture *gc)
{
	gc->hook_restart = open_event_gc(gc, EVENT_CAPTURE_RESTART);
	if (gc->hook_restart) {
		debug("existing hook found, signaling process: %s",
		      gc->config.executable);
		SetEvent(gc->hook_restart);
		return true;
	}

	return false;
}

static inline void reset_frame_interval(struct game_capture *gc)
{
	struct obs_video_info ovi;
	uint64_t interval = 0;

	if (obs_get_video_info_current(&ovi)) {
		interval =
			util_mul_div64(ovi.fps_den, 1000000000ULL, ovi.fps_num);

		/* Always limit capture framerate to some extent.  If a game
		 * running at 900 FPS is being captured without some sort of
		 * limited capture interval, it will dramatically reduce
		 * performance. */
		if (!gc->config.limit_framerate)
			interval /= 2;
	}

	gc->global_hook_info->frame_interval = interval;
}

static inline bool init_hook_info(struct game_capture *gc)
{
	gc->global_hook_info_map = open_hook_info(gc);
	if (!gc->global_hook_info_map) {
		warn("init_hook_info: get_hook_info failed: %lu",
		     GetLastError());
		return false;
	}

	gc->global_hook_info = MapViewOfFile(gc->global_hook_info_map,
					     FILE_MAP_ALL_ACCESS, 0, 0,
					     sizeof(*gc->global_hook_info));
	if (!gc->global_hook_info) {
		warn("init_hook_info: failed to map data view: %lu",
		     GetLastError());
		return false;
	}

	if (gc->config.force_shmem) {
		warn("init_hook_info: user is forcing shared memory "
		     "(multi-adapter compatibility mode)");
	}

	gc->global_hook_info->offsets = gc->process_is_64bit ? offsets64
							     : offsets32;
	gc->global_hook_info->capture_overlay = gc->config.capture_overlays;
	gc->global_hook_info->force_shmem = gc->config.force_shmem;
	gc->global_hook_info->UNUSED_use_scale = false;
	gc->global_hook_info->allow_srgb_alias = true;
	reset_frame_interval(gc);

	obs_enter_graphics();
	if (!gs_shared_texture_available()) {
		warn("init_hook_info: shared texture capture unavailable");
		gc->global_hook_info->force_shmem = true;
	}
	obs_leave_graphics();

	return true;
}

static void pipe_log(void *param, uint8_t *data, size_t size)
{
	struct game_capture *gc = param;
	if (data && size)
		info("%s", data);
}

static inline bool init_pipe(struct game_capture *gc)
{
	char name[64];
	sprintf(name, "%s%lu", PIPE_NAME, gc->process_id);
	DWORD err = 0;

	if (!ipc_pipe_server_start(&gc->pipe, name, pipe_log, gc, &err)) {
		warn("init_pipe: failed to start pipe. Error: %lu", err);
		return false;
	}

	return true;
}

static inline int inject_library(HANDLE process, const wchar_t *dll)
{
	return inject_library_obf(process, dll, "D|hkqkW`kl{k\\osofj",
				  0xa178ef3655e5ade7, "[uawaRzbhh{tIdkj~~",
				  0x561478dbd824387c, "[fr}pboIe`dlN}",
				  0x395bfbc9833590fd, "\\`zs}gmOzhhBq",
				  0x12897dd89168789a, "GbfkDaezbp~X",
				  0x76aff7238788f7db);
}

static inline bool hook_direct(struct game_capture *gc,
			       const char *hook_path_rel)
{
	wchar_t hook_path_abs_w[MAX_PATH];
	wchar_t *hook_path_rel_w;
	wchar_t *path_ret;
	HANDLE process;
	int ret;

	os_utf8_to_wcs_ptr(hook_path_rel, 0, &hook_path_rel_w);
	if (!hook_path_rel_w) {
		warn("hook_direct: could not convert string");
		return false;
	}

	path_ret = _wfullpath(hook_path_abs_w, hook_path_rel_w, MAX_PATH);
	bfree(hook_path_rel_w);

	if (path_ret == NULL) {
		warn("hook_direct: could not make absolute path");
		return false;
	}

	process = open_process(PROCESS_ALL_ACCESS, false, gc->process_id);
	if (!process) {
		warn("hook_direct: could not open process: %s (%lu)",
		     gc->config.executable, GetLastError());
		return false;
	}

	ret = inject_library(process, hook_path_abs_w);
	CloseHandle(process);

	if (ret != 0) {
		warn("hook_direct: inject failed: %d", ret);
		return false;
	}

	return true;
}

static inline bool create_inject_process(struct game_capture *gc,
					 const char *inject_path,
					 const char *hook_dll)
{
	wchar_t *command_line_w = malloc(4096 * sizeof(wchar_t));
	wchar_t *inject_path_w;
	wchar_t *hook_dll_w;
	bool anti_cheat = use_anticheat(gc);
	PROCESS_INFORMATION pi = {0};
	STARTUPINFO si = {0};
	bool success = false;

	os_utf8_to_wcs_ptr(inject_path, 0, &inject_path_w);
	os_utf8_to_wcs_ptr(hook_dll, 0, &hook_dll_w);

	si.cb = sizeof(si);

	swprintf(command_line_w, 4096, L"\"%s\" \"%s\" %lu %lu", inject_path_w,
		 hook_dll_w, (unsigned long)anti_cheat,
		 anti_cheat ? gc->thread_id : gc->process_id);

	success = !!CreateProcessW(inject_path_w, command_line_w, NULL, NULL,
				   false, CREATE_NO_WINDOW, NULL, NULL, &si,
				   &pi);
	if (success) {
		CloseHandle(pi.hThread);
		gc->injector_process = pi.hProcess;
	} else {
		warn("Failed to create inject helper process: %lu",
		     GetLastError());
	}

	free(command_line_w);
	bfree(inject_path_w);
	bfree(hook_dll_w);
	return success;
}

extern char *get_hook_path(bool b64);

static inline bool inject_hook(struct game_capture *gc)
{
	bool matching_architecture;
	bool success = false;
	char *inject_path;
	char *hook_path;

	if (gc->process_is_64bit) {
		inject_path = obs_module_file("inject-helper64.exe");
	} else {
		inject_path = obs_module_file("inject-helper32.exe");
	}

	hook_path = get_hook_path(gc->process_is_64bit);

	if (!check_file_integrity(gc, inject_path, "inject helper")) {
		goto cleanup;
	}
	if (!check_file_integrity(gc, hook_path, "graphics hook")) {
		goto cleanup;
	}

#ifdef _WIN64
	matching_architecture = gc->process_is_64bit;
#else
	matching_architecture = !gc->process_is_64bit;
#endif

	if (matching_architecture && !use_anticheat(gc)) {
		info("using direct hook");
		success = hook_direct(gc, hook_path);
	} else {
		info("using helper (%s hook)",
		     use_anticheat(gc) ? "compatibility" : "direct");
		success = create_inject_process(gc, inject_path, hook_path);
	}

cleanup:
	bfree(inject_path);
	bfree(hook_path);
	return success;
}

static const char *blacklisted_exes[] = {
	"explorer",
	"steam",
	"battle.net",
	"galaxyclient",
	"skype",
	"uplay",
	"origin",
	"devenv",
	"taskmgr",
	"chrome",
	"discord",
	"firefox",
	"systemsettings",
	"applicationframehost",
	"cmd",
	"shellexperiencehost",
	"winstore.app",
	"searchui",
	"lockapp",
	"windowsinternal.composableshell.experiences.textinput.inputapp",
	NULL,
};

static bool is_blacklisted_exe(const char *exe)
{
	char cur_exe[MAX_PATH];

	if (!exe)
		return false;

	for (const char **vals = blacklisted_exes; *vals; vals++) {
		strcpy(cur_exe, *vals);
		strcat(cur_exe, ".exe");

		if (strcmpi(cur_exe, exe) == 0)
			return true;
	}

	return false;
}

static bool target_suspended(struct game_capture *gc)
{
	return thread_is_suspended(gc->process_id, gc->thread_id);
}

static bool init_events(struct game_capture *gc);

static bool init_hook(struct game_capture *gc)
{
	struct dstr exe = {0};
	bool blacklisted_process = false;

	if (gc->config.mode == CAPTURE_MODE_ANY) {
		if (ms_get_window_exe(&exe, gc->next_window)) {
			info("attempting to hook fullscreen process: %s",
			     exe.array);
		}
	} else {
		if (ms_get_window_exe(&exe, gc->next_window)) {
			info("attempting to hook process: %s", exe.array);
		}
	}

	blacklisted_process = is_blacklisted_exe(exe.array);
	if (blacklisted_process)
		info("cannot capture %s due to being blacklisted", exe.array);
	dstr_free(&exe);

	if (blacklisted_process) {
		return false;
	}
	if (target_suspended(gc)) {
		return false;
	}
	if (!open_target_process(gc)) {
		return false;
	}
	if (!init_keepalive(gc)) {
		return false;
	}
	if (!init_pipe(gc)) {
		return false;
	}
	if (!attempt_existing_hook(gc)) {
		if (!inject_hook(gc)) {
			return false;
		}
	}
	if (!init_texture_mutexes(gc)) {
		return false;
	}
	if (!init_hook_info(gc)) {
		return false;
	}
	if (!init_events(gc)) {
		return false;
	}

	SetEvent(gc->hook_init);

	gc->window = gc->next_window;
	gc->next_window = NULL;
	gc->active = true;
	gc->retrying = 0;
	return true;
}

static void setup_window(struct game_capture *gc, HWND window)
{
	HANDLE hook_restart;
	HANDLE process;

	GetWindowThreadProcessId(window, &gc->process_id);
	if (gc->process_id) {
		process = open_process(PROCESS_QUERY_INFORMATION, false,
				       gc->process_id);
		if (process) {
			gc->is_app = is_app(process);
			if (gc->is_app) {
				gc->app_sid = get_app_sid(process);
			}
			CloseHandle(process);
		}
	}

	/* do not wait if we're re-hooking a process */
	hook_restart = open_event_gc(gc, EVENT_CAPTURE_RESTART);
	if (hook_restart) {
		gc->wait_for_target_startup = false;
		CloseHandle(hook_restart);
	}

	/* otherwise if it's an unhooked process, always wait a bit for the
	 * target process to start up before starting the hook process;
	 * sometimes they have important modules to load first or other hooks
	 * (such as steam) need a little bit of time to load.  ultimately this
	 * helps prevent crashes */
	if (gc->wait_for_target_startup) {
		gc->retry_interval =
			3.0f * hook_rate_to_float(gc->config.hook_rate);
		gc->wait_for_target_startup = false;
	} else {
		gc->next_window = window;
	}
}

static void save_selected_window(struct game_capture *gc, HWND window)
{
	struct dstr window_line = {0};
	obs_data_t *settings = obs_source_get_settings(gc->source);
	get_captured_window_line(window, &window_line);
	obs_data_set_string(settings, SETTING_CAPTURE_WINDOW,
			    window_line.array);

	obs_data_release(settings);
}

static void get_game_window(struct game_capture *gc)
{
	HWND window;
	struct auto_game_capture *ac = &gc->auto_capture;
	WaitForSingleObject(ac->mutex, INFINITE);
	window = find_matching_window(INCLUDE_MINIMIZED, &ac->matching_rules,
				      &ac->checked_windows);
	ReleaseMutex(ac->mutex);
	if (window) {
		setup_window(gc, window);
		save_selected_window(gc, window);
	} else {
		gc->wait_for_target_startup = true;
	}
}

static void get_fullscreen_window(struct game_capture *gc)
{
	HWND window = GetForegroundWindow();
	MONITORINFO mi = {0};
	HMONITOR monitor;
	DWORD styles;
	RECT rect;

	gc->next_window = NULL;

	if (!window) {
		return;
	}
	if (!GetWindowRect(window, &rect)) {
		return;
	}

	/* ignore regular maximized windows */
	styles = (DWORD)GetWindowLongPtr(window, GWL_STYLE);
	if ((styles & WS_MAXIMIZE) != 0 && (styles & WS_BORDER) != 0) {
		return;
	}

	monitor = MonitorFromRect(&rect, MONITOR_DEFAULTTONEAREST);
	if (!monitor) {
		return;
	}

	mi.cbSize = sizeof(mi);
	if (!GetMonitorInfo(monitor, &mi)) {
		return;
	}

	if (rect.left == mi.rcMonitor.left &&
	    rect.right == mi.rcMonitor.right &&
	    rect.bottom == mi.rcMonitor.bottom &&
	    rect.top == mi.rcMonitor.top) {
		setup_window(gc, window);
	} else {
		gc->wait_for_target_startup = true;
	}
}

static void get_selected_window(struct game_capture *gc)
{
	HWND window;

	if (dstr_cmpi(&gc->class, "dwm") == 0) {
		wchar_t class_w[512];
		os_utf8_to_wcs(gc->class.array, 0, class_w, 512);
		window = FindWindowW(class_w, NULL);
	} else {
		window = ms_find_window(INCLUDE_MINIMIZED, gc->priority,
					gc->class.array, gc->title.array,
					gc->executable.array);
	}

	if (window) {
		setup_window(gc, window);
	} else {
		gc->wait_for_target_startup = true;
	}
}

static void try_hook(struct game_capture *gc)
{
	if (gc->config.mode == CAPTURE_MODE_ANY) {
		get_fullscreen_window(gc);
	} else if (gc->config.mode == CAPTURE_MODE_AUTO) {
		get_game_window(gc);
	} else {
		get_selected_window(gc);
	}

	if (gc->next_window) {
		gc->thread_id = GetWindowThreadProcessId(gc->next_window,
							 &gc->process_id);

		// Make sure we never try to hook ourselves (projector)
		if (gc->process_id == GetCurrentProcessId())
			return;

		if (!gc->thread_id && gc->process_id)
			return;
		if (!gc->process_id) {
			warn("error acquiring, failed to get window "
			     "thread/process ids: %lu",
			     GetLastError());
			gc->error_acquiring = true;
			return;
		}

		if (!init_hook(gc)) {
			stop_capture(gc);
		}
	} else {
		gc->active = false;
	}
}

static inline bool init_events(struct game_capture *gc)
{
	if (!gc->hook_restart) {
		gc->hook_restart = open_event_gc(gc, EVENT_CAPTURE_RESTART);
		if (!gc->hook_restart) {
			warn("init_events: failed to get hook_restart "
			     "event: %lu",
			     GetLastError());
			return false;
		}
	}

	if (!gc->hook_stop) {
		gc->hook_stop = open_event_gc(gc, EVENT_CAPTURE_STOP);
		if (!gc->hook_stop) {
			warn("init_events: failed to get hook_stop event: %lu",
			     GetLastError());
			return false;
		}
	}

	if (!gc->hook_init) {
		gc->hook_init = open_event_gc(gc, EVENT_HOOK_INIT);
		if (!gc->hook_init) {
			warn("init_events: failed to get hook_init event: %lu",
			     GetLastError());
			return false;
		}
	}

	if (!gc->hook_ready) {
		gc->hook_ready = open_event_gc(gc, EVENT_HOOK_READY);
		if (!gc->hook_ready) {
			warn("init_events: failed to get hook_ready event: %lu",
			     GetLastError());
			return false;
		}
	}

	if (!gc->hook_exit) {
		gc->hook_exit = open_event_gc(gc, EVENT_HOOK_EXIT);
		if (!gc->hook_exit) {
			warn("init_events: failed to get hook_exit event: %lu",
			     GetLastError());
			return false;
		}
	}

	return true;
}

enum capture_result { CAPTURE_FAIL, CAPTURE_RETRY, CAPTURE_SUCCESS };

static inline bool init_data_map(struct game_capture *gc, HWND window)
{
	wchar_t name[64];
	swprintf(name, 64, SHMEM_TEXTURE "_%" PRIu64 "_",
		 (uint64_t)(uintptr_t)window);

	gc->hook_data_map =
		open_map_plus_id(gc, name, gc->global_hook_info->map_id);
	return !!gc->hook_data_map;
}

static inline enum capture_result init_capture_data(struct game_capture *gc)
{
	gc->cx = gc->global_hook_info->cx;
	gc->cy = gc->global_hook_info->cy;
	gc->pitch = gc->global_hook_info->pitch;

	if (gc->data) {
		UnmapViewOfFile(gc->data);
		gc->data = NULL;
	}

	close_handle(&gc->hook_data_map);

	DWORD error = 0;
	if (!init_data_map(gc, gc->window)) {
		HWND retry_hwnd = (HWND)(uintptr_t)gc->global_hook_info->window;
		error = GetLastError();

		/* if there's an error, just override.  some windows don't play
		 * nice. */
		if (init_data_map(gc, retry_hwnd)) {
			error = 0;
		}
	}

	if (!gc->hook_data_map) {
		if (error == 2) {
			return CAPTURE_RETRY;
		} else {
			warn("init_capture_data: failed to open file "
			     "mapping: %lu",
			     error);
		}
		return CAPTURE_FAIL;
	}

	gc->data = MapViewOfFile(gc->hook_data_map, FILE_MAP_ALL_ACCESS, 0, 0,
				 gc->global_hook_info->map_size);
	if (!gc->data) {
		warn("init_capture_data: failed to map data view: %lu",
		     GetLastError());
		return CAPTURE_FAIL;
	}

	return CAPTURE_SUCCESS;
}

#define PIXEL_16BIT_SIZE 2
#define PIXEL_32BIT_SIZE 4

static inline uint32_t convert_5_to_8bit(uint16_t val)
{
	return (uint32_t)((double)(val & 0x1F) * (255.0 / 31.0));
}

static inline uint32_t convert_6_to_8bit(uint16_t val)
{
	return (uint32_t)((double)(val & 0x3F) * (255.0 / 63.0));
}

static void copy_b5g6r5_tex(struct game_capture *gc, int cur_texture,
			    uint8_t *data, uint32_t pitch)
{
	uint8_t *input = gc->texture_buffers[cur_texture];
	uint32_t gc_cx = gc->cx;
	uint32_t gc_cy = gc->cy;
	uint32_t gc_pitch = gc->pitch;

	for (size_t y = 0; y < gc_cy; y++) {
		uint8_t *row = input + (gc_pitch * y);
		uint8_t *out = data + (pitch * y);

		for (size_t x = 0; x < gc_cx; x += 8) {
			__m128i pixels_blue, pixels_green, pixels_red;
			__m128i pixels_result;
			__m128i *pixels_dest;

			__m128i *pixels_src =
				(__m128i *)(row + x * sizeof(uint16_t));
			__m128i pixels = _mm_load_si128(pixels_src);

			__m128i zero = _mm_setzero_si128();
			__m128i pixels_low = _mm_unpacklo_epi16(pixels, zero);
			__m128i pixels_high = _mm_unpackhi_epi16(pixels, zero);

			__m128i blue_channel_mask = _mm_set1_epi32(0x0000001F);
			__m128i blue_offset = _mm_set1_epi32(0x00000003);
			__m128i green_channel_mask = _mm_set1_epi32(0x000007E0);
			__m128i green_offset = _mm_set1_epi32(0x00000008);
			__m128i red_channel_mask = _mm_set1_epi32(0x0000F800);
			__m128i red_offset = _mm_set1_epi32(0x00000300);

			pixels_blue =
				_mm_and_si128(pixels_low, blue_channel_mask);
			pixels_blue = _mm_slli_epi32(pixels_blue, 3);
			pixels_blue = _mm_add_epi32(pixels_blue, blue_offset);

			pixels_green =
				_mm_and_si128(pixels_low, green_channel_mask);
			pixels_green =
				_mm_add_epi32(pixels_green, green_offset);
			pixels_green = _mm_slli_epi32(pixels_green, 5);

			pixels_red =
				_mm_and_si128(pixels_low, red_channel_mask);
			pixels_red = _mm_add_epi32(pixels_red, red_offset);
			pixels_red = _mm_slli_epi32(pixels_red, 8);

			pixels_result = _mm_set1_epi32(0xFF000000);
			pixels_result =
				_mm_or_si128(pixels_result, pixels_blue);
			pixels_result =
				_mm_or_si128(pixels_result, pixels_green);
			pixels_result = _mm_or_si128(pixels_result, pixels_red);

			pixels_dest = (__m128i *)(out + x * sizeof(uint32_t));
			_mm_store_si128(pixels_dest, pixels_result);

			pixels_blue =
				_mm_and_si128(pixels_high, blue_channel_mask);
			pixels_blue = _mm_slli_epi32(pixels_blue, 3);
			pixels_blue = _mm_add_epi32(pixels_blue, blue_offset);

			pixels_green =
				_mm_and_si128(pixels_high, green_channel_mask);
			pixels_green =
				_mm_add_epi32(pixels_green, green_offset);
			pixels_green = _mm_slli_epi32(pixels_green, 5);

			pixels_red =
				_mm_and_si128(pixels_high, red_channel_mask);
			pixels_red = _mm_add_epi32(pixels_red, red_offset);
			pixels_red = _mm_slli_epi32(pixels_red, 8);

			pixels_result = _mm_set1_epi32(0xFF000000);
			pixels_result =
				_mm_or_si128(pixels_result, pixels_blue);
			pixels_result =
				_mm_or_si128(pixels_result, pixels_green);
			pixels_result = _mm_or_si128(pixels_result, pixels_red);

			pixels_dest =
				(__m128i *)(out + (x + 4) * sizeof(uint32_t));
			_mm_store_si128(pixels_dest, pixels_result);
		}
	}
}

static void copy_b5g5r5a1_tex(struct game_capture *gc, int cur_texture,
			      uint8_t *data, uint32_t pitch)
{
	uint8_t *input = gc->texture_buffers[cur_texture];
	uint32_t gc_cx = gc->cx;
	uint32_t gc_cy = gc->cy;
	uint32_t gc_pitch = gc->pitch;

	for (size_t y = 0; y < gc_cy; y++) {
		uint8_t *row = input + (gc_pitch * y);
		uint8_t *out = data + (pitch * y);

		for (size_t x = 0; x < gc_cx; x += 8) {
			__m128i pixels_blue, pixels_green, pixels_red,
				pixels_alpha;
			__m128i pixels_result;
			__m128i *pixels_dest;

			__m128i *pixels_src =
				(__m128i *)(row + x * sizeof(uint16_t));
			__m128i pixels = _mm_load_si128(pixels_src);

			__m128i zero = _mm_setzero_si128();
			__m128i pixels_low = _mm_unpacklo_epi16(pixels, zero);
			__m128i pixels_high = _mm_unpackhi_epi16(pixels, zero);

			__m128i blue_channel_mask = _mm_set1_epi32(0x0000001F);
			__m128i blue_offset = _mm_set1_epi32(0x00000003);
			__m128i green_channel_mask = _mm_set1_epi32(0x000003E0);
			__m128i green_offset = _mm_set1_epi32(0x000000C);
			__m128i red_channel_mask = _mm_set1_epi32(0x00007C00);
			__m128i red_offset = _mm_set1_epi32(0x00000180);
			__m128i alpha_channel_mask = _mm_set1_epi32(0x00008000);
			__m128i alpha_offset = _mm_set1_epi32(0x00000001);
			__m128i alpha_mask32 = _mm_set1_epi32(0xFF000000);

			pixels_blue =
				_mm_and_si128(pixels_low, blue_channel_mask);
			pixels_blue = _mm_slli_epi32(pixels_blue, 3);
			pixels_blue = _mm_add_epi32(pixels_blue, blue_offset);

			pixels_green =
				_mm_and_si128(pixels_low, green_channel_mask);
			pixels_green =
				_mm_add_epi32(pixels_green, green_offset);
			pixels_green = _mm_slli_epi32(pixels_green, 6);

			pixels_red =
				_mm_and_si128(pixels_low, red_channel_mask);
			pixels_red = _mm_add_epi32(pixels_red, red_offset);
			pixels_red = _mm_slli_epi32(pixels_red, 9);

			pixels_alpha =
				_mm_and_si128(pixels_low, alpha_channel_mask);
			pixels_alpha = _mm_srli_epi32(pixels_alpha, 15);
			pixels_alpha =
				_mm_sub_epi32(pixels_alpha, alpha_offset);
			pixels_alpha =
				_mm_andnot_si128(pixels_alpha, alpha_mask32);

			pixels_result = pixels_red;
			pixels_result =
				_mm_or_si128(pixels_result, pixels_alpha);
			pixels_result =
				_mm_or_si128(pixels_result, pixels_blue);
			pixels_result =
				_mm_or_si128(pixels_result, pixels_green);

			pixels_dest = (__m128i *)(out + x * sizeof(uint32_t));
			_mm_store_si128(pixels_dest, pixels_result);

			pixels_blue =
				_mm_and_si128(pixels_high, blue_channel_mask);
			pixels_blue = _mm_slli_epi32(pixels_blue, 3);
			pixels_blue = _mm_add_epi32(pixels_blue, blue_offset);

			pixels_green =
				_mm_and_si128(pixels_high, green_channel_mask);
			pixels_green =
				_mm_add_epi32(pixels_green, green_offset);
			pixels_green = _mm_slli_epi32(pixels_green, 6);

			pixels_red =
				_mm_and_si128(pixels_high, red_channel_mask);
			pixels_red = _mm_add_epi32(pixels_red, red_offset);
			pixels_red = _mm_slli_epi32(pixels_red, 9);

			pixels_alpha =
				_mm_and_si128(pixels_high, alpha_channel_mask);
			pixels_alpha = _mm_srli_epi32(pixels_alpha, 15);
			pixels_alpha =
				_mm_sub_epi32(pixels_alpha, alpha_offset);
			pixels_alpha =
				_mm_andnot_si128(pixels_alpha, alpha_mask32);

			pixels_result = pixels_red;
			pixels_result =
				_mm_or_si128(pixels_result, pixels_alpha);
			pixels_result =
				_mm_or_si128(pixels_result, pixels_blue);
			pixels_result =
				_mm_or_si128(pixels_result, pixels_green);

			pixels_dest =
				(__m128i *)(out + (x + 4) * sizeof(uint32_t));
			_mm_store_si128(pixels_dest, pixels_result);
		}
	}
}

static inline void copy_16bit_tex(struct game_capture *gc, int cur_texture,
				  uint8_t *data, uint32_t pitch)
{
	if (gc->global_hook_info->format == DXGI_FORMAT_B5G5R5A1_UNORM) {
		copy_b5g5r5a1_tex(gc, cur_texture, data, pitch);

	} else if (gc->global_hook_info->format == DXGI_FORMAT_B5G6R5_UNORM) {
		copy_b5g6r5_tex(gc, cur_texture, data, pitch);
	}
}

static void copy_shmem_tex(struct game_capture *gc)
{
	int cur_texture;
	HANDLE mutex = NULL;
	uint32_t pitch;
	int next_texture;
	uint8_t *data;

	if (!gc->shmem_data)
		return;

	cur_texture = gc->shmem_data->last_tex;

	if (cur_texture < 0 || cur_texture > 1)
		return;

	next_texture = cur_texture == 1 ? 0 : 1;

	if (object_signalled(gc->texture_mutexes[cur_texture])) {
		mutex = gc->texture_mutexes[cur_texture];

	} else if (object_signalled(gc->texture_mutexes[next_texture])) {
		mutex = gc->texture_mutexes[next_texture];
		cur_texture = next_texture;

	} else {
		return;
	}

	if (gs_texture_map(gc->texture, &data, &pitch)) {
		if (gc->convert_16bit) {
			copy_16bit_tex(gc, cur_texture, data, pitch);

		} else if (pitch == gc->pitch) {
			memcpy(data, gc->texture_buffers[cur_texture],
			       (size_t)pitch * (size_t)gc->cy);
		} else {
			uint8_t *input = gc->texture_buffers[cur_texture];
			uint32_t best_pitch = pitch < gc->pitch ? pitch
								: gc->pitch;

			uint32_t fixed_y = gc->cy;

			// If the new pitch is higher from the old one we must
			// perform some modifications to not cause a crash
			// Check if the old values are valid
			if (pitch > gc->pitch) {
				uint32_t tex_size =
					gc->shmem_data->tex2_offset -
					gc->shmem_data->tex1_offset;

				if (gc->pitch > 0 &&
				    fixed_y > tex_size / gc->pitch) {
					fixed_y = tex_size / gc->pitch;
				}
			}

			for (uint32_t y = 0; y < fixed_y; y++) {
				uint8_t *line_in = input + gc->pitch * y;
				uint8_t *line_out = data + pitch * y;
				memcpy(line_out, line_in, best_pitch);
			}
		}

		gs_texture_unmap(gc->texture);
	}

	ReleaseMutex(mutex);
}

static inline bool is_16bit_format(uint32_t format)
{
	return format == DXGI_FORMAT_B5G5R5A1_UNORM ||
	       format == DXGI_FORMAT_B5G6R5_UNORM;
}

static inline bool init_shmem_capture(struct game_capture *gc)
{
	const uint32_t dxgi_format = gc->global_hook_info->format;
	const bool convert_16bit = is_16bit_format(dxgi_format);
	const enum gs_color_format format =
		convert_16bit ? GS_BGRA : convert_format(dxgi_format);

	obs_enter_graphics();
	gs_texrender_destroy(gc->extra_texrender);
	gc->extra_texrender = NULL;
	gs_texture_destroy(gc->extra_texture);
	gc->extra_texture = NULL;
	gs_texture_destroy(gc->texture);
	gc->texture = NULL;
	gs_texture_t *const texture =
		gs_texture_create(gc->cx, gc->cy, format, 1, NULL, GS_DYNAMIC);
	obs_leave_graphics();

	bool success = texture != NULL;
	if (success) {
		const bool linear_sample = format != GS_R10G10B10A2;

		gs_texrender_t *extra_texrender = NULL;
		if (!linear_sample) {
			extra_texrender =
				gs_texrender_create(GS_RGBA16F, GS_ZS_NONE);
			success = extra_texrender != NULL;
			if (!success)
				warn("init_shmem_capture: failed to create extra texrender");
		}

		if (success) {
			gc->texture_buffers[0] = (uint8_t *)gc->data +
						 gc->shmem_data->tex1_offset;
			gc->texture_buffers[1] = (uint8_t *)gc->data +
						 gc->shmem_data->tex2_offset;
			gc->convert_16bit = convert_16bit;

			gc->texture = texture;
			gc->extra_texture = NULL;
			gc->extra_texrender = extra_texrender;
			gc->linear_sample = linear_sample;
			gc->copy_texture = copy_shmem_tex;
		} else {
			gs_texture_destroy(texture);
		}
	} else {
		warn("init_shmem_capture: failed to create texture");
	}

	return success;
}

static inline bool init_shtex_capture(struct game_capture *gc)
{
	obs_enter_graphics();
	gs_texrender_destroy(gc->extra_texrender);
	gc->extra_texrender = NULL;
	gs_texture_destroy(gc->extra_texture);
	gc->extra_texture = NULL;
	gs_texture_destroy(gc->texture);
	gc->texture = NULL;
	gs_texture_t *const texture =
		gs_texture_open_shared(gc->shtex_data->tex_handle);
	bool success = texture != NULL;
	if (success) {
		enum gs_color_format format =
			gs_texture_get_color_format(texture);
		const bool ten_bit_srgb = (format == GS_R10G10B10A2);
		enum gs_color_format linear_format =
			ten_bit_srgb ? GS_RGBA16F
				     : gs_generalize_format(format);
		const bool linear_sample = (linear_format == format);
		gs_texture_t *extra_texture = NULL;
		gs_texrender_t *extra_texrender = NULL;
		if (!linear_sample) {
			if (ten_bit_srgb) {
				extra_texrender = gs_texrender_create(
					linear_format, GS_ZS_NONE);
				success = extra_texrender != NULL;
				if (!success)
					warn("init_shtex_capture: failed to create extra texrender");
			} else {
				extra_texture = gs_texture_create(
					gs_texture_get_width(texture),
					gs_texture_get_height(texture),
					linear_format, 1, NULL, 0);
				success = extra_texture != NULL;
				if (!success)
					warn("init_shtex_capture: failed to create extra texture");
			}
		}

		if (success) {
			gc->texture = texture;
			gc->linear_sample = linear_sample;
			gc->extra_texture = extra_texture;
			gc->extra_texrender = extra_texrender;
		} else {
			gs_texture_destroy(texture);
		}
	} else {
		warn("init_shtex_capture: failed to open shared handle");
	}
	obs_leave_graphics();

	return success;
}

static bool start_capture(struct game_capture *gc)
{
	debug("Starting capture");

	/* prevent from using a DLL version that's higher than current */
	if (gc->global_hook_info->hook_ver_major > HOOK_VER_MAJOR) {
		warn("cannot initialize hook, DLL hook version is "
		     "%" PRIu32 ".%" PRIu32
		     ", current plugin hook major version is %d.%d",
		     gc->global_hook_info->hook_ver_major,
		     gc->global_hook_info->hook_ver_minor, HOOK_VER_MAJOR,
		     HOOK_VER_MINOR);
		return false;
	}

	if (gc->global_hook_info->type == CAPTURE_TYPE_MEMORY) {
		if (!init_shmem_capture(gc)) {
			return false;
		}

		info("memory capture successful");
	} else {
		if (!init_shtex_capture(gc)) {
			return false;
		}

		info("shared texture capture successful");
	}

	return true;
}

static inline bool capture_valid(struct game_capture *gc)
{
	if (!gc->dwm_capture && !IsWindow(gc->window))
		return false;

	return !object_signalled(gc->target_process);
}

static void check_foreground_window(struct game_capture *gc, float seconds)
{
	// Hides the cursor if the user isn't actively in the game
	gc->cursor_check_time += seconds;
	if (gc->cursor_check_time >= 0.1f) {
		DWORD foreground_process_id;
		GetWindowThreadProcessId(GetForegroundWindow(),
					 &foreground_process_id);
		if (gc->process_id != foreground_process_id)
			gc->cursor_hidden = true;
		else
			gc->cursor_hidden = false;
		gc->cursor_check_time = 0.0f;
	}
}

static void game_capture_tick(void *data, float seconds)
{
	struct game_capture *gc = data;
	bool deactivate = os_atomic_set_bool(&gc->deactivate_hook, false);
	bool activate_now = os_atomic_set_bool(&gc->activate_hook_now, false);

	if (activate_now) {
		HWND hwnd = (HWND)(uintptr_t)os_atomic_load_long(
			&gc->hotkey_window);

		if (ms_is_uwp_window(hwnd))
			hwnd = ms_get_uwp_actual_window(hwnd);

		if (ms_get_window_exe(&gc->executable, hwnd)) {
			ms_get_window_title(&gc->title, hwnd);
			ms_get_window_class(&gc->class, hwnd);

			gc->priority = WINDOW_PRIORITY_CLASS;
			gc->retry_time = 10.0f * hook_rate_to_float(
							 gc->config.hook_rate);
			gc->activate_hook = true;
		} else {
			deactivate = false;
			activate_now = false;
		}
	} else if (deactivate) {
		gc->activate_hook = false;
	}

	if (!obs_source_showing(gc->source)) {
		if (gc->showing) {
			if (gc->active)
				stop_capture(gc);
			gc->showing = false;
		}
		return;

	} else if (!gc->showing) {
		gc->retry_time =
			10.0f * hook_rate_to_float(gc->config.hook_rate);
	}

	if (gc->hook_stop && object_signalled(gc->hook_stop)) {
		debug("hook stop signal received");
		stop_capture(gc);
	}
	if (gc->active && deactivate) {
		stop_capture(gc);
	}

	if (gc->active && !gc->hook_ready && gc->process_id) {
		gc->hook_ready = open_event_gc(gc, EVENT_HOOK_READY);
	}

	if (gc->injector_process && object_signalled(gc->injector_process)) {
		DWORD exit_code = 0;

		GetExitCodeProcess(gc->injector_process, &exit_code);
		close_handle(&gc->injector_process);

		if (exit_code != 0) {
			warn("inject process failed: %ld", (long)exit_code);
			gc->error_acquiring = true;

		} else if (!gc->capturing) {
			gc->retry_interval =
				ERROR_RETRY_INTERVAL *
				hook_rate_to_float(gc->config.hook_rate);
			stop_capture(gc);
		}
	}

	if (gc->hook_ready && object_signalled(gc->hook_ready)) {
		debug("capture initializing!");
		enum capture_result result = init_capture_data(gc);

		if (result == CAPTURE_SUCCESS)
			gc->capturing = start_capture(gc);
		else
			debug("init_capture_data failed");

		if (result != CAPTURE_RETRY && !gc->capturing) {
			gc->retry_interval =
				ERROR_RETRY_INTERVAL *
				hook_rate_to_float(gc->config.hook_rate);
			stop_capture(gc);
		}
	}

	gc->retry_time += seconds;

	if (!gc->active) {
		if (!gc->error_acquiring &&
		    gc->retry_time > gc->retry_interval) {
			if (gc->config.mode == CAPTURE_MODE_ANY ||
			    gc->config.mode == CAPTURE_MODE_AUTO ||
			    gc->activate_hook) {
				try_hook(gc);
				gc->retry_time = 0.0f;
			}
		}
	} else {
		if (!capture_valid(gc)) {
			info("capture window no longer exists, "
			     "terminating capture");
			stop_capture(gc);
		} else {
			if (gc->copy_texture) {
				obs_enter_graphics();
				gc->copy_texture(gc);
				obs_leave_graphics();
			}

			if (gc->config.cursor) {
				DPI_AWARENESS_CONTEXT previous = NULL;
				if (gc->get_window_dpi_awareness_context !=
				    NULL) {
					const DPI_AWARENESS_CONTEXT context =
						gc->get_window_dpi_awareness_context(
							gc->window);
					previous =
						gc->set_thread_dpi_awareness_context(
							context);
				}

				check_foreground_window(gc, seconds);
				obs_enter_graphics();
				cursor_capture(&gc->cursor_data);
				obs_leave_graphics();

				if (previous) {
					gc->set_thread_dpi_awareness_context(
						previous);
				}
			}

			gc->fps_reset_time += seconds;
			if (gc->fps_reset_time >= gc->retry_interval) {
				reset_frame_interval(gc);
				gc->fps_reset_time = 0.0f;
			}
		}
	}

	if (!gc->showing)
		gc->showing = true;
}

static inline void game_capture_render_cursor(struct game_capture *gc)
{
	POINT p = {0};
	HWND window;

	if (!gc->global_hook_info->cx || !gc->global_hook_info->cy)
		return;

	window = !!gc->global_hook_info->window
			 ? (HWND)(uintptr_t)gc->global_hook_info->window
			 : gc->window;

	DPI_AWARENESS_CONTEXT previous = NULL;
	if (gc->get_window_dpi_awareness_context != NULL) {
		const DPI_AWARENESS_CONTEXT context =
			gc->get_window_dpi_awareness_context(gc->window);
		previous = gc->set_thread_dpi_awareness_context(context);
	}

	ClientToScreen(window, &p);

	if (previous)
		gc->set_thread_dpi_awareness_context(previous);

	cursor_draw(&gc->cursor_data, -p.x, -p.y, gc->global_hook_info->cx,
		    gc->global_hook_info->cy);
}

static void game_capture_render(void *data, gs_effect_t *unused)
{
	UNUSED_PARAMETER(unused);

	struct game_capture *gc = data;
	if (!gc->texture || !gc->active) {
		if (gc->config.mode == CAPTURE_MODE_AUTO) {
			if (gc->placeholder_image.image.texture) {
				//draw placeholder image
				gs_effect_t *effect;
				effect =
					obs_get_base_effect(OBS_EFFECT_DEFAULT);
				gs_technique_t *tech =
					gs_effect_get_technique(effect, "Draw");

				gs_effect_set_texture(
					gs_effect_get_param_by_name(effect,
								    "image"),
					gc->placeholder_image.image.texture);

<<<<<<< HEAD
				struct obs_video_info ovi;	
				if (!obs_get_video_info_current(&ovi))
					return;
=======
				struct obs_video_info ovi;
				obs_get_video_info(&ovi);
>>>>>>> 7fe29a5d

				size_t passes = gs_technique_begin(tech);
				for (size_t i = 0; i < passes; i++) {
					gs_technique_begin_pass(tech, i);
<<<<<<< HEAD
					gs_draw_sprite(gc->placeholder_image.image.texture, 
						0, ovi.base_width, ovi.base_height);
=======
					gs_draw_sprite(gc->placeholder_image
							       .image.texture,
						       0, ovi.base_width,
						       ovi.base_height);
>>>>>>> 7fe29a5d
					gs_technique_end_pass(tech);
				}
				gs_technique_end(tech);

				if (gc->placeholder_text_texture) {
<<<<<<< HEAD
					effect = obs_get_base_effect(OBS_EFFECT_DEFAULT);
					tech = gs_effect_get_technique(effect, "Draw");
=======
					effect = obs_get_base_effect(
						OBS_EFFECT_DEFAULT);
					tech = gs_effect_get_technique(effect,
								       "Draw");
>>>>>>> 7fe29a5d
					float scale =
						gc->placeholder_text_width /
						(float)ovi.base_width;

<<<<<<< HEAD
					gs_effect_set_texture(gs_effect_get_param_by_name(effect, "image"), 
								gc->placeholder_text_texture);
=======
					gs_effect_set_texture(
						gs_effect_get_param_by_name(
							effect, "image"),
						gc->placeholder_text_texture);
>>>>>>> 7fe29a5d

					gs_matrix_push();
					gs_matrix_translate3f(
						0.0f,
						(ovi.base_height -
<<<<<<< HEAD
						 gc->placeholder_text_height / scale) / 2.05f,
						0.0f);

					size_t passes = gs_technique_begin(tech);
=======
						 gc->placeholder_text_height /
							 scale) /
							2.05f,
						0.0f);

					size_t passes =
						gs_technique_begin(tech);
>>>>>>> 7fe29a5d
					for (size_t i = 0; i < passes; i++) {
						gs_technique_begin_pass(tech,
									i);
						gs_draw_sprite(
							gc->placeholder_text_texture,
							0,
							(uint32_t)((float)gc->placeholder_text_width /
								   scale),
							(uint32_t)((float)gc->placeholder_text_height /
								   scale));
						gs_technique_end_pass(tech);
					}

					gs_matrix_pop();

					gs_technique_end(tech);
				}
			}
		}
		return;
	}

	const bool allow_transparency = gc->config.allow_transparency;
	gs_effect_t *const effect = obs_get_base_effect(
		allow_transparency ? OBS_EFFECT_DEFAULT : OBS_EFFECT_OPAQUE);
<<<<<<< HEAD
	
	if (gc->config.mode == CAPTURE_MODE_AUTO) {	
		struct obs_video_info ovi;	
		if (obs_get_video_info_current(&ovi)) {
			float cx_scale = ovi.base_width / (float)gc->cx;
			float cy_scale = ovi.base_height / (float)gc->cy;
			gs_matrix_push();
			gs_matrix_scale3f(cx_scale, cy_scale, 1.0f);
		}
=======

	if (gc->config.mode == CAPTURE_MODE_AUTO) {
		struct obs_video_info ovi;
		obs_get_video_info(&ovi);
		float cx_scale = ovi.base_width / (float)gc->cx;
		float cy_scale = ovi.base_height / (float)gc->cy;
		gs_matrix_push();
		gs_matrix_scale3f(cx_scale, cy_scale, 1.0f);
>>>>>>> 7fe29a5d
	}

	gs_texture_t *texture = gc->texture;
	enum gs_color_space source_space = GS_CS_SRGB;
	bool is_10a2_compressed = false;
	if (gs_texture_get_color_format(texture) == GS_R10G10B10A2) {
		is_10a2_compressed = true;
		source_space = gc->is_10a2_2100pq ? GS_CS_709_EXTENDED
						  : GS_CS_SRGB_16F;
	} else if (gs_texture_get_color_format(texture) == GS_RGBA16F) {
		source_space = GS_CS_709_SCRGB;
	}

	bool linear_sample = gc->linear_sample;
	const enum gs_color_space current_space = gs_get_color_space();
	const bool texcoords_centered =
		obs_source_get_texcoords_centered(gc->source);
	if (!linear_sample && !texcoords_centered) {
		if (gs_texture_get_color_format(texture) == GS_R10G10B10A2) {
			gs_texrender_t *const texrender = gc->extra_texrender;
			gs_texrender_reset(texrender);
			const uint32_t cx = gs_texture_get_width(texture);
			const uint32_t cy = gs_texture_get_height(texture);
			if (gs_texrender_begin(texrender, cx, cy)) {
				gs_effect_t *const default_effect =
					obs_get_base_effect(OBS_EFFECT_DEFAULT);
				gs_enable_blending(false);
				gs_ortho(0.0f, (float)cx, 0.0f, (float)cy,
					 -100.0f, 100.0f);
				gs_eparam_t *const image =
					gs_effect_get_param_by_name(
						default_effect, "image");
				gs_effect_set_texture(image, texture);

				const char *tech_name = "DrawSrgbDecompress";
				if (gc->is_10a2_2100pq) {
					tech_name = "DrawPQ";

					const float multiplier =
						10000.f /
						obs_get_video_sdr_white_level();
					gs_effect_set_float(
						gs_effect_get_param_by_name(
							default_effect,
							"multiplier"),
						multiplier);
				}

				while (gs_effect_loop(default_effect,
						      tech_name)) {
					gs_draw_sprite(texture, 0, 0, 0);
				}
				gs_enable_blending(true);

				gs_texrender_end(texrender);

				texture = gs_texrender_get_texture(texrender);
			}

			is_10a2_compressed = false;
		} else {
			gs_texture_t *const extra_texture = gc->extra_texture;
			if (extra_texture) {
				gs_copy_texture(extra_texture, texture);
				texture = extra_texture;
			} else {
				gs_texrender_t *const texrender =
					gc->extra_texrender;
				gs_texrender_reset(texrender);
				const uint32_t cx =
					gs_texture_get_width(texture);
				const uint32_t cy =
					gs_texture_get_height(texture);
				if (gs_texrender_begin(texrender, cx, cy)) {
					gs_effect_t *const default_effect =
						obs_get_base_effect(
							OBS_EFFECT_DEFAULT);
					const bool previous =
						gs_framebuffer_srgb_enabled();
					gs_enable_framebuffer_srgb(false);
					gs_enable_blending(false);
					gs_ortho(0.0f, (float)cx, 0.0f,
						 (float)cy, -100.0f, 100.0f);
					gs_eparam_t *const image =
						gs_effect_get_param_by_name(
							default_effect,
							"image");
					gs_effect_set_texture(image, texture);
					while (gs_effect_loop(default_effect,
							      "Draw")) {
						gs_draw_sprite(texture, 0, 0,
							       0);
					}
					gs_enable_blending(true);
					gs_enable_framebuffer_srgb(previous);

					gs_texrender_end(texrender);

					texture = gs_texrender_get_texture(
						texrender);
				}
			}
		}

		linear_sample = true;
	}

	gs_eparam_t *const image = gs_effect_get_param_by_name(effect, "image");
	const uint32_t flip = gc->global_hook_info->flip ? GS_FLIP_V : 0;

	const char *tech_name = "Draw";
	float multiplier = 1.f;
	switch (source_space) {
	case GS_CS_SRGB:
		switch (current_space) {
		case GS_CS_SRGB:
			if (allow_transparency && !linear_sample)
				tech_name = "DrawSrgbDecompress";
			break;
		case GS_CS_SRGB_16F:
		case GS_CS_709_EXTENDED:
			if (!linear_sample)
				tech_name = "DrawSrgbDecompress";
			break;
		case GS_CS_709_SCRGB:
			if (linear_sample)
				tech_name = "DrawMultiply";
			else
				tech_name = "DrawSrgbDecompressMultiply";
			multiplier = obs_get_video_sdr_white_level() / 80.f;
		}
		break;
	case GS_CS_SRGB_16F:
		linear_sample = true;
		switch (current_space) {
		case GS_CS_SRGB:
		case GS_CS_SRGB_16F:
		case GS_CS_709_EXTENDED:
			tech_name = is_10a2_compressed ? "DrawSrgbDecompress"
						       : "Draw";
			break;
		case GS_CS_709_SCRGB:
			tech_name = is_10a2_compressed
					    ? "DrawSrgbDecompressMultiply"
					    : "DrawMultiply";
			multiplier = obs_get_video_sdr_white_level() / 80.f;
		}
		break;
	case GS_CS_709_EXTENDED:
		linear_sample = true;
		if (is_10a2_compressed) {
			switch (current_space) {
			case GS_CS_SRGB:
			case GS_CS_SRGB_16F:
				tech_name = "DrawTonemapPQ";
				multiplier = 10000.f /
					     obs_get_video_sdr_white_level();
				break;
			case GS_CS_709_EXTENDED:
				tech_name = "DrawPQ";
				multiplier = 10000.f /
					     obs_get_video_sdr_white_level();
				break;
			case GS_CS_709_SCRGB:
				tech_name = "DrawPQ";
				multiplier = 10000.f / 80.f;
			}
		} else {
			switch (current_space) {
			case GS_CS_SRGB:
			case GS_CS_SRGB_16F:
				tech_name = "DrawTonemap";
				break;
			case GS_CS_709_SCRGB:
				tech_name = "DrawMultiply";
				multiplier =
					obs_get_video_sdr_white_level() / 80.f;
			}
		}
		break;
	case GS_CS_709_SCRGB:
		linear_sample = true;
		switch (current_space) {
		case GS_CS_SRGB:
		case GS_CS_SRGB_16F:
			tech_name = "DrawMultiplyTonemap";
			multiplier = 80.f / obs_get_video_sdr_white_level();
			break;
		case GS_CS_709_EXTENDED:
			tech_name = "DrawMultiply";
			multiplier = 80.f / obs_get_video_sdr_white_level();
		}
	}

	while (gs_effect_loop(effect, tech_name)) {
		const bool previous = gs_framebuffer_srgb_enabled();
		gs_enable_framebuffer_srgb(allow_transparency || linear_sample);
		gs_enable_blending(allow_transparency);
		if (linear_sample)
			gs_effect_set_texture_srgb(image, texture);
		else
			gs_effect_set_texture(image, texture);
		gs_effect_set_float(gs_effect_get_param_by_name(effect,
								"multiplier"),
				    multiplier);
		gs_draw_sprite(texture, flip, 0, 0);
		gs_enable_blending(true);
		gs_enable_framebuffer_srgb(previous);
	}

	if (gc->config.cursor && !gc->cursor_hidden) {
		gs_effect_t *const default_effect =
			obs_get_base_effect(OBS_EFFECT_DEFAULT);

		const char *cursor_tech_name = "Draw";
		float cursor_multiplier = 1.f;
		if (current_space == GS_CS_709_SCRGB) {
			cursor_tech_name = "DrawMultiply";
			cursor_multiplier =
				obs_get_video_sdr_white_level() / 80.f;
		}

		const bool previous = gs_set_linear_srgb(true);

		while (gs_effect_loop(default_effect, cursor_tech_name)) {
			gs_effect_set_float(gs_effect_get_param_by_name(
						    effect, "multiplier"),
					    cursor_multiplier);
			game_capture_render_cursor(gc);
		}

		gs_set_linear_srgb(previous);
	}

	if (gc->config.mode == CAPTURE_MODE_AUTO) {
		gs_matrix_pop();
	}
}

static uint32_t game_capture_width(void *data)
{
	struct game_capture *gc = data;
	if (gc->config.mode == CAPTURE_MODE_AUTO) {
<<<<<<< HEAD
		struct obs_video_info ovi;	
		if (!obs_get_video_info_current(&ovi))
			return 0;
=======
		struct obs_video_info ovi;
		obs_get_video_info(&ovi);
>>>>>>> 7fe29a5d
		return ovi.base_width;
	} else
		return gc->active ? gc->cx : 0;
}

static uint32_t game_capture_height(void *data)
{
	struct game_capture *gc = data;
	if (gc->config.mode == CAPTURE_MODE_AUTO) {
<<<<<<< HEAD
		struct obs_video_info ovi;	
		if (!obs_get_video_info_current(&ovi))
			return 0;
=======
		struct obs_video_info ovi;
		obs_get_video_info(&ovi);
>>>>>>> 7fe29a5d
		return ovi.base_height;
	} else
		return gc->active ? gc->cy : 0;
}

static const char *game_capture_name(void *unused)
{
	UNUSED_PARAMETER(unused);
	return TEXT_GAME_CAPTURE;
}

static void game_capture_defaults(obs_data_t *settings)
{
	obs_data_set_default_string(settings, SETTING_MODE, SETTING_MODE_AUTO);
	obs_data_set_default_int(settings, SETTING_WINDOW_PRIORITY,
				 (int)WINDOW_PRIORITY_EXE);
	obs_data_set_default_bool(settings, SETTING_COMPATIBILITY, false);
	obs_data_set_default_bool(settings, SETTING_CURSOR, true);
	obs_data_set_default_bool(settings, SETTING_TRANSPARENCY, false);
	obs_data_set_default_bool(settings, SETTING_LIMIT_FRAMERATE, false);
	obs_data_set_default_bool(settings, SETTING_CAPTURE_OVERLAYS, false);
	obs_data_set_default_bool(settings, SETTING_ANTI_CHEAT_HOOK, true);
	obs_data_set_default_int(settings, SETTING_HOOK_RATE,
				 (int)HOOK_RATE_NORMAL);

	obs_data_set_default_string(settings, SETTING_AUTO_LIST_FILE, "");
	obs_data_set_default_string(settings, SETTING_PLACEHOLDER_IMG, "");
	obs_data_set_default_string(settings, SETTING_PLACEHOLDER_USR, "");
	obs_data_set_default_bool(settings, SETTING_PLACEHOLDER_USE, false);
	obs_data_set_default_string(settings, SETTING_PLACEHOLDER_MSG,
				    "Looking for a game to capture");
	obs_data_set_default_string(settings, SETTING_RGBA10A2_SPACE,
				    RGBA10A2_SPACE_SRGB);
}

static bool mode_callback(obs_properties_t *ppts, obs_property_t *p,
			  obs_data_t *settings)
{
	bool capture_window;
	bool capture_window_auto;

	if (using_older_non_mode_format(settings)) {
		capture_window =
			!obs_data_get_bool(settings, SETTING_ANY_FULLSCREEN);
		capture_window_auto = false;
	} else {
		const char *mode = obs_data_get_string(settings, SETTING_MODE);
		capture_window = strcmp(mode, SETTING_MODE_WINDOW) == 0;
		capture_window_auto = strcmp(mode, SETTING_MODE_AUTO) == 0;
	}

	//show additional settings for mode to capture exact window
	p = obs_properties_get(ppts, SETTING_CAPTURE_WINDOW);
	obs_property_set_visible(p, capture_window);

	p = obs_properties_get(ppts, SETTING_WINDOW_PRIORITY);
	obs_property_set_visible(p, capture_window);

	//some settings hidden in auto game capture mode
	p = obs_properties_get(ppts, SETTING_LIMIT_FRAMERATE);
	obs_property_set_visible(p, !capture_window_auto);

	p = obs_properties_get(ppts, SETTING_AUTO_LIST_FILE);
	obs_property_set_visible(p, false);

	p = obs_properties_get(ppts, SETTING_PLACEHOLDER_IMG);
	obs_property_set_visible(p, false);

	p = obs_properties_get(ppts, SETTING_PLACEHOLDER_MSG);
	obs_property_set_visible(p, false);

	p = obs_properties_get(ppts, SETTING_PLACEHOLDER_USE);
	obs_property_set_visible(p, capture_window_auto);

	p = obs_properties_get(ppts, SETTING_PLACEHOLDER_USR);
	if (capture_window_auto) {
		bool use_custom_placeholder =
			obs_data_get_bool(settings, SETTING_PLACEHOLDER_USE);

		obs_property_set_visible(p, use_custom_placeholder);
	} else {
		obs_property_set_visible(p, false);
	}

	return true;
}

static bool window_changed_callback(obs_properties_t *ppts, obs_property_t *p,
				    obs_data_t *settings)
{
	return ms_check_window_property_setting(ppts, p, settings,
						SETTING_CAPTURE_WINDOW, 1);
}

static BOOL CALLBACK EnumFirstMonitor(HMONITOR monitor, HDC hdc, LPRECT rc,
				      LPARAM data)
{
	*(HMONITOR *)data = monitor;

	UNUSED_PARAMETER(hdc);
	UNUSED_PARAMETER(rc);
	return false;
}

static bool window_not_blacklisted(const char *title, const char *class,
				   const char *exe)
{
	UNUSED_PARAMETER(title);
	UNUSED_PARAMETER(class);

	return !is_blacklisted_exe(exe);
}

static obs_properties_t *game_capture_properties(void *data)
{
	HMONITOR monitor;
	uint32_t cx = 1920;
	uint32_t cy = 1080;

	/* scaling is free form, this is mostly just to provide some common
	 * values */
	bool success = !!EnumDisplayMonitors(NULL, NULL, EnumFirstMonitor,
					     (LPARAM)&monitor);
	if (success) {
		MONITORINFO mi = {0};
		mi.cbSize = sizeof(mi);

		if (!!GetMonitorInfo(monitor, &mi)) {
			cx = (uint32_t)(mi.rcMonitor.right - mi.rcMonitor.left);
			cy = (uint32_t)(mi.rcMonitor.bottom - mi.rcMonitor.top);
		}
	}

	/* update from deprecated settings */
	if (data) {
		struct game_capture *gc = data;
		obs_data_t *settings = obs_source_get_settings(gc->source);
		if (using_older_non_mode_format(settings)) {
			bool any = obs_data_get_bool(settings,
						     SETTING_ANY_FULLSCREEN);
			const char *mode = any ? SETTING_MODE_ANY
					       : SETTING_MODE_WINDOW;

			obs_data_set_string(settings, SETTING_MODE, mode);
		}
		obs_data_release(settings);
	}

	obs_properties_t *ppts = obs_properties_create();
	obs_property_t *p;

	p = obs_properties_add_list(ppts, SETTING_MODE, TEXT_MODE,
				    OBS_COMBO_TYPE_LIST,
				    OBS_COMBO_FORMAT_STRING);

	obs_property_list_add_string(p, TEXT_MODE_AUTO, SETTING_MODE_AUTO);
	obs_property_list_add_string(p, TEXT_MODE_ANY, SETTING_MODE_ANY);
	obs_property_list_add_string(p, TEXT_MODE_WINDOW, SETTING_MODE_WINDOW);
	obs_property_list_add_string(p, TEXT_MODE_HOTKEY, SETTING_MODE_HOTKEY);

	obs_property_set_modified_callback(p, mode_callback);

	p = obs_properties_add_list(ppts, SETTING_CAPTURE_WINDOW, TEXT_WINDOW,
				    OBS_COMBO_TYPE_LIST,
				    OBS_COMBO_FORMAT_STRING);
	obs_property_list_add_string(p, "", "");
	ms_fill_window_list(p, INCLUDE_MINIMIZED, window_not_blacklisted);

	obs_property_set_modified_callback(p, window_changed_callback);

	p = obs_properties_add_list(ppts, SETTING_WINDOW_PRIORITY,
				    TEXT_MATCH_PRIORITY, OBS_COMBO_TYPE_LIST,
				    OBS_COMBO_FORMAT_INT);
	obs_property_list_add_int(p, TEXT_MATCH_TITLE, WINDOW_PRIORITY_TITLE);
	obs_property_list_add_int(p, TEXT_MATCH_CLASS, WINDOW_PRIORITY_CLASS);
	obs_property_list_add_int(p, TEXT_MATCH_EXE, WINDOW_PRIORITY_EXE);

	obs_properties_add_bool(ppts, SETTING_COMPATIBILITY,
				TEXT_SLI_COMPATIBILITY);

	obs_properties_add_bool(ppts, SETTING_TRANSPARENCY,
				TEXT_ALLOW_TRANSPARENCY);

	obs_properties_add_bool(ppts, SETTING_LIMIT_FRAMERATE,
				TEXT_LIMIT_FRAMERATE);

	obs_properties_add_bool(ppts, SETTING_CURSOR, TEXT_CAPTURE_CURSOR);

	obs_properties_add_bool(ppts, SETTING_ANTI_CHEAT_HOOK,
				TEXT_ANTI_CHEAT_HOOK);

	obs_properties_add_bool(ppts, SETTING_CAPTURE_OVERLAYS,
				TEXT_CAPTURE_OVERLAYS);

	obs_properties_add_text(ppts, SETTING_AUTO_LIST_FILE,
				SETTING_AUTO_LIST_FILE, OBS_TEXT_DEFAULT);

	obs_properties_add_text(ppts, SETTING_PLACEHOLDER_IMG,
				SETTING_PLACEHOLDER_IMG, OBS_TEXT_DEFAULT);

	obs_properties_add_text(ppts, SETTING_PLACEHOLDER_MSG,
				SETTING_PLACEHOLDER_MSG, OBS_TEXT_DEFAULT);

	obs_properties_add_bool(ppts, SETTING_PLACEHOLDER_USE,
				TEXT_PLACEHOLDER_USE);

	obs_properties_add_path(ppts, SETTING_PLACEHOLDER_USR,
				TEXT_PLACEHOLDER_USER, OBS_PATH_FILE,
				"PNG (*.png);;JPEG (*.jpg *.jpeg);;BMP (*.bmp)",
				"");

	p = obs_properties_add_list(ppts, SETTING_HOOK_RATE, TEXT_HOOK_RATE,
				    OBS_COMBO_TYPE_LIST, OBS_COMBO_FORMAT_INT);
	obs_property_list_add_int(p, TEXT_HOOK_RATE_SLOW, HOOK_RATE_SLOW);
	obs_property_list_add_int(p, TEXT_HOOK_RATE_NORMAL, HOOK_RATE_NORMAL);
	obs_property_list_add_int(p, TEXT_HOOK_RATE_FAST, HOOK_RATE_FAST);
	obs_property_list_add_int(p, TEXT_HOOK_RATE_FASTEST, HOOK_RATE_FASTEST);

	p = obs_properties_add_list(ppts, SETTING_RGBA10A2_SPACE,
				    TEXT_RGBA10A2_SPACE, OBS_COMBO_TYPE_LIST,
				    OBS_COMBO_FORMAT_STRING);
	obs_property_list_add_string(p, TEXT_RGBA10A2_SPACE_SRGB,
				     RGBA10A2_SPACE_SRGB);
	obs_property_list_add_string(p, TEXT_RGBA10A2_SPACE_2100PQ,
				     RGBA10A2_SPACE_2100PQ);

	return ppts;
}

enum gs_color_space
game_capture_get_color_space(void *data, size_t count,
			     const enum gs_color_space *preferred_spaces)
{
	enum gs_color_space capture_space = GS_CS_SRGB;

	struct game_capture *const gc = data;
	if (gc->texture) {
		const enum gs_color_format format =
			gs_texture_get_color_format(gc->texture);
		if (((format == GS_R10G10B10A2) && gc->is_10a2_2100pq) ||
		    (format == GS_RGBA16F)) {
			for (size_t i = 0; i < count; ++i) {
				if (preferred_spaces[i] == GS_CS_709_SCRGB)
					return GS_CS_709_SCRGB;
			}

			capture_space = GS_CS_709_EXTENDED;
		} else if (format == GS_R10G10B10A2) {
			for (size_t i = 0; i < count; ++i) {
				if (preferred_spaces[i] == GS_CS_SRGB_16F)
					return GS_CS_SRGB_16F;
			}

			capture_space = GS_CS_709_EXTENDED;
		}
	}

	enum gs_color_space space = capture_space;
	for (size_t i = 0; i < count; ++i) {
		const enum gs_color_space preferred_space = preferred_spaces[i];
		space = preferred_space;
		if (preferred_space == capture_space)
			break;
	}

	return space;
}

struct obs_source_info game_capture_info = {
	.id = "game_capture",
	.type = OBS_SOURCE_TYPE_INPUT,
	.output_flags = OBS_SOURCE_VIDEO | OBS_SOURCE_CUSTOM_DRAW |
			OBS_SOURCE_DO_NOT_DUPLICATE | OBS_SOURCE_SRGB,
	.get_name = game_capture_name,
	.create = game_capture_create,
	.destroy = game_capture_destroy,
	.get_width = game_capture_width,
	.get_height = game_capture_height,
	.get_defaults = game_capture_defaults,
	.get_properties = game_capture_properties,
	.update = game_capture_update,
	.video_tick = game_capture_tick,
	.video_render = game_capture_render,
	.icon_type = OBS_ICON_TYPE_GAME_CAPTURE,
	.video_get_color_space = game_capture_get_color_space,
};<|MERGE_RESOLUTION|>--- conflicted
+++ resolved
@@ -634,19 +634,11 @@
 	const int fraction_of_image_for_text = 8;
 	const int text_fitting_step = 5;
 	const int ALPHA_COMPONENT = 3;
-<<<<<<< HEAD
 	struct obs_video_info ovi;	
 	if (!obs_get_video_info_current(&ovi))
 		return;
 
 	gc->placeholder_text_height = ovi.base_height / fraction_of_image_for_text;
-=======
-	struct obs_video_info ovi;
-	obs_get_video_info(&ovi);
-
-	gc->placeholder_text_height =
-		ovi.base_height / fraction_of_image_for_text;
->>>>>>> 7fe29a5d
 	gc->placeholder_text_width = ovi.base_width;
 
 	BITMAPINFOHEADER bmphdr = {0};
@@ -2295,73 +2287,40 @@
 								    "image"),
 					gc->placeholder_image.image.texture);
 
-<<<<<<< HEAD
 				struct obs_video_info ovi;	
 				if (!obs_get_video_info_current(&ovi))
 					return;
-=======
-				struct obs_video_info ovi;
-				obs_get_video_info(&ovi);
->>>>>>> 7fe29a5d
 
 				size_t passes = gs_technique_begin(tech);
 				for (size_t i = 0; i < passes; i++) {
 					gs_technique_begin_pass(tech, i);
-<<<<<<< HEAD
 					gs_draw_sprite(gc->placeholder_image.image.texture, 
 						0, ovi.base_width, ovi.base_height);
-=======
-					gs_draw_sprite(gc->placeholder_image
-							       .image.texture,
-						       0, ovi.base_width,
-						       ovi.base_height);
->>>>>>> 7fe29a5d
 					gs_technique_end_pass(tech);
 				}
 				gs_technique_end(tech);
 
 				if (gc->placeholder_text_texture) {
-<<<<<<< HEAD
 					effect = obs_get_base_effect(OBS_EFFECT_DEFAULT);
 					tech = gs_effect_get_technique(effect, "Draw");
-=======
-					effect = obs_get_base_effect(
-						OBS_EFFECT_DEFAULT);
-					tech = gs_effect_get_technique(effect,
-								       "Draw");
->>>>>>> 7fe29a5d
 					float scale =
 						gc->placeholder_text_width /
 						(float)ovi.base_width;
 
-<<<<<<< HEAD
-					gs_effect_set_texture(gs_effect_get_param_by_name(effect, "image"), 
-								gc->placeholder_text_texture);
-=======
 					gs_effect_set_texture(
 						gs_effect_get_param_by_name(
 							effect, "image"),
 						gc->placeholder_text_texture);
->>>>>>> 7fe29a5d
 
 					gs_matrix_push();
 					gs_matrix_translate3f(
 						0.0f,
 						(ovi.base_height -
-<<<<<<< HEAD
 						 gc->placeholder_text_height / scale) / 2.05f,
 						0.0f);
 
-					size_t passes = gs_technique_begin(tech);
-=======
-						 gc->placeholder_text_height /
-							 scale) /
-							2.05f,
-						0.0f);
-
 					size_t passes =
 						gs_technique_begin(tech);
->>>>>>> 7fe29a5d
 					for (size_t i = 0; i < passes; i++) {
 						gs_technique_begin_pass(tech,
 									i);
@@ -2387,7 +2346,6 @@
 	const bool allow_transparency = gc->config.allow_transparency;
 	gs_effect_t *const effect = obs_get_base_effect(
 		allow_transparency ? OBS_EFFECT_DEFAULT : OBS_EFFECT_OPAQUE);
-<<<<<<< HEAD
 	
 	if (gc->config.mode == CAPTURE_MODE_AUTO) {	
 		struct obs_video_info ovi;	
@@ -2397,16 +2355,6 @@
 			gs_matrix_push();
 			gs_matrix_scale3f(cx_scale, cy_scale, 1.0f);
 		}
-=======
-
-	if (gc->config.mode == CAPTURE_MODE_AUTO) {
-		struct obs_video_info ovi;
-		obs_get_video_info(&ovi);
-		float cx_scale = ovi.base_width / (float)gc->cx;
-		float cy_scale = ovi.base_height / (float)gc->cy;
-		gs_matrix_push();
-		gs_matrix_scale3f(cx_scale, cy_scale, 1.0f);
->>>>>>> 7fe29a5d
 	}
 
 	gs_texture_t *texture = gc->texture;
@@ -2650,14 +2598,9 @@
 {
 	struct game_capture *gc = data;
 	if (gc->config.mode == CAPTURE_MODE_AUTO) {
-<<<<<<< HEAD
 		struct obs_video_info ovi;	
 		if (!obs_get_video_info_current(&ovi))
 			return 0;
-=======
-		struct obs_video_info ovi;
-		obs_get_video_info(&ovi);
->>>>>>> 7fe29a5d
 		return ovi.base_width;
 	} else
 		return gc->active ? gc->cx : 0;
@@ -2667,14 +2610,9 @@
 {
 	struct game_capture *gc = data;
 	if (gc->config.mode == CAPTURE_MODE_AUTO) {
-<<<<<<< HEAD
 		struct obs_video_info ovi;	
 		if (!obs_get_video_info_current(&ovi))
 			return 0;
-=======
-		struct obs_video_info ovi;
-		obs_get_video_info(&ovi);
->>>>>>> 7fe29a5d
 		return ovi.base_height;
 	} else
 		return gc->active ? gc->cy : 0;
