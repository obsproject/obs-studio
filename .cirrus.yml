--- conflicted
+++ resolved
@@ -10,21 +10,11 @@
 task:
   install_script:
   - pkg install -y
-<<<<<<< HEAD
-    alsa-lib
-    v4l_compat swig ffmpeg curl dbus fdk-aac fontconfig
-    freetype2 jackit jansson luajit mbedtls pulseaudio speexdsp
-    libpci librist libsysinfo libudev-devd libv4l libx264 cmake ninja
-    mesa-libs lua52 pkgconf
-    srt
-    qt5-svg qt5-qmake qt5-buildtools qt5-x11extras qt5-xml
-    pipewire
-=======
     cmake ninja binutils pkgconf curl
     ffmpeg qt6-base qt6-svg jansson libsysinfo e2fsprogs-libuuid pulseaudio
     alsa-lib pipewire v4l_compat libpci librist srt nlohmann-json uthash
     qr-code-generator websocketpp asio vlc swig luajit jackit sndio fdk-aac
->>>>>>> 144599fb
+    pipewire
   script:
   - cmake
     -S $(pwd)
