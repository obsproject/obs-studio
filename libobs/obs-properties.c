/******************************************************************************
    Copyright (C) 2023 by Lain Bailey <lain@obsproject.com>

    This program is free software: you can redistribute it and/or modify
    it under the terms of the GNU General Public License as published by
    the Free Software Foundation, either version 2 of the License, or
    (at your option) any later version.

    This program is distributed in the hope that it will be useful,
    but WITHOUT ANY WARRANTY; without even the implied warranty of
    MERCHANTABILITY or FITNESS FOR A PARTICULAR PURPOSE.  See the
    GNU General Public License for more details.

    You should have received a copy of the GNU General Public License
    along with this program.  If not, see <http://www.gnu.org/licenses/>.
******************************************************************************/

#include "util/bmem.h"
#include "util/darray.h"
#include "obs-internal.h"
#include "obs-properties.h"

static inline void *get_property_data(struct obs_property *prop);

/* ------------------------------------------------------------------------- */

struct float_data {
	double min, max, step;
	enum obs_number_type type;
	char *suffix;
};

struct int_data {
	int min, max, step;
	enum obs_number_type type;
	char *suffix;
};

struct list_item {
	char *name;
	bool disabled;

	union {
		char *str;
		long long ll;
		double d;
		bool b;
	};
};

struct path_data {
	char *filter;
	char *default_path;
	enum obs_path_type type;
};

struct text_data {
	enum obs_text_type type;
	bool monospace;
	enum obs_text_info_type info_type;
	bool info_word_wrap;
};

struct list_data {
	DARRAY(struct list_item) items;
	enum obs_combo_type type;
	enum obs_combo_format format;
};

struct editable_list_data {
	enum obs_editable_list_type type;
	char *filter;
	char *default_path;
};

struct button_data {
	obs_property_clicked_t callback;
	enum obs_button_type type;
	char *url;
};

struct frame_rate_option {
	char *name;
	char *description;
};

struct frame_rate_range {
	struct media_frames_per_second min_time;
	struct media_frames_per_second max_time;
};

struct frame_rate_data {
	DARRAY(struct frame_rate_option) extra_options;
	DARRAY(struct frame_rate_range) ranges;
};

struct group_data {
	enum obs_group_type type;
	obs_properties_t *content;
};

static inline void path_data_free(struct path_data *data)
{
	bfree(data->default_path);
	if (data->type == OBS_PATH_FILE)
		bfree(data->filter);
}

static inline void editable_list_data_free(struct editable_list_data *data)
{
	bfree(data->default_path);
	bfree(data->filter);
}

static inline void list_item_free(struct list_data *data,
				  struct list_item *item)
{
	bfree(item->name);
	if (data->format == OBS_COMBO_FORMAT_STRING)
		bfree(item->str);
}

static inline void list_data_free(struct list_data *data)
{
	for (size_t i = 0; i < data->items.num; i++)
		list_item_free(data, data->items.array + i);

	da_free(data->items);
}

static inline void frame_rate_data_options_free(struct frame_rate_data *data)
{
	for (size_t i = 0; i < data->extra_options.num; i++) {
		struct frame_rate_option *opt = &data->extra_options.array[i];
		bfree(opt->name);
		bfree(opt->description);
	}

	da_resize(data->extra_options, 0);
}

static inline void frame_rate_data_ranges_free(struct frame_rate_data *data)
{
	da_resize(data->ranges, 0);
}

static inline void frame_rate_data_free(struct frame_rate_data *data)
{
	frame_rate_data_options_free(data);
	frame_rate_data_ranges_free(data);

	da_free(data->extra_options);
	da_free(data->ranges);
}

static inline void group_data_free(struct group_data *data)
{
	obs_properties_destroy(data->content);
}

static inline void int_data_free(struct int_data *data)
{
	if (data->suffix)
		bfree(data->suffix);
}

static inline void float_data_free(struct float_data *data)
{
	if (data->suffix)
		bfree(data->suffix);
}

static inline void button_data_free(struct button_data *data)
{
	if (data->url)
		bfree(data->url);
}

struct obs_properties;

struct obs_property {
	char *name;
	char *desc;
	char *long_desc;
	void *priv;
	enum obs_property_type type;
	bool visible;
	bool enabled;

	struct obs_properties *parent;

	obs_property_modified_t modified;
	obs_property_modified2_t modified2;

	UT_hash_handle hh;
};

struct obs_properties {
	void *param;
	void (*destroy)(void *param);
	uint32_t flags;
	uint32_t groups;

	struct obs_property *properties;
	struct obs_property *parent;
};

obs_properties_t *obs_properties_create(void)
{
	struct obs_properties *props;
	props = bzalloc(sizeof(struct obs_properties));
	return props;
}

void obs_properties_set_param(obs_properties_t *props, void *param,
			      void (*destroy)(void *param))
{
	if (!props)
		return;

	if (props->param && props->destroy)
		props->destroy(props->param);

	props->param = param;
	props->destroy = destroy;
}

void obs_properties_set_flags(obs_properties_t *props, uint32_t flags)
{
	if (props)
		props->flags = flags;
}

uint32_t obs_properties_get_flags(obs_properties_t *props)
{
	return props ? props->flags : 0;
}

void *obs_properties_get_param(obs_properties_t *props)
{
	return props ? props->param : NULL;
}

obs_properties_t *obs_properties_create_param(void *param,
					      void (*destroy)(void *param))
{
	struct obs_properties *props = obs_properties_create();
	obs_properties_set_param(props, param, destroy);
	return props;
}

int obs_property_is_visible(struct obs_property *property)
{
	return property && property->visible;
}

static void obs_property_destroy(struct obs_property *property)
{
	if (property->type == OBS_PROPERTY_LIST)
		list_data_free(get_property_data(property));
	else if (property->type == OBS_PROPERTY_PATH)
		path_data_free(get_property_data(property));
	else if (property->type == OBS_PROPERTY_EDITABLE_LIST)
		editable_list_data_free(get_property_data(property));
	else if (property->type == OBS_PROPERTY_FRAME_RATE)
		frame_rate_data_free(get_property_data(property));
	else if (property->type == OBS_PROPERTY_GROUP)
		group_data_free(get_property_data(property));
	else if (property->type == OBS_PROPERTY_INT)
		int_data_free(get_property_data(property));
	else if (property->type == OBS_PROPERTY_FLOAT)
		float_data_free(get_property_data(property));
	else if (property->type == OBS_PROPERTY_BUTTON)
		button_data_free(get_property_data(property));

	bfree(property->name);
	bfree(property->desc);
	bfree(property->long_desc);
	bfree(property);
}

void obs_properties_destroy(obs_properties_t *props)
{
	if (props) {
		struct obs_property *p, *tmp;

		if (props->destroy && props->param)
			props->destroy(props->param);

		HASH_ITER (hh, props->properties, p, tmp) {
			HASH_DEL(props->properties, p);
			obs_property_destroy(p);
		}

		bfree(props);
	}
}

obs_property_t *obs_properties_first(obs_properties_t *props)
{
	return (props != NULL) ? props->properties : NULL;
}

obs_property_t *obs_properties_get(obs_properties_t *props, const char *name)
{
	struct obs_property *property, *tmp;

	if (!props)
		return NULL;

	HASH_FIND_STR(props->properties, name, property);
	if (property)
		return property;

	if (!props->groups)
		return NULL;
<<<<<<< HEAD

	/* Recursively check groups as well, if any */
	HASH_ITER (hh, props->properties, property, tmp) {
		if (property->type != OBS_PROPERTY_GROUP)
			continue;

=======

	/* Recursively check groups as well, if any */
	HASH_ITER (hh, props->properties, property, tmp) {
		if (property->type != OBS_PROPERTY_GROUP)
			continue;

>>>>>>> 144599fb
		obs_properties_t *group = obs_property_group_content(property);
		obs_property_t *found = obs_properties_get(group, name);
		if (found)
			return found;
	}

	return NULL;
}

obs_properties_t *obs_properties_get_parent(obs_properties_t *props)
{
	return props->parent ? props->parent->parent : NULL;
}

void obs_properties_remove_by_name(obs_properties_t *props, const char *name)
{
	if (!props)
		return;

	struct obs_property *cur, *tmp;

	HASH_FIND_STR(props->properties, name, cur);

	if (cur) {
		HASH_DELETE(hh, props->properties, cur);

		if (cur->type == OBS_PROPERTY_GROUP)
			props->groups--;
<<<<<<< HEAD

		obs_property_destroy(cur);
		return;
	}

	if (!props->groups)
		return;

	HASH_ITER (hh, props->properties, cur, tmp) {
		if (cur->type != OBS_PROPERTY_GROUP)
			continue;

=======

		obs_property_destroy(cur);
		return;
	}

	if (!props->groups)
		return;

	HASH_ITER (hh, props->properties, cur, tmp) {
		if (cur->type != OBS_PROPERTY_GROUP)
			continue;

>>>>>>> 144599fb
		obs_properties_remove_by_name(obs_property_group_content(cur),
					      name);
	}
}

typedef DARRAY(struct obs_property *) obs_property_da_t;

void obs_properties_apply_settings_internal(
	obs_properties_t *props, obs_property_da_t *properties_with_callback)
{
	struct obs_property *p = props->properties;

	while (p) {
		if (p->type == OBS_PROPERTY_GROUP) {
			obs_properties_apply_settings_internal(
				obs_property_group_content(p),
				properties_with_callback);
		}
<<<<<<< HEAD
		if (p->modified)
			p->modified(realprops, p, settings);
		else if (p->modified2)
			p->modified2(p->priv, realprops, p, settings);
=======
		if (p->modified || p->modified2)
			da_push_back((*properties_with_callback), &p);
>>>>>>> 144599fb

		p = p->hh.next;
	}
}

void obs_properties_apply_settings(obs_properties_t *props,
				   obs_data_t *settings)
{
	if (!props)
		return;

	obs_property_da_t properties_with_callback;
	da_init(properties_with_callback);

	obs_properties_apply_settings_internal(props,
					       &properties_with_callback);

<<<<<<< HEAD
=======
	while (properties_with_callback.num > 0) {
		struct obs_property *p = *(struct obs_property **)da_end(
			properties_with_callback);
		if (p->modified)
			p->modified(props, p, settings);
		else if (p->modified2)
			p->modified2(p->priv, props, p, settings);
		da_pop_back(properties_with_callback);
	}

	da_free(properties_with_callback);
}

/* ------------------------------------------------------------------------- */

>>>>>>> 144599fb
static inline size_t get_property_size(enum obs_property_type type)
{
	switch (type) {
	case OBS_PROPERTY_INVALID:
		return 0;
	case OBS_PROPERTY_BOOL:
		return 0;
	case OBS_PROPERTY_INT:
		return sizeof(struct int_data);
	case OBS_PROPERTY_FLOAT:
		return sizeof(struct float_data);
	case OBS_PROPERTY_TEXT:
		return sizeof(struct text_data);
	case OBS_PROPERTY_PATH:
		return sizeof(struct path_data);
	case OBS_PROPERTY_LIST:
		return sizeof(struct list_data);
	case OBS_PROPERTY_COLOR:
		return 0;
	case OBS_PROPERTY_CAPTURE:
		return 0;
	case OBS_PROPERTY_BUTTON:
		return sizeof(struct button_data);
	case OBS_PROPERTY_FONT:
		return 0;
	case OBS_PROPERTY_EDITABLE_LIST:
		return sizeof(struct editable_list_data);
	case OBS_PROPERTY_FRAME_RATE:
		return sizeof(struct frame_rate_data);
	case OBS_PROPERTY_GROUP:
		return sizeof(struct group_data);
	case OBS_PROPERTY_COLOR_ALPHA:
		return 0;
	}

	return 0;
}

static inline struct obs_property *new_prop(struct obs_properties *props,
					    const char *name, const char *desc,
					    enum obs_property_type type)
{
	size_t data_size = get_property_size(type);
	struct obs_property *p;

	p = bzalloc(sizeof(struct obs_property) + data_size);
	p->parent = props;
	p->enabled = true;
	p->visible = true;
	p->type = type;
	p->name = bstrdup(name);
	p->desc = bstrdup(desc);

	HASH_ADD_STR(props->properties, name, p);

	return p;
}

static inline obs_properties_t *get_topmost_parent(obs_properties_t *props)
{
	obs_properties_t *parent = props;
	obs_properties_t *last_parent = parent;
	while (parent) {
		last_parent = parent;
		parent = obs_properties_get_parent(parent);
	}
	return last_parent;
}

static inline bool contains_prop(struct obs_properties *props, const char *name)
{
	struct obs_property *p, *tmp;
	HASH_FIND_STR(props->properties, name, p);

	if (p) {
		blog(LOG_WARNING, "Property '%s' exists", name);
		return true;
	}

	if (!props->groups)
		return false;

	HASH_ITER (hh, props->properties, p, tmp) {
		if (p->type != OBS_PROPERTY_GROUP)
			continue;
		if (contains_prop(obs_property_group_content(p), name))
			return true;
	}

	return false;
}

static inline bool has_prop(struct obs_properties *props, const char *name)
{
	return contains_prop(get_topmost_parent(props), name);
}

static inline void *get_property_data(struct obs_property *prop)
{
	return (uint8_t *)prop + sizeof(struct obs_property);
}

static inline void *get_type_data(struct obs_property *prop,
				  enum obs_property_type type)
{
	if (!prop || prop->type != type)
		return NULL;

	return get_property_data(prop);
}

obs_property_t *obs_properties_add_bool(obs_properties_t *props,
					const char *name, const char *desc)
{
	if (!props || has_prop(props, name))
		return NULL;
	return new_prop(props, name, desc, OBS_PROPERTY_BOOL);
}

static obs_property_t *add_int(obs_properties_t *props, const char *name,
			       const char *desc, int min, int max, int step,
			       enum obs_number_type type)
{
	if (!props || has_prop(props, name))
		return NULL;

	struct obs_property *p = new_prop(props, name, desc, OBS_PROPERTY_INT);
	struct int_data *data = get_property_data(p);
	data->min = min;
	data->max = max;
	data->step = step;
	data->type = type;
	return p;
}

static obs_property_t *add_flt(obs_properties_t *props, const char *name,
			       const char *desc, double min, double max,
			       double step, enum obs_number_type type)
{
	if (!props || has_prop(props, name))
		return NULL;

	struct obs_property *p =
		new_prop(props, name, desc, OBS_PROPERTY_FLOAT);
	struct float_data *data = get_property_data(p);
	data->min = min;
	data->max = max;
	data->step = step;
	data->type = type;
	return p;
}

obs_property_t *obs_properties_add_int(obs_properties_t *props,
				       const char *name, const char *desc,
				       int min, int max, int step)
{
	return add_int(props, name, desc, min, max, step, OBS_NUMBER_SCROLLER);
}

obs_property_t *obs_properties_add_float(obs_properties_t *props,
					 const char *name, const char *desc,
					 double min, double max, double step)
{
	return add_flt(props, name, desc, min, max, step, OBS_NUMBER_SCROLLER);
}

obs_property_t *obs_properties_add_int_slider(obs_properties_t *props,
					      const char *name,
					      const char *desc, int min,
					      int max, int step)
{
	return add_int(props, name, desc, min, max, step, OBS_NUMBER_SLIDER);
}

obs_property_t *obs_properties_add_float_slider(obs_properties_t *props,
						const char *name,
						const char *desc, double min,
						double max, double step)
{
	return add_flt(props, name, desc, min, max, step, OBS_NUMBER_SLIDER);
}

obs_property_t *obs_properties_add_text(obs_properties_t *props,
					const char *name, const char *desc,
					enum obs_text_type type)
{
	if (!props || has_prop(props, name))
		return NULL;

	struct obs_property *p = new_prop(props, name, desc, OBS_PROPERTY_TEXT);
	struct text_data *data = get_property_data(p);
	data->type = type;
	data->info_type = OBS_TEXT_INFO_NORMAL;
	data->info_word_wrap = true;
	return p;
}

obs_property_t *obs_properties_add_path(obs_properties_t *props,
					const char *name, const char *desc,
					enum obs_path_type type,
					const char *filter,
					const char *default_path)
{
	if (!props || has_prop(props, name))
		return NULL;

	struct obs_property *p = new_prop(props, name, desc, OBS_PROPERTY_PATH);
	struct path_data *data = get_property_data(p);
	data->type = type;
	data->default_path = bstrdup(default_path);

	if (data->type == OBS_PATH_FILE)
		data->filter = bstrdup(filter);

	return p;
}

obs_property_t *obs_properties_add_list(obs_properties_t *props,
					const char *name, const char *desc,
					enum obs_combo_type type,
					enum obs_combo_format format)
{
	if (!props || has_prop(props, name))
		return NULL;

	if (type == OBS_COMBO_TYPE_EDITABLE &&
	    format != OBS_COMBO_FORMAT_STRING) {
		blog(LOG_WARNING,
		     "List '%s', error: Editable combo boxes "
		     "must be of the 'string' type",
		     name);
		return NULL;
	}

	struct obs_property *p = new_prop(props, name, desc, OBS_PROPERTY_LIST);
	struct list_data *data = get_property_data(p);
	data->format = format;
	data->type = type;

	return p;
}

obs_property_t *obs_properties_add_color(obs_properties_t *props,
					 const char *name, const char *desc)
{
	if (!props || has_prop(props, name))
		return NULL;
	return new_prop(props, name, desc, OBS_PROPERTY_COLOR);
}

obs_property_t *obs_properties_add_capture(obs_properties_t *props,
					   const char *name, const char *desc)
{
	if (!props || has_prop(props, name))
		return NULL;
	return new_prop(props, name, desc, OBS_PROPERTY_CAPTURE);
}

obs_property_t *obs_properties_add_color_alpha(obs_properties_t *props,
					       const char *name,
					       const char *desc)
{
	if (!props || has_prop(props, name))
		return NULL;
	return new_prop(props, name, desc, OBS_PROPERTY_COLOR_ALPHA);
}

obs_property_t *obs_properties_add_button(obs_properties_t *props,
					  const char *name, const char *text,
					  obs_property_clicked_t callback)
{
	if (!props || has_prop(props, name))
		return NULL;

	struct obs_property *p =
		new_prop(props, name, text, OBS_PROPERTY_BUTTON);
	struct button_data *data = get_property_data(p);
	data->callback = callback;
	return p;
}

obs_property_t *obs_properties_add_button2(obs_properties_t *props,
					   const char *name, const char *text,
					   obs_property_clicked_t callback,
					   void *priv)
{
	if (!props || has_prop(props, name))
		return NULL;

	struct obs_property *p =
		new_prop(props, name, text, OBS_PROPERTY_BUTTON);
	struct button_data *data = get_property_data(p);
	data->callback = callback;
	p->priv = priv;
	return p;
}

obs_property_t *obs_properties_add_font(obs_properties_t *props,
					const char *name, const char *desc)
{
	if (!props || has_prop(props, name))
		return NULL;
	return new_prop(props, name, desc, OBS_PROPERTY_FONT);
}

obs_property_t *
obs_properties_add_editable_list(obs_properties_t *props, const char *name,
				 const char *desc,
				 enum obs_editable_list_type type,
				 const char *filter, const char *default_path)
{
	if (!props || has_prop(props, name))
		return NULL;
	struct obs_property *p =
		new_prop(props, name, desc, OBS_PROPERTY_EDITABLE_LIST);

	struct editable_list_data *data = get_property_data(p);
	data->type = type;
	data->filter = bstrdup(filter);
	data->default_path = bstrdup(default_path);
	return p;
}

obs_property_t *obs_properties_add_frame_rate(obs_properties_t *props,
					      const char *name,
					      const char *desc)
{
	if (!props || has_prop(props, name))
		return NULL;

	struct obs_property *p =
		new_prop(props, name, desc, OBS_PROPERTY_FRAME_RATE);

	struct frame_rate_data *data = get_property_data(p);
	da_init(data->extra_options);
	da_init(data->ranges);
	return p;
}

static bool check_property_group_recursion(obs_properties_t *parent,
					   obs_properties_t *group)
{
	/* Scan the group for the parent. */
	obs_property_t *p, *tmp;

	HASH_ITER (hh, group->properties, p, tmp) {
		if (p->type != OBS_PROPERTY_GROUP)
			continue;

		obs_properties_t *cprops = obs_property_group_content(p);
		if (cprops == parent) {
			/* Contains find_props */
			return true;
		} else if (cprops == group) {
			/* Contains self, shouldn't be possible but
				 * lets verify anyway. */
			return true;
		}
		if (check_property_group_recursion(parent, cprops))
			return true;
	}

	return false;
}

static bool check_property_group_duplicates(obs_properties_t *parent,
					    obs_properties_t *group)
{
	obs_property_t *p, *tmp;

	HASH_ITER (hh, group->properties, p, tmp) {
		if (has_prop(parent, p->name))
			return true;
	}

	return false;
}

obs_property_t *obs_properties_add_group(obs_properties_t *props,
					 const char *name, const char *desc,
					 enum obs_group_type type,
					 obs_properties_t *group)
{
	if (!props || has_prop(props, name))
		return NULL;
	if (!group)
		return NULL;

	/* Prevent recursion. */
	if (props == group)
		return NULL;
	if (check_property_group_recursion(props, group))
		return NULL;

	/* Prevent duplicate properties */
	if (check_property_group_duplicates(props, group))
		return NULL;

	obs_property_t *p = new_prop(props, name, desc, OBS_PROPERTY_GROUP);
	props->groups++;
	group->parent = p;

	struct group_data *data = get_property_data(p);
	data->type = type;
	data->content = group;
	return p;
}

/* ------------------------------------------------------------------------- */

static inline bool is_combo(struct obs_property *p)
{
	return p->type == OBS_PROPERTY_LIST;
}

static inline struct list_data *get_list_data(struct obs_property *p)
{
	if (!p || !is_combo(p))
		return NULL;

	return get_property_data(p);
}

static inline struct list_data *get_list_fmt_data(struct obs_property *p,
						  enum obs_combo_format format)
{
	struct list_data *data = get_list_data(p);
	return (data && data->format == format) ? data : NULL;
}

/* ------------------------------------------------------------------------- */

bool obs_property_next(obs_property_t **p)
{
	if (!p || !*p)
		return false;

	*p = (*p)->hh.next;
	return *p != NULL;
}

void obs_property_set_modified_callback(obs_property_t *p,
					obs_property_modified_t modified)
{
	if (p)
		p->modified = modified;
}

void obs_property_set_modified_callback2(obs_property_t *p,
					 obs_property_modified2_t modified2,
					 void *priv)
{
	if (p) {
		p->modified2 = modified2;
		p->priv = priv;
	}
}

bool obs_property_modified(obs_property_t *p, obs_data_t *settings)
{
	if (p) {
		if (p->modified) {
			obs_properties_t *top = get_topmost_parent(p->parent);
			return p->modified(top, p, settings);
		} else if (p->modified2) {
			obs_properties_t *top = get_topmost_parent(p->parent);
			return p->modified2(p->priv, top, p, settings);
		}
	}
	return false;
}

bool obs_property_button_clicked(obs_property_t *p, void *obj)
{
	struct obs_context_data *context = obj;
	if (p) {
		struct button_data *data =
			get_type_data(p, OBS_PROPERTY_BUTTON);
		if (data && data->callback) {
			obs_properties_t *top = get_topmost_parent(p->parent);
			if (p->priv)
				return data->callback(top, p, p->priv);
			return data->callback(top, p,
					      (context ? context->data : NULL));
		}
	}

	return false;
}

void obs_property_set_visible(obs_property_t *p, bool visible)
{
	if (p)
		p->visible = visible;
}

void obs_property_set_enabled(obs_property_t *p, bool enabled)
{
	if (p)
		p->enabled = enabled;
}

void obs_property_set_description(obs_property_t *p, const char *description)
{
	if (p) {
		bfree(p->desc);
		p->desc = description && *description ? bstrdup(description)
						      : NULL;
	}
}

void obs_property_set_long_description(obs_property_t *p, const char *long_desc)
{
	if (p) {
		bfree(p->long_desc);
		p->long_desc = long_desc && *long_desc ? bstrdup(long_desc)
						       : NULL;
	}
}

const char *obs_property_name(obs_property_t *p)
{
	return p ? p->name : NULL;
}

const char *obs_property_description(obs_property_t *p)
{
	return p ? p->desc : NULL;
}

const char *obs_property_long_description(obs_property_t *p)
{
	return p ? p->long_desc : NULL;
}

enum obs_property_type obs_property_get_type(obs_property_t *p)
{
	return p ? p->type : OBS_PROPERTY_INVALID;
}

bool obs_property_enabled(obs_property_t *p)
{
	return p ? p->enabled : false;
}

bool obs_property_visible(obs_property_t *p)
{
	return p ? p->visible : false;
}

int obs_property_int_min(obs_property_t *p)
{
	struct int_data *data = get_type_data(p, OBS_PROPERTY_INT);
	return data ? data->min : 0;
}

int obs_property_int_max(obs_property_t *p)
{
	struct int_data *data = get_type_data(p, OBS_PROPERTY_INT);
	return data ? data->max : 0;
}

int obs_property_int_step(obs_property_t *p)
{
	struct int_data *data = get_type_data(p, OBS_PROPERTY_INT);
	return data ? data->step : 0;
}

enum obs_number_type obs_property_int_type(obs_property_t *p)
{
	struct int_data *data = get_type_data(p, OBS_PROPERTY_INT);
	return data ? data->type : OBS_NUMBER_SCROLLER;
}

const char *obs_property_int_suffix(obs_property_t *p)
{
	struct int_data *data = get_type_data(p, OBS_PROPERTY_INT);
	return data ? data->suffix : NULL;
}

double obs_property_float_min(obs_property_t *p)
{
	struct float_data *data = get_type_data(p, OBS_PROPERTY_FLOAT);
	return data ? data->min : 0;
}

double obs_property_float_max(obs_property_t *p)
{
	struct float_data *data = get_type_data(p, OBS_PROPERTY_FLOAT);
	return data ? data->max : 0;
}

double obs_property_float_step(obs_property_t *p)
{
	struct float_data *data = get_type_data(p, OBS_PROPERTY_FLOAT);
	return data ? data->step : 0;
}

const char *obs_property_float_suffix(obs_property_t *p)
{
	struct float_data *data = get_type_data(p, OBS_PROPERTY_FLOAT);
	return data ? data->suffix : NULL;
}

enum obs_number_type obs_property_float_type(obs_property_t *p)
{
	struct float_data *data = get_type_data(p, OBS_PROPERTY_FLOAT);
	return data ? data->type : OBS_NUMBER_SCROLLER;
}

enum obs_text_type obs_property_text_type(obs_property_t *p)
{
	struct text_data *data = get_type_data(p, OBS_PROPERTY_TEXT);
	return data ? data->type : OBS_TEXT_DEFAULT;
}

bool obs_property_text_monospace(obs_property_t *p)
{
	struct text_data *data = get_type_data(p, OBS_PROPERTY_TEXT);
	return data ? data->monospace : false;
}

enum obs_text_info_type obs_property_text_info_type(obs_property_t *p)
{
	struct text_data *data = get_type_data(p, OBS_PROPERTY_TEXT);
	return data ? data->info_type : OBS_TEXT_INFO_NORMAL;
}

bool obs_property_text_info_word_wrap(obs_property_t *p)
{
	struct text_data *data = get_type_data(p, OBS_PROPERTY_TEXT);
	return data ? data->info_word_wrap : true;
}

enum obs_path_type obs_property_path_type(obs_property_t *p)
{
	struct path_data *data = get_type_data(p, OBS_PROPERTY_PATH);
	return data ? data->type : OBS_PATH_DIRECTORY;
}

const char *obs_property_path_filter(obs_property_t *p)
{
	struct path_data *data = get_type_data(p, OBS_PROPERTY_PATH);
	return data ? data->filter : NULL;
}

const char *obs_property_path_default_path(obs_property_t *p)
{
	struct path_data *data = get_type_data(p, OBS_PROPERTY_PATH);
	return data ? data->default_path : NULL;
}

enum obs_combo_type obs_property_list_type(obs_property_t *p)
{
	struct list_data *data = get_list_data(p);
	return data ? data->type : OBS_COMBO_TYPE_INVALID;
}

enum obs_combo_format obs_property_list_format(obs_property_t *p)
{
	struct list_data *data = get_list_data(p);
	return data ? data->format : OBS_COMBO_FORMAT_INVALID;
}

void obs_property_int_set_limits(obs_property_t *p, int min, int max, int step)
{
	struct int_data *data = get_type_data(p, OBS_PROPERTY_INT);
	if (!data)
		return;

	data->min = min;
	data->max = max;
	data->step = step;
}

void obs_property_float_set_limits(obs_property_t *p, double min, double max,
				   double step)
{
	struct float_data *data = get_type_data(p, OBS_PROPERTY_FLOAT);
	if (!data)
		return;

	data->min = min;
	data->max = max;
	data->step = step;
}

void obs_property_int_set_suffix(obs_property_t *p, const char *suffix)
{
	struct int_data *data = get_type_data(p, OBS_PROPERTY_INT);
	if (!data)
		return;

	bfree(data->suffix);
	data->suffix = bstrdup(suffix);
}

void obs_property_float_set_suffix(obs_property_t *p, const char *suffix)
{
	struct float_data *data = get_type_data(p, OBS_PROPERTY_FLOAT);
	if (!data)
		return;

	bfree(data->suffix);
	data->suffix = bstrdup(suffix);
}

void obs_property_text_set_monospace(obs_property_t *p, bool monospace)
{
	struct text_data *data = get_type_data(p, OBS_PROPERTY_TEXT);
	if (!data)
		return;

	data->monospace = monospace;
}

void obs_property_text_set_info_type(obs_property_t *p,
				     enum obs_text_info_type type)
{
	struct text_data *data = get_type_data(p, OBS_PROPERTY_TEXT);
	if (!data)
		return;

	data->info_type = type;
}

void obs_property_text_set_info_word_wrap(obs_property_t *p, bool word_wrap)
{
	struct text_data *data = get_type_data(p, OBS_PROPERTY_TEXT);
	if (!data)
		return;

	data->info_word_wrap = word_wrap;
}

void obs_property_button_set_type(obs_property_t *p, enum obs_button_type type)
{
	struct button_data *data = get_type_data(p, OBS_PROPERTY_BUTTON);
	if (!data)
		return;

	data->type = type;
}

void obs_property_button_set_url(obs_property_t *p, char *url)
{
	struct button_data *data = get_type_data(p, OBS_PROPERTY_BUTTON);
	if (!data)
		return;

	data->url = bstrdup(url);
}

void obs_property_list_clear(obs_property_t *p)
{
	struct list_data *data = get_list_data(p);
	if (data)
		list_data_free(data);
}

static size_t add_item(struct list_data *data, const char *name,
		       const void *val)
{
	struct list_item item = {NULL};
	item.name = bstrdup(name);

	if (data->format == OBS_COMBO_FORMAT_INT)
		item.ll = *(const long long *)val;
	else if (data->format == OBS_COMBO_FORMAT_FLOAT)
		item.d = *(const double *)val;
	else if (data->format == OBS_COMBO_FORMAT_BOOL)
		item.b = *(const bool *)val;
	else
		item.str = bstrdup(val);

	return da_push_back(data->items, &item);
}

static void insert_item(struct list_data *data, size_t idx, const char *name,
			const void *val)
{
	struct list_item item = {NULL};
	item.name = bstrdup(name);

	if (data->format == OBS_COMBO_FORMAT_INT)
		item.ll = *(const long long *)val;
	else if (data->format == OBS_COMBO_FORMAT_FLOAT)
		item.d = *(const double *)val;
	else if (data->format == OBS_COMBO_FORMAT_BOOL)
		item.b = *(const bool *)val;
	else
		item.str = bstrdup(val);

	da_insert(data->items, idx, &item);
}

size_t obs_property_list_add_string(obs_property_t *p, const char *name,
				    const char *val)
{
	struct list_data *data = get_list_data(p);
	if (data && data->format == OBS_COMBO_FORMAT_STRING)
		return add_item(data, name, val);
	return 0;
}

size_t obs_property_list_add_int(obs_property_t *p, const char *name,
				 long long val)
{
	struct list_data *data = get_list_data(p);
	if (data && data->format == OBS_COMBO_FORMAT_INT)
		return add_item(data, name, &val);
	return 0;
}

size_t obs_property_list_add_float(obs_property_t *p, const char *name,
				   double val)
{
	struct list_data *data = get_list_data(p);
	if (data && data->format == OBS_COMBO_FORMAT_FLOAT)
		return add_item(data, name, &val);
	return 0;
}

size_t obs_property_list_add_bool(obs_property_t *p, const char *name, bool val)
{
	struct list_data *data = get_list_data(p);
	if (data && data->format == OBS_COMBO_FORMAT_BOOL)
		return add_item(data, name, &val);
	return 0;
}

void obs_property_list_insert_string(obs_property_t *p, size_t idx,
				     const char *name, const char *val)
{
	struct list_data *data = get_list_data(p);
	if (data && data->format == OBS_COMBO_FORMAT_STRING)
		insert_item(data, idx, name, val);
}

void obs_property_list_insert_int(obs_property_t *p, size_t idx,
				  const char *name, long long val)
{
	struct list_data *data = get_list_data(p);
	if (data && data->format == OBS_COMBO_FORMAT_INT)
		insert_item(data, idx, name, &val);
}

void obs_property_list_insert_float(obs_property_t *p, size_t idx,
				    const char *name, double val)
{
	struct list_data *data = get_list_data(p);
	if (data && data->format == OBS_COMBO_FORMAT_FLOAT)
		insert_item(data, idx, name, &val);
}

void obs_property_list_insert_bool(obs_property_t *p, size_t idx,
				   const char *name, bool val)
{
	struct list_data *data = get_list_data(p);
	if (data && data->format == OBS_COMBO_FORMAT_BOOL)
		insert_item(data, idx, name, &val);
}

void obs_property_list_item_remove(obs_property_t *p, size_t idx)
{
	struct list_data *data = get_list_data(p);
	if (data && idx < data->items.num) {
		list_item_free(data, data->items.array + idx);
		da_erase(data->items, idx);
	}
}

size_t obs_property_list_item_count(obs_property_t *p)
{
	struct list_data *data = get_list_data(p);
	return data ? data->items.num : 0;
}

bool obs_property_list_item_disabled(obs_property_t *p, size_t idx)
{
	struct list_data *data = get_list_data(p);
	return (data && idx < data->items.num) ? data->items.array[idx].disabled
					       : false;
}

void obs_property_list_item_disable(obs_property_t *p, size_t idx,
				    bool disabled)
{
	struct list_data *data = get_list_data(p);
	if (!data || idx >= data->items.num)
		return;
	data->items.array[idx].disabled = disabled;
}

const char *obs_property_list_item_name(obs_property_t *p, size_t idx)
{
	struct list_data *data = get_list_data(p);
	return (data && idx < data->items.num) ? data->items.array[idx].name
					       : NULL;
}

const char *obs_property_list_item_string(obs_property_t *p, size_t idx)
{
	struct list_data *data = get_list_fmt_data(p, OBS_COMBO_FORMAT_STRING);
	return (data && idx < data->items.num) ? data->items.array[idx].str
					       : NULL;
}

long long obs_property_list_item_int(obs_property_t *p, size_t idx)
{
	struct list_data *data = get_list_fmt_data(p, OBS_COMBO_FORMAT_INT);
	return (data && idx < data->items.num) ? data->items.array[idx].ll : 0;
}

double obs_property_list_item_float(obs_property_t *p, size_t idx)
{
	struct list_data *data = get_list_fmt_data(p, OBS_COMBO_FORMAT_FLOAT);
	return (data && idx < data->items.num) ? data->items.array[idx].d : 0.0;
}

bool obs_property_list_item_bool(obs_property_t *p, size_t idx)
{
	struct list_data *data = get_list_fmt_data(p, OBS_COMBO_FORMAT_BOOL);
	return (data && idx < data->items.num) ? data->items.array[idx].d
					       : false;
}

enum obs_editable_list_type obs_property_editable_list_type(obs_property_t *p)
{
	struct editable_list_data *data =
		get_type_data(p, OBS_PROPERTY_EDITABLE_LIST);
	return data ? data->type : OBS_EDITABLE_LIST_TYPE_STRINGS;
}

const char *obs_property_editable_list_filter(obs_property_t *p)
{
	struct editable_list_data *data =
		get_type_data(p, OBS_PROPERTY_EDITABLE_LIST);
	return data ? data->filter : NULL;
}

const char *obs_property_editable_list_default_path(obs_property_t *p)
{
	struct editable_list_data *data =
		get_type_data(p, OBS_PROPERTY_EDITABLE_LIST);
	return data ? data->default_path : NULL;
}

/* ------------------------------------------------------------------------- */
/* OBS_PROPERTY_FRAME_RATE */

void obs_property_frame_rate_clear(obs_property_t *p)
{
	struct frame_rate_data *data =
		get_type_data(p, OBS_PROPERTY_FRAME_RATE);
	if (!data)
		return;

	frame_rate_data_options_free(data);
	frame_rate_data_ranges_free(data);
}

void obs_property_frame_rate_options_clear(obs_property_t *p)
{
	struct frame_rate_data *data =
		get_type_data(p, OBS_PROPERTY_FRAME_RATE);
	if (!data)
		return;

	frame_rate_data_options_free(data);
}

void obs_property_frame_rate_fps_ranges_clear(obs_property_t *p)
{
	struct frame_rate_data *data =
		get_type_data(p, OBS_PROPERTY_FRAME_RATE);
	if (!data)
		return;

	frame_rate_data_ranges_free(data);
}

size_t obs_property_frame_rate_option_add(obs_property_t *p, const char *name,
					  const char *description)
{
	struct frame_rate_data *data =
		get_type_data(p, OBS_PROPERTY_FRAME_RATE);
	if (!data)
		return DARRAY_INVALID;

	struct frame_rate_option *opt = da_push_back_new(data->extra_options);

	opt->name = bstrdup(name);
	opt->description = bstrdup(description);

	return data->extra_options.num - 1;
}

size_t obs_property_frame_rate_fps_range_add(obs_property_t *p,
					     struct media_frames_per_second min,
					     struct media_frames_per_second max)
{
	struct frame_rate_data *data =
		get_type_data(p, OBS_PROPERTY_FRAME_RATE);
	if (!data)
		return DARRAY_INVALID;

	struct frame_rate_range *rng = da_push_back_new(data->ranges);

	rng->min_time = min;
	rng->max_time = max;

	return data->ranges.num - 1;
}

void obs_property_frame_rate_option_insert(obs_property_t *p, size_t idx,
					   const char *name,
					   const char *description)
{
	struct frame_rate_data *data =
		get_type_data(p, OBS_PROPERTY_FRAME_RATE);
	if (!data)
		return;

	struct frame_rate_option *opt = da_insert_new(data->extra_options, idx);

	opt->name = bstrdup(name);
	opt->description = bstrdup(description);
}

void obs_property_frame_rate_fps_range_insert(
	obs_property_t *p, size_t idx, struct media_frames_per_second min,
	struct media_frames_per_second max)
{
	struct frame_rate_data *data =
		get_type_data(p, OBS_PROPERTY_FRAME_RATE);
	if (!data)
		return;

	struct frame_rate_range *rng = da_insert_new(data->ranges, idx);

	rng->min_time = min;
	rng->max_time = max;
}

size_t obs_property_frame_rate_options_count(obs_property_t *p)
{
	struct frame_rate_data *data =
		get_type_data(p, OBS_PROPERTY_FRAME_RATE);
	return data ? data->extra_options.num : 0;
}

const char *obs_property_frame_rate_option_name(obs_property_t *p, size_t idx)
{
	struct frame_rate_data *data =
		get_type_data(p, OBS_PROPERTY_FRAME_RATE);
	return data && data->extra_options.num > idx
		       ? data->extra_options.array[idx].name
		       : NULL;
}

const char *obs_property_frame_rate_option_description(obs_property_t *p,
						       size_t idx)
{
	struct frame_rate_data *data =
		get_type_data(p, OBS_PROPERTY_FRAME_RATE);
	return data && data->extra_options.num > idx
		       ? data->extra_options.array[idx].description
		       : NULL;
}

size_t obs_property_frame_rate_fps_ranges_count(obs_property_t *p)
{
	struct frame_rate_data *data =
		get_type_data(p, OBS_PROPERTY_FRAME_RATE);
	return data ? data->ranges.num : 0;
}

struct media_frames_per_second
obs_property_frame_rate_fps_range_min(obs_property_t *p, size_t idx)
{
	struct frame_rate_data *data =
		get_type_data(p, OBS_PROPERTY_FRAME_RATE);
	return data && data->ranges.num > idx
		       ? data->ranges.array[idx].min_time
		       : (struct media_frames_per_second){0};
}
struct media_frames_per_second
obs_property_frame_rate_fps_range_max(obs_property_t *p, size_t idx)
{
	struct frame_rate_data *data =
		get_type_data(p, OBS_PROPERTY_FRAME_RATE);
	return data && data->ranges.num > idx
		       ? data->ranges.array[idx].max_time
		       : (struct media_frames_per_second){0};
}

enum obs_text_type obs_proprety_text_type(obs_property_t *p)
{
	return obs_property_text_type(p);
}

enum obs_group_type obs_property_group_type(obs_property_t *p)
{
	struct group_data *data = get_type_data(p, OBS_PROPERTY_GROUP);
	return data ? data->type : OBS_COMBO_INVALID;
}

obs_properties_t *obs_property_group_content(obs_property_t *p)
{
	struct group_data *data = get_type_data(p, OBS_PROPERTY_GROUP);
	return data ? data->content : NULL;
}

enum obs_button_type obs_property_button_type(obs_property_t *p)
{
	struct button_data *data = get_type_data(p, OBS_PROPERTY_BUTTON);
	return data ? data->type : OBS_BUTTON_DEFAULT;
}

const char *obs_property_button_url(obs_property_t *p)
{
	struct button_data *data = get_type_data(p, OBS_PROPERTY_BUTTON);
	return data ? data->url : "";
}<|MERGE_RESOLUTION|>--- conflicted
+++ resolved
@@ -314,21 +314,12 @@
 
 	if (!props->groups)
 		return NULL;
-<<<<<<< HEAD
 
 	/* Recursively check groups as well, if any */
 	HASH_ITER (hh, props->properties, property, tmp) {
 		if (property->type != OBS_PROPERTY_GROUP)
 			continue;
 
-=======
-
-	/* Recursively check groups as well, if any */
-	HASH_ITER (hh, props->properties, property, tmp) {
-		if (property->type != OBS_PROPERTY_GROUP)
-			continue;
-
->>>>>>> 144599fb
 		obs_properties_t *group = obs_property_group_content(property);
 		obs_property_t *found = obs_properties_get(group, name);
 		if (found)
@@ -357,7 +348,6 @@
 
 		if (cur->type == OBS_PROPERTY_GROUP)
 			props->groups--;
-<<<<<<< HEAD
 
 		obs_property_destroy(cur);
 		return;
@@ -370,20 +360,6 @@
 		if (cur->type != OBS_PROPERTY_GROUP)
 			continue;
 
-=======
-
-		obs_property_destroy(cur);
-		return;
-	}
-
-	if (!props->groups)
-		return;
-
-	HASH_ITER (hh, props->properties, cur, tmp) {
-		if (cur->type != OBS_PROPERTY_GROUP)
-			continue;
-
->>>>>>> 144599fb
 		obs_properties_remove_by_name(obs_property_group_content(cur),
 					      name);
 	}
@@ -402,15 +378,8 @@
 				obs_property_group_content(p),
 				properties_with_callback);
 		}
-<<<<<<< HEAD
-		if (p->modified)
-			p->modified(realprops, p, settings);
-		else if (p->modified2)
-			p->modified2(p->priv, realprops, p, settings);
-=======
 		if (p->modified || p->modified2)
 			da_push_back((*properties_with_callback), &p);
->>>>>>> 144599fb
 
 		p = p->hh.next;
 	}
@@ -428,8 +397,6 @@
 	obs_properties_apply_settings_internal(props,
 					       &properties_with_callback);
 
-<<<<<<< HEAD
-=======
 	while (properties_with_callback.num > 0) {
 		struct obs_property *p = *(struct obs_property **)da_end(
 			properties_with_callback);
@@ -445,7 +412,6 @@
 
 /* ------------------------------------------------------------------------- */
 
->>>>>>> 144599fb
 static inline size_t get_property_size(enum obs_property_type type)
 {
 	switch (type) {
