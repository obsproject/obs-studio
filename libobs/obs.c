--- conflicted
+++ resolved
@@ -1,22 +1,18 @@
 /******************************************************************************
-<<<<<<< HEAD
-	Copyright (C) 2013-2014 by Hugh Bailey <obs.jim@gmail.com>
-=======
     Copyright (C) 2023 by Lain Bailey <lain@obsproject.com>
->>>>>>> 144599fb
-
-	This program is free software: you can redistribute it and/or modify
-	it under the terms of the GNU General Public License as published by
-	the Free Software Foundation, either version 2 of the License, or
-	(at your option) any later version.
-
-	This program is distributed in the hope that it will be useful,
-	but WITHOUT ANY WARRANTY; without even the implied warranty of
-	MERCHANTABILITY or FITNESS FOR A PARTICULAR PURPOSE.  See the
-	GNU General Public License for more details.
-
-	You should have received a copy of the GNU General Public License
-	along with this program.  If not, see <http://www.gnu.org/licenses/>.
+
+    This program is free software: you can redistribute it and/or modify
+    it under the terms of the GNU General Public License as published by
+    the Free Software Foundation, either version 2 of the License, or
+    (at your option) any later version.
+
+    This program is distributed in the hope that it will be useful,
+    but WITHOUT ANY WARRANTY; without even the implied warranty of
+    MERCHANTABILITY or FITNESS FOR A PARTICULAR PURPOSE.  See the
+    GNU General Public License for more details.
+
+    You should have received a copy of the GNU General Public License
+    along with this program.  If not, see <http://www.gnu.org/licenses/>.
 ******************************************************************************/
 
 #include <inttypes.h>
@@ -937,16 +933,11 @@
 		obs_free_video_mix(video);
 		obs->video.mixes.array[i] = NULL;
 	}
-<<<<<<< HEAD
-	if (num_views > 0)
-		blog(LOG_WARNING, "Number of remaining views: %ld", num_views);
-
-	obs->video.main_mix = NULL;
-=======
 	da_free(obs->video.mixes);
 	if (num_views > 0)
 		blog(LOG_WARNING, "Number of remaining views: %ld", num_views);
->>>>>>> 144599fb
+
+	obs->video.main_mix = NULL;
 	pthread_mutex_unlock(&obs->video.mixes_mutex);
 
 	pthread_mutex_destroy(&obs->video.mixes_mutex);
@@ -1813,13 +1804,13 @@
 }
 
 bool obs_get_video_info_for_output(obs_output_t *output,
-				   struct obs_video_info *ovi)
+				   struct obs_video_info *ovi, size_t index)
 {
 	blog(LOG_INFO, "[VIDEO_CANVAS] video info requested for output");
-	if (!output || !output->video_encoder)
+	if (!output || !output->video_encoders[index])
 		return false;
 
-	return obs_get_video_info_for_encoder(output->video_encoder, ovi);
+	return obs_get_video_info_for_encoder(output->video_encoders[index], ovi);
 }
 
 bool obs_get_video_info_for_encoder(obs_encoder_t *encoder,
@@ -2075,77 +2066,8 @@
 	return obs->video.main_mix->video;
 }
 
-<<<<<<< HEAD
-/* TODO: optimize this later so it's not just O(N) string lookups */
-static inline struct obs_modal_ui *
-get_modal_ui_callback(const char *id, const char *task, const char *target)
-{
-	for (size_t i = 0; i < obs->modal_ui_callbacks.num; i++) {
-		struct obs_modal_ui *callback =
-			obs->modal_ui_callbacks.array + i;
-
-		if (strcmp(callback->id, id) == 0 &&
-		    strcmp(callback->task, task) == 0 &&
-		    strcmp(callback->target, target) == 0)
-			return callback;
-	}
-
-	return NULL;
-}
-
-static inline struct obs_modeless_ui *
-get_modeless_ui_callback(const char *id, const char *task, const char *target)
-{
-	for (size_t i = 0; i < obs->modeless_ui_callbacks.num; i++) {
-		struct obs_modeless_ui *callback;
-		callback = obs->modeless_ui_callbacks.array + i;
-
-		if (strcmp(callback->id, id) == 0 &&
-		    strcmp(callback->task, task) == 0 &&
-		    strcmp(callback->target, target) == 0)
-			return callback;
-	}
-
-	return NULL;
-}
-
-int obs_exec_ui(const char *name, const char *task, const char *target,
-		void *data, void *ui_data)
-{
-	struct obs_modal_ui *callback;
-	int errorcode = OBS_UI_NOTFOUND;
-
-	if (!obs)
-		return errorcode;
-
-	callback = get_modal_ui_callback(name, task, target);
-	if (callback) {
-		bool success = callback->exec(data, ui_data);
-		errorcode = success ? OBS_UI_SUCCESS : OBS_UI_CANCEL;
-	}
-
-	return errorcode;
-}
-
-void *obs_create_ui(const char *name, const char *task, const char *target,
-		    void *data, void *ui_data)
-{
-	struct obs_modeless_ui *callback;
-
-	callback = get_modeless_ui_callback(name, task, target);
-	return callback ? callback->create(data, ui_data) : NULL;
-}
-
 static bool handle_videos_callback(obs_scene_t *scene, obs_sceneitem_t *item,
 				   void *data)
-=======
-obs_source_t *obs_get_output_source(uint32_t channel)
-{
-	return obs_view_get_source(&obs->data.main_view, channel);
-}
-
-void obs_set_output_source(uint32_t channel, obs_source_t *source)
->>>>>>> 144599fb
 {
 	UNUSED_PARAMETER(scene);
 	bool backstage = (bool)data;
@@ -3309,10 +3231,7 @@
 	pthread_mutex_destroy(&context->name_mutex);
 	bfree(context->name);
 	bfree((void *)context->uuid);
-<<<<<<< HEAD
 	context->name = NULL;
-=======
->>>>>>> 144599fb
 
 	memset(context, 0, sizeof(*context) - sizeof(pthread_mutex_t));
 }
@@ -3515,37 +3434,6 @@
 	pthread_mutex_unlock(context->mutex);
 }
 
-void obs_context_data_setname_ht(struct obs_context_data *context,
-				 const char *name, void *phead)
-{
-	struct obs_context_data **head = phead;
-	char *new_name;
-
-	pthread_mutex_lock(context->mutex);
-	pthread_mutex_lock(&context->rename_cache_mutex);
-
-	HASH_DEL(*head, context);
-	if (context->name)
-		da_push_back(context->rename_cache, &context->name);
-
-	/* Ensure new name is not a duplicate. */
-	new_name = obs_context_deduplicate_name(*head, name);
-	if (new_name) {
-		blog(LOG_WARNING,
-		     "Attempted to rename context to duplicate name \"%s\"!"
-		     " New name has been changed to \"%s\"",
-		     context->name, new_name);
-		context->name = new_name;
-	} else {
-		context->name = dup_name(name, context->private);
-	}
-
-	HASH_ADD_STR(*head, name, context);
-
-	pthread_mutex_unlock(&context->rename_cache_mutex);
-	pthread_mutex_unlock(context->mutex);
-}
-
 profiler_name_store_t *obs_get_profiler_name_store(void)
 {
 	return obs->name_store;
