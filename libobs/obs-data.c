/******************************************************************************
    Copyright (C) 2023 by Lain Bailey <lain@obsproject.com>

    This program is free software: you can redistribute it and/or modify
    it under the terms of the GNU General Public License as published by
    the Free Software Foundation, either version 2 of the License, or
    (at your option) any later version.

    This program is distributed in the hope that it will be useful,
    but WITHOUT ANY WARRANTY; without even the implied warranty of
    MERCHANTABILITY or FITNESS FOR A PARTICULAR PURPOSE.  See the
    GNU General Public License for more details.

    You should have received a copy of the GNU General Public License
    along with this program.  If not, see <http://www.gnu.org/licenses/>.
******************************************************************************/

#include "util/bmem.h"
#include "util/threading.h"
#include "util/dstr.h"
#include "util/darray.h"
#include "util/platform.h"
#include "util/uthash.h"
#include "graphics/vec2.h"
#include "graphics/vec3.h"
#include "graphics/vec4.h"
#include "graphics/quat.h"
#include "obs-data.h"

#include <jansson.h>

struct obs_data_item {
	volatile long ref;
	const char *name;
	struct obs_data *parent;
	UT_hash_handle hh;
	enum obs_data_type type;
	size_t name_len;
	size_t data_len;
	size_t data_size;
	size_t default_len;
	size_t default_size;
	size_t autoselect_size;
	size_t capacity;
};

struct obs_data {
	volatile long ref;
	char *json;
	struct obs_data_item *items;
};

struct obs_data_array {
	volatile long ref;
	DARRAY(obs_data_t *) objects;
};

struct obs_data_number {
	enum obs_data_number_type type;
	union {
		long long int_val;
		double double_val;
	};
};

/* ------------------------------------------------------------------------- */
/* Item structure, designed to be one allocation only */

static inline size_t get_align_size(size_t size)
{
	const size_t alignment = base_get_alignment();
	return (size + alignment - 1) & ~(alignment - 1);
}

/* ensures data after the name has alignment (in case of SSE) */
static inline size_t get_name_align_size(const char *name)
{
	size_t name_size = strlen(name) + 1;
	size_t alignment = base_get_alignment();
	size_t total_size;

	total_size = sizeof(struct obs_data_item) + (name_size + alignment - 1);
	total_size &= ~(alignment - 1);

	return total_size - sizeof(struct obs_data_item);
}

static inline char *get_item_name(struct obs_data_item *item)
{
	return (char *)item + sizeof(struct obs_data_item);
}

static inline void *get_data_ptr(obs_data_item_t *item)
{
	return (uint8_t *)get_item_name(item) + item->name_len;
}

static inline void *get_item_data(struct obs_data_item *item)
{
	if (!item->data_size && !item->default_size && !item->autoselect_size)
		return NULL;
	return get_data_ptr(item);
}

static inline void *get_default_data_ptr(obs_data_item_t *item)
{
	return (uint8_t *)get_data_ptr(item) + item->data_len;
}

static inline void *get_item_default_data(struct obs_data_item *item)
{
	return item->default_size ? get_default_data_ptr(item) : NULL;
}

static inline void *get_autoselect_data_ptr(obs_data_item_t *item)
{
	return (uint8_t *)get_default_data_ptr(item) + item->default_len;
}

static inline void *get_item_autoselect_data(struct obs_data_item *item)
{
	return item->autoselect_size ? get_autoselect_data_ptr(item) : NULL;
}

static inline size_t obs_data_item_total_size(struct obs_data_item *item)
{
	return sizeof(struct obs_data_item) + item->name_len + item->data_len +
	       item->default_len + item->autoselect_size;
}

static inline obs_data_t *get_item_obj(struct obs_data_item *item)
{
	if (!item)
		return NULL;

	obs_data_t **data = get_item_data(item);
	if (!data)
		return NULL;

	return *data;
}

static inline obs_data_t *get_item_default_obj(struct obs_data_item *item)
{
	if (!item || !item->default_size)
		return NULL;

	return *(obs_data_t **)get_default_data_ptr(item);
}

static inline obs_data_t *get_item_autoselect_obj(struct obs_data_item *item)
{
	if (!item || !item->autoselect_size)
		return NULL;

	return *(obs_data_t **)get_autoselect_data_ptr(item);
}

static inline obs_data_array_t *get_item_array(struct obs_data_item *item)
{
	obs_data_array_t **array;

	if (!item)
		return NULL;

	array = (obs_data_array_t **)get_item_data(item);
	return array ? *array : NULL;
}

static inline obs_data_array_t *
get_item_default_array(struct obs_data_item *item)
{
	if (!item || !item->default_size)
		return NULL;

	return *(obs_data_array_t **)get_default_data_ptr(item);
}

static inline obs_data_array_t *
get_item_autoselect_array(struct obs_data_item *item)
{
	if (!item || !item->autoselect_size)
		return NULL;

	return *(obs_data_array_t **)get_autoselect_data_ptr(item);
}

static inline void item_data_release(struct obs_data_item *item)
{
	if (!obs_data_item_has_user_value(item))
		return;

	if (item->type == OBS_DATA_OBJECT) {
		obs_data_t *obj = get_item_obj(item);
		obs_data_release(obj);

	} else if (item->type == OBS_DATA_ARRAY) {
		obs_data_array_t *array = get_item_array(item);
		obs_data_array_release(array);
	}
}

static inline void item_default_data_release(struct obs_data_item *item)
{
	if (item->type == OBS_DATA_OBJECT) {
		obs_data_t *obj = get_item_default_obj(item);
		obs_data_release(obj);

	} else if (item->type == OBS_DATA_ARRAY) {
		obs_data_array_t *array = get_item_default_array(item);
		obs_data_array_release(array);
	}
}

static inline void item_autoselect_data_release(struct obs_data_item *item)
{
	if (item->type == OBS_DATA_OBJECT) {
		obs_data_t *obj = get_item_autoselect_obj(item);
		obs_data_release(obj);

	} else if (item->type == OBS_DATA_ARRAY) {
		obs_data_array_t *array = get_item_autoselect_array(item);
		obs_data_array_release(array);
	}
}

static inline void item_data_addref(struct obs_data_item *item)
{
	if (item->type == OBS_DATA_OBJECT) {
		obs_data_t *obj = get_item_obj(item);
		obs_data_addref(obj);

	} else if (item->type == OBS_DATA_ARRAY) {
		obs_data_array_t *array = get_item_array(item);
		obs_data_array_addref(array);
	}
}

static inline void item_default_data_addref(struct obs_data_item *item)
{
	if (!item->data_size)
		return;

	if (item->type == OBS_DATA_OBJECT) {
		obs_data_t *obj = get_item_default_obj(item);
		obs_data_addref(obj);

	} else if (item->type == OBS_DATA_ARRAY) {
		obs_data_array_t *array = get_item_default_array(item);
		obs_data_array_addref(array);
	}
}

static inline void item_autoselect_data_addref(struct obs_data_item *item)
{
	if (item->type == OBS_DATA_OBJECT) {
		obs_data_t *obj = get_item_autoselect_obj(item);
		obs_data_addref(obj);

	} else if (item->type == OBS_DATA_ARRAY) {
		obs_data_array_t *array = get_item_autoselect_array(item);
		obs_data_array_addref(array);
	}
}

static struct obs_data_item *obs_data_item_create(const char *name,
						  const void *data, size_t size,
						  enum obs_data_type type,
						  bool default_data,
						  bool autoselect_data)
{
	struct obs_data_item *item;
	size_t name_size, total_size;

	if (!name || !data)
		return NULL;

	name_size = get_name_align_size(name);
	total_size = name_size + sizeof(struct obs_data_item) + size;

	item = bzalloc(total_size);

	item->capacity = total_size;
	item->type = type;
	item->name_len = name_size;
	item->ref = 1;

	if (default_data) {
		item->default_len = size;
		item->default_size = size;

	} else if (autoselect_data) {
		item->autoselect_size = size;

	} else {
		item->data_len = size;
		item->data_size = size;
	}

	char *name_ptr = get_item_name(item);
	item->name = name_ptr;

	strcpy(name_ptr, name);
	memcpy(get_item_data(item), data, size);

	item_data_addref(item);
	return item;
}

static inline void obs_data_item_detach(struct obs_data_item *item)
{
	if (item->parent) {
		HASH_DEL(item->parent->items, item);
		item->parent = NULL;
	}
}

static inline void obs_data_item_reattach(struct obs_data *parent,
					  struct obs_data_item *item)
{
	if (parent) {
		HASH_ADD_STR(parent->items, name, item);
		item->parent = parent;
	}
}

static struct obs_data_item *
obs_data_item_ensure_capacity(struct obs_data_item *item)
{
	size_t new_size = obs_data_item_total_size(item);
	struct obs_data_item *new_item;

	if (item->capacity >= new_size)
		return item;

	struct obs_data *parent = item->parent;
	obs_data_item_detach(item);

	new_item = brealloc(item, new_size);
	new_item->capacity = new_size;
	new_item->name = get_item_name(new_item);

	obs_data_item_reattach(parent, new_item);

	return new_item;
}

static inline void obs_data_item_destroy(struct obs_data_item *item)
{
	if (item->parent)
		HASH_DEL(item->parent->items, item);

	item_data_release(item);
	item_default_data_release(item);
	item_autoselect_data_release(item);
	obs_data_item_detach(item);
	bfree(item);
}

static inline void move_data(obs_data_item_t *old_item, void *old_data,
			     obs_data_item_t *item, void *data, size_t len)
{
	ptrdiff_t old_offset = (uint8_t *)old_data - (uint8_t *)old_item;
	ptrdiff_t new_offset = (uint8_t *)data - (uint8_t *)item;

	if (!old_data)
		return;

	memmove((uint8_t *)item + new_offset, (uint8_t *)item + old_offset,
		len);
}

static inline void obs_data_item_setdata(struct obs_data_item **p_item,
					 const void *data, size_t size,
					 enum obs_data_type type)
{
	if (!p_item || !*p_item)
		return;

	struct obs_data_item *item = *p_item;
	ptrdiff_t old_default_data_pos =
		(uint8_t *)get_default_data_ptr(item) - (uint8_t *)item;
	item_data_release(item);

	item->data_size = size;
	item->type = type;
	item->data_len = (item->default_size || item->autoselect_size)
				 ? get_align_size(size)
				 : size;
	item = obs_data_item_ensure_capacity(item);

	if (item->default_size || item->autoselect_size)
		memmove(get_default_data_ptr(item),
			(uint8_t *)item + old_default_data_pos,
			item->default_len + item->autoselect_size);

	if (size) {
		memcpy(get_item_data(item), data, size);
		item_data_addref(item);
	}

	*p_item = item;
}

static inline void obs_data_item_set_default_data(struct obs_data_item **p_item,
						  const void *data, size_t size,
						  enum obs_data_type type)
{
	if (!p_item || !*p_item)
		return;

	struct obs_data_item *item = *p_item;
	void *old_autoselect_data = get_autoselect_data_ptr(item);
	item_default_data_release(item);

	item->type = type;
	item->default_size = size;
	item->default_len = item->autoselect_size ? get_align_size(size) : size;
	item->data_len = item->data_size ? get_align_size(item->data_size) : 0;
	item = obs_data_item_ensure_capacity(item);

	if (item->autoselect_size)
		move_data(*p_item, old_autoselect_data, item,
			  get_autoselect_data_ptr(item), item->autoselect_size);

	if (size) {
		memcpy(get_item_default_data(item), data, size);
		item_default_data_addref(item);
	}

	*p_item = item;
}

static inline void
obs_data_item_set_autoselect_data(struct obs_data_item **p_item,
				  const void *data, size_t size,
				  enum obs_data_type type)
{
	if (!p_item || !*p_item)
		return;

	struct obs_data_item *item = *p_item;
	item_autoselect_data_release(item);

	item->autoselect_size = size;
	item->type = type;
	item->data_len = item->data_size ? get_align_size(item->data_size) : 0;
	item->default_len =
		item->default_size ? get_align_size(item->default_size) : 0;
	item = obs_data_item_ensure_capacity(item);

	if (size) {
		memcpy(get_item_autoselect_data(item), data, size);
		item_autoselect_data_addref(item);
	}

	*p_item = item;
}

/* ------------------------------------------------------------------------- */

static void obs_data_add_json_item(obs_data_t *data, const char *key,
				   json_t *json);

static inline void obs_data_add_json_object_data(obs_data_t *data, json_t *jobj)
{
	const char *item_key;
	json_t *jitem;

	json_object_foreach (jobj, item_key, jitem) {
		obs_data_add_json_item(data, item_key, jitem);
	}
}

static inline void obs_data_add_json_object(obs_data_t *data, const char *key,
					    json_t *jobj)
{
	obs_data_t *sub_obj = obs_data_create();

	obs_data_add_json_object_data(sub_obj, jobj);
	obs_data_set_obj(data, key, sub_obj);
	obs_data_release(sub_obj);
}

static void obs_data_add_json_array(obs_data_t *data, const char *key,
				    json_t *jarray)
{
	obs_data_array_t *array = obs_data_array_create();
	size_t idx;
	json_t *jitem;

	json_array_foreach (jarray, idx, jitem) {
		obs_data_t *item;

		if (!json_is_object(jitem))
			continue;

		item = obs_data_create();
		obs_data_add_json_object_data(item, jitem);
		obs_data_array_push_back(array, item);
		obs_data_release(item);
	}

	obs_data_set_array(data, key, array);
	obs_data_array_release(array);
}

static void obs_data_add_json_item(obs_data_t *data, const char *key,
				   json_t *json)
{
	if (json_is_object(json))
		obs_data_add_json_object(data, key, json);
	else if (json_is_array(json))
		obs_data_add_json_array(data, key, json);
	else if (json_is_string(json))
		obs_data_set_string(data, key, json_string_value(json));
	else if (json_is_integer(json))
		obs_data_set_int(data, key, json_integer_value(json));
	else if (json_is_real(json))
		obs_data_set_double(data, key, json_real_value(json));
	else if (json_is_true(json))
		obs_data_set_bool(data, key, true);
	else if (json_is_false(json))
		obs_data_set_bool(data, key, false);
}

/* ------------------------------------------------------------------------- */

static inline void set_json_string(json_t *json, const char *name,
				   obs_data_item_t *item)
{
	const char *val = obs_data_item_get_string(item);
	json_object_set_new(json, name, json_string(val));
}

static inline void set_json_number(json_t *json, const char *name,
				   obs_data_item_t *item)
{
	enum obs_data_number_type type = obs_data_item_numtype(item);

	if (type == OBS_DATA_NUM_INT) {
		long long val = obs_data_item_get_int(item);
		json_object_set_new(json, name, json_integer(val));
	} else {
		double val = obs_data_item_get_double(item);
		json_object_set_new(json, name, json_real(val));
	}
}

static inline void set_json_bool(json_t *json, const char *name,
				 obs_data_item_t *item)
{
	bool val = obs_data_item_get_bool(item);
	json_object_set_new(json, name, val ? json_true() : json_false());
}

<<<<<<< HEAD
static json_t *obs_data_to_json(obs_data_t *data);
static json_t *obs_data_to_full_json(obs_data_t *data);
=======
static json_t *obs_data_to_json(obs_data_t *data, bool with_defaults);
>>>>>>> 144599fb

static inline void set_json_obj(json_t *json, const char *name,
				obs_data_item_t *item, bool with_defaults)
{
	obs_data_t *obj = obs_data_item_get_obj(item);
	json_object_set_new(json, name, obs_data_to_json(obj, with_defaults));
	obs_data_release(obj);
}

static inline void set_full_json_obj(json_t *json, const char *name,
				     obs_data_item_t *item)
{
	obs_data_t *obj = obs_data_item_get_obj(item);
	json_object_set_new(json, name, obs_data_to_full_json(obj));
	obs_data_release(obj);
}

static inline void set_json_array(json_t *json, const char *name,
				  obs_data_item_t *item, bool with_defaults)
{
	json_t *jarray = json_array();
	obs_data_array_t *array = obs_data_item_get_array(item);
	size_t count = obs_data_array_count(array);

	for (size_t idx = 0; idx < count; idx++) {
		obs_data_t *sub_item = obs_data_array_item(array, idx);
		json_t *jitem = obs_data_to_json(sub_item, with_defaults);
		json_array_append_new(jarray, jitem);
		obs_data_release(sub_item);
	}

	json_object_set_new(json, name, jarray);
	obs_data_array_release(array);
}

<<<<<<< HEAD
static inline void set_full_json_array(json_t *json, const char *name,
				       obs_data_item_t *item)
{
	json_t *jarray = json_array();
	obs_data_array_t *array = obs_data_item_get_array(item);
	size_t count = obs_data_array_count(array);

	for (size_t idx = 0; idx < count; idx++) {
		obs_data_t *sub_item = obs_data_array_item(array, idx);
		json_t *jitem = obs_data_to_full_json(sub_item);
		json_array_append_new(jarray, jitem);
		obs_data_release(sub_item);
	}

	json_object_set_new(json, name, jarray);
	obs_data_array_release(array);
}

static json_t *obs_data_to_json(obs_data_t *data)
=======
static json_t *obs_data_to_json(obs_data_t *data, bool with_defaults)
>>>>>>> 144599fb
{
	json_t *json = json_object();

	obs_data_item_t *item = NULL;
	obs_data_item_t *temp = NULL;

	HASH_ITER (hh, data->items, item, temp) {
		enum obs_data_type type = obs_data_item_gettype(item);
		const char *name = get_item_name(item);

		if (!with_defaults && !obs_data_item_has_user_value(item))
			continue;

		if (type == OBS_DATA_STRING)
			set_json_string(json, name, item);
		else if (type == OBS_DATA_NUMBER)
			set_json_number(json, name, item);
		else if (type == OBS_DATA_BOOLEAN)
			set_json_bool(json, name, item);
		else if (type == OBS_DATA_OBJECT)
			set_json_obj(json, name, item, with_defaults);
		else if (type == OBS_DATA_ARRAY)
			set_json_array(json, name, item, with_defaults);
	}

	return json;
}

static json_t *obs_data_to_full_json(obs_data_t *data)
{
	json_t *json = json_object();
	obs_data_item_t *item = NULL;

	for (item = obs_data_first(data); item; obs_data_item_next(&item)) {
		enum obs_data_type type = obs_data_item_gettype(item);
		const char *name = get_item_name(item);

		if (type == OBS_DATA_STRING)
			set_json_string(json, name, item);
		else if (type == OBS_DATA_NUMBER)
			set_json_number(json, name, item);
		else if (type == OBS_DATA_BOOLEAN)
			set_json_bool(json, name, item);
		else if (type == OBS_DATA_OBJECT)
			set_full_json_obj(json, name, item);
		else if (type == OBS_DATA_ARRAY)
			set_full_json_array(json, name, item);
	}

	return json;
}

/* ------------------------------------------------------------------------- */

obs_data_t *obs_data_create()
{
	struct obs_data *data = bzalloc(sizeof(struct obs_data));
	data->ref = 1;

	return data;
}

obs_data_t *obs_data_create_from_json(const char *json_string)
{
	obs_data_t *data = obs_data_create();

	json_error_t error;
	json_t *root = json_loads(json_string, JSON_REJECT_DUPLICATES, &error);

	if (root) {
		obs_data_add_json_object_data(data, root);
		json_decref(root);
	} else {
		blog(LOG_ERROR,
		     "obs-data.c: [obs_data_create_from_json] "
		     "Failed reading json string (%d): %s",
		     error.line, error.text);
		obs_data_release(data);
		data = NULL;
	}

	return data;
}

obs_data_t *obs_data_create_from_json_file(const char *json_file)
{
	char *file_data = os_quick_read_utf8_file(json_file);
	obs_data_t *data = NULL;

	if (file_data) {
		data = obs_data_create_from_json(file_data);
		bfree(file_data);
	}

	return data;
}

obs_data_t *obs_data_create_from_json_file_safe(const char *json_file,
						const char *backup_ext)
{
	obs_data_t *file_data = obs_data_create_from_json_file(json_file);
	if (!file_data && backup_ext && *backup_ext) {
		struct dstr backup_file = {0};

		dstr_copy(&backup_file, json_file);
		if (*backup_ext != '.')
			dstr_cat(&backup_file, ".");
		dstr_cat(&backup_file, backup_ext);

		if (os_file_exists(backup_file.array)) {
			blog(LOG_WARNING,
			     "obs-data.c: "
			     "[obs_data_create_from_json_file_safe] "
			     "attempting backup file");

			/* delete current file if corrupt to prevent it from
			 * being backed up again */
			os_rename(backup_file.array, json_file);

			file_data = obs_data_create_from_json_file(json_file);
		}

		dstr_free(&backup_file);
	}

	return file_data;
}

void obs_data_addref(obs_data_t *data)
{
	if (data)
		os_atomic_inc_long(&data->ref);
}

static inline void obs_data_destroy(struct obs_data *data)
{
	struct obs_data_item *item, *temp;

	HASH_ITER (hh, data->items, item, temp) {
		obs_data_item_detach(item);
		obs_data_item_release(&item);
	}

	/* NOTE: don't use bfree for json text, allocated by json */
	free(data->json);
	bfree(data);
}

void obs_data_release(obs_data_t *data)
{
	if (!data)
		return;

	if (os_atomic_dec_long(&data->ref) == 0)
		obs_data_destroy(data);
}

static const char *obs_data_get_json_internal(obs_data_t *data, bool pretty,
					      bool with_defaults)
{
	if (!data)
		return NULL;

	size_t flags = JSON_PRESERVE_ORDER;

	if (pretty)
		flags |= JSON_INDENT(4);
	else
		flags |= JSON_COMPACT;

	/* NOTE: don't use libobs bfree for json text */
	free(data->json);
	data->json = NULL;

	json_t *root = obs_data_to_json(data, with_defaults);
	data->json = json_dumps(root, flags);
	json_decref(root);

	return data->json;
}

<<<<<<< HEAD
const char *obs_data_get_json_pretty(obs_data_t *data)
{
	if (!data)
		return NULL;

	/* NOTE: don't use libobs bfree for json text */
	free(data->json);
	data->json = NULL;

	json_t *root = obs_data_to_json(data);
	data->json = json_dumps(root, JSON_PRESERVE_ORDER | JSON_INDENT(4));
	json_decref(root);

	return data->json;
=======
const char *obs_data_get_json(obs_data_t *data)
{
	return obs_data_get_json_internal(data, false, false);
}

const char *obs_data_get_json_with_defaults(obs_data_t *data)
{
	return obs_data_get_json_internal(data, false, true);
}

const char *obs_data_get_json_pretty(obs_data_t *data)
{
	return obs_data_get_json_internal(data, true, false);
}

const char *obs_data_get_json_pretty_with_defaults(obs_data_t *data)
{
	return obs_data_get_json_internal(data, true, true);
>>>>>>> 144599fb
}

const char *obs_data_get_last_json(obs_data_t *data)
{
	return data ? data->json : NULL;
}

bool obs_data_save_json(obs_data_t *data, const char *file)
{
	const char *json = obs_data_get_json(data);

	if (json && *json) {
		return os_quick_write_utf8_file(file, json, strlen(json),
						false);
	}

	return false;
}

bool obs_data_save_json_safe(obs_data_t *data, const char *file,
			     const char *temp_ext, const char *backup_ext)
{
	const char *json = obs_data_get_json(data);

	if (json && *json) {
		return os_quick_write_utf8_file_safe(
			file, json, strlen(json), false, temp_ext, backup_ext);
	}

	return false;
}

bool obs_data_save_json_pretty_safe(obs_data_t *data, const char *file,
				    const char *temp_ext,
				    const char *backup_ext)
{
	const char *json = obs_data_get_json_pretty(data);

	if (json && *json) {
		return os_quick_write_utf8_file_safe(
			file, json, strlen(json), false, temp_ext, backup_ext);
	}

	return false;
}

static void get_defaults_array_cb(obs_data_t *data, void *vp)
{
	obs_data_array_t *defs = (obs_data_array_t *)vp;
	obs_data_t *obs_defaults = obs_data_get_defaults(data);

	obs_data_array_push_back(defs, obs_defaults);

	obs_data_release(obs_defaults);
}

obs_data_t *obs_data_get_defaults(obs_data_t *data)
{
	obs_data_t *defaults = obs_data_create();

	if (!data)
		return defaults;

	struct obs_data_item *item, *temp;

	HASH_ITER (hh, data->items, item, temp) {
		const char *name = get_item_name(item);
		switch (item->type) {
		case OBS_DATA_NULL:
			break;

		case OBS_DATA_STRING: {
			const char *str =
				obs_data_get_default_string(data, name);
			obs_data_set_string(defaults, name, str);
			break;
		}

		case OBS_DATA_NUMBER: {
			switch (obs_data_item_numtype(item)) {
			case OBS_DATA_NUM_DOUBLE: {
				double val =
					obs_data_get_default_double(data, name);
				obs_data_set_double(defaults, name, val);
				break;
			}

			case OBS_DATA_NUM_INT: {
				long long val =
					obs_data_get_default_int(data, name);
				obs_data_set_int(defaults, name, val);
				break;
			}

			case OBS_DATA_NUM_INVALID:
				break;
			}
			break;
		}

		case OBS_DATA_BOOLEAN: {
			bool val = obs_data_get_default_bool(data, name);
			obs_data_set_bool(defaults, name, val);
			break;
		}

		case OBS_DATA_OBJECT: {
			obs_data_t *val = obs_data_get_default_obj(data, name);
			obs_data_t *defs = obs_data_get_defaults(val);

			obs_data_set_obj(defaults, name, defs);

			obs_data_release(defs);
			obs_data_release(val);
			break;
		}

		case OBS_DATA_ARRAY: {
			obs_data_array_t *arr =
				obs_data_get_default_array(data, name);
			obs_data_array_t *defs = obs_data_array_create();

			obs_data_array_enum(arr, get_defaults_array_cb,
					    (void *)defs);
			obs_data_set_array(defaults, name, defs);

			obs_data_array_release(defs);
			obs_data_array_release(arr);
			break;
		}
		}
	}

	return defaults;
}

static struct obs_data_item *get_item(struct obs_data *data, const char *name)
{
	if (!data)
		return NULL;

	struct obs_data_item *item;
	HASH_FIND_STR(data->items, name, item);
	return item;
}

static void set_item_data(struct obs_data *data, struct obs_data_item **item,
			  const char *name, const void *ptr, size_t size,
			  enum obs_data_type type, bool default_data,
			  bool autoselect_data)
{
	obs_data_item_t *new_item = NULL;

	if ((!item || !*item) && data) {
		new_item = obs_data_item_create(name, ptr, size, type,
						default_data, autoselect_data);
		new_item->parent = data;
		HASH_ADD_STR(data->items, name, new_item);

	} else if (default_data) {
		obs_data_item_set_default_data(item, ptr, size, type);
	} else if (autoselect_data) {
		obs_data_item_set_autoselect_data(item, ptr, size, type);
	} else {
		obs_data_item_setdata(item, ptr, size, type);
	}
}

static inline void set_item(struct obs_data *data, obs_data_item_t **item,
			    const char *name, const void *ptr, size_t size,
			    enum obs_data_type type)
{
	obs_data_item_t *actual_item = NULL;

	if (!data && !item)
		return;

	if (!item) {
		actual_item = get_item(data, name);
		item = &actual_item;
	}

	set_item_data(data, item, name, ptr, size, type, false, false);
}

static inline void set_item_def(struct obs_data *data, obs_data_item_t **item,
				const char *name, const void *ptr, size_t size,
				enum obs_data_type type)
{
	obs_data_item_t *actual_item = NULL;

	if (!data && !item)
		return;

	if (!item) {
		actual_item = get_item(data, name);
		item = &actual_item;
	}

	if (*item && (*item)->type != type)
		return;

	set_item_data(data, item, name, ptr, size, type, true, false);
}

static inline void set_item_auto(struct obs_data *data, obs_data_item_t **item,
				 const char *name, const void *ptr, size_t size,
				 enum obs_data_type type)
{
	obs_data_item_t *actual_item = NULL;

	if (!data && !item)
		return;

	if (!item) {
		actual_item = get_item(data, name);
		item = &actual_item;
	}

	set_item_data(data, item, name, ptr, size, type, false, true);
}

static void copy_obj(struct obs_data *data, const char *name,
		     struct obs_data *obj,
		     void (*callback)(obs_data_t *, const char *, obs_data_t *))
{
	if (obj) {
		obs_data_t *new_obj = obs_data_create();
		obs_data_apply(new_obj, obj);
		callback(data, name, new_obj);
		obs_data_release(new_obj);
	}
}

static void copy_array(struct obs_data *data, const char *name,
		       struct obs_data_array *array,
		       void (*callback)(obs_data_t *, const char *,
					obs_data_array_t *))
{
	if (array) {
		obs_data_array_t *new_array = obs_data_array_create();
		da_reserve(new_array->objects, array->objects.num);

		for (size_t i = 0; i < array->objects.num; i++) {
			obs_data_t *new_obj = obs_data_create();
			obs_data_t *obj = array->objects.array[i];

			obs_data_apply(new_obj, obj);
			obs_data_array_push_back(new_array, new_obj);

			obs_data_release(new_obj);
		}

		callback(data, name, new_array);
		obs_data_array_release(new_array);
	}
}

static inline void copy_item(struct obs_data *data, struct obs_data_item *item)
{
	const char *name = get_item_name(item);
	void *ptr = get_item_data(item);

	if (item->type == OBS_DATA_OBJECT) {
		obs_data_t **obj = item->data_size ? ptr : NULL;

		if (obj)
			copy_obj(data, name, *obj, obs_data_set_obj);

	} else if (item->type == OBS_DATA_ARRAY) {
		obs_data_array_t **array = item->data_size ? ptr : NULL;

		if (array)
			copy_array(data, name, *array, obs_data_set_array);

	} else {
		if (item->data_size)
			set_item(data, NULL, name, ptr, item->data_size,
				 item->type);
	}
}

void obs_data_apply(obs_data_t *target, obs_data_t *apply_data)
{
	if (!target || !apply_data || target == apply_data)
		return;

	struct obs_data_item *item, *temp;

	HASH_ITER (hh, apply_data->items, item, temp) {
		copy_item(target, item);
	}
}

void obs_data_erase(obs_data_t *data, const char *name)
{
	struct obs_data_item *item = get_item(data, name);

	if (item) {
		obs_data_item_detach(item);
		obs_data_item_release(&item);
	}
}

static inline void clear_item(struct obs_data_item *item)
{
	void *ptr = get_item_data(item);
	size_t size;

	if (item->data_len) {
		if (item->type == OBS_DATA_OBJECT) {
			obs_data_t **obj = item->data_size ? ptr : NULL;

			if (obj && *obj)
				obs_data_release(*obj);

		} else if (item->type == OBS_DATA_ARRAY) {
			obs_data_array_t **array = item->data_size ? ptr : NULL;

			if (array && *array)
				obs_data_array_release(*array);
		}

		size = item->default_len + item->autoselect_size;
		if (size)
			memmove(ptr, (uint8_t *)ptr + item->data_len, size);

		item->data_size = 0;
		item->data_len = 0;
	}
}

void obs_data_clear(obs_data_t *target)
{
	if (!target)
		return;

	struct obs_data_item *item, *temp;
	HASH_ITER (hh, target->items, item, temp) {
		clear_item(item);
	}
}

typedef void (*set_item_t)(obs_data_t *, obs_data_item_t **, const char *,
			   const void *, size_t, enum obs_data_type);

static inline void obs_set_string(obs_data_t *data, obs_data_item_t **item,
				  const char *name, const char *val,
				  set_item_t set_item_)
{
	if (!val)
		val = "";
	set_item_(data, item, name, val, strlen(val) + 1, OBS_DATA_STRING);
}

static inline void obs_set_int(obs_data_t *data, obs_data_item_t **item,
			       const char *name, long long val,
			       set_item_t set_item_)
{
	struct obs_data_number num;
	num.type = OBS_DATA_NUM_INT;
	num.int_val = val;
	set_item_(data, item, name, &num, sizeof(struct obs_data_number),
		  OBS_DATA_NUMBER);
}

static inline void obs_set_double(obs_data_t *data, obs_data_item_t **item,
				  const char *name, double val,
				  set_item_t set_item_)
{
	struct obs_data_number num;
	num.type = OBS_DATA_NUM_DOUBLE;
	num.double_val = val;
	set_item_(data, item, name, &num, sizeof(struct obs_data_number),
		  OBS_DATA_NUMBER);
}

static inline void obs_set_bool(obs_data_t *data, obs_data_item_t **item,
				const char *name, bool val,
				set_item_t set_item_)
{
	set_item_(data, item, name, &val, sizeof(bool), OBS_DATA_BOOLEAN);
}

static inline void obs_set_obj(obs_data_t *data, obs_data_item_t **item,
			       const char *name, obs_data_t *obj,
			       set_item_t set_item_)
{
	set_item_(data, item, name, &obj, sizeof(obs_data_t *),
		  OBS_DATA_OBJECT);
}

static inline void obs_set_array(obs_data_t *data, obs_data_item_t **item,
				 const char *name, obs_data_array_t *array,
				 set_item_t set_item_)
{
	set_item_(data, item, name, &array, sizeof(obs_data_t *),
		  OBS_DATA_ARRAY);
}

static inline void obs_take_obj(obs_data_t *data, obs_data_item_t **item,
				const char *name, obs_data_t *obj,
				set_item_t set_item_)
{
	obs_set_obj(data, item, name, obj, set_item_);
	obs_data_release(obj);
}

void obs_data_set_string(obs_data_t *data, const char *name, const char *val)
{
	obs_set_string(data, NULL, name, val, set_item);
}

void obs_data_set_int(obs_data_t *data, const char *name, long long val)
{
	obs_set_int(data, NULL, name, val, set_item);
}

void obs_data_set_double(obs_data_t *data, const char *name, double val)
{
	obs_set_double(data, NULL, name, val, set_item);
}

void obs_data_set_bool(obs_data_t *data, const char *name, bool val)
{
	obs_set_bool(data, NULL, name, val, set_item);
}

void obs_data_set_obj(obs_data_t *data, const char *name, obs_data_t *obj)
{
	obs_set_obj(data, NULL, name, obj, set_item);
}

void obs_data_set_array(obs_data_t *data, const char *name,
			obs_data_array_t *array)
{
	obs_set_array(data, NULL, name, array, set_item);
}

void obs_data_set_default_string(obs_data_t *data, const char *name,
				 const char *val)
{
	obs_set_string(data, NULL, name, val, set_item_def);
}

void obs_data_set_default_int(obs_data_t *data, const char *name, long long val)
{
	obs_set_int(data, NULL, name, val, set_item_def);
}

void obs_data_set_default_double(obs_data_t *data, const char *name, double val)
{
	obs_set_double(data, NULL, name, val, set_item_def);
}

void obs_data_set_default_bool(obs_data_t *data, const char *name, bool val)
{
	obs_set_bool(data, NULL, name, val, set_item_def);
}

void obs_data_set_default_obj(obs_data_t *data, const char *name,
			      obs_data_t *obj)
{
	obs_set_obj(data, NULL, name, obj, set_item_def);
}

void obs_data_set_default_array(obs_data_t *data, const char *name,
				obs_data_array_t *arr)
{
	obs_set_array(data, NULL, name, arr, set_item_def);
}

void obs_data_set_autoselect_string(obs_data_t *data, const char *name,
				    const char *val)
{
	obs_set_string(data, NULL, name, val, set_item_auto);
}

void obs_data_set_autoselect_int(obs_data_t *data, const char *name,
				 long long val)
{
	obs_set_int(data, NULL, name, val, set_item_auto);
}

void obs_data_set_autoselect_double(obs_data_t *data, const char *name,
				    double val)
{
	obs_set_double(data, NULL, name, val, set_item_auto);
}

void obs_data_set_autoselect_bool(obs_data_t *data, const char *name, bool val)
{
	obs_set_bool(data, NULL, name, val, set_item_auto);
}

void obs_data_set_autoselect_obj(obs_data_t *data, const char *name,
				 obs_data_t *obj)
{
	obs_set_obj(data, NULL, name, obj, set_item_auto);
}

void obs_data_set_autoselect_array(obs_data_t *data, const char *name,
				   obs_data_array_t *arr)
{
	obs_set_array(data, NULL, name, arr, set_item_auto);
}

const char *obs_data_get_string(obs_data_t *data, const char *name)
{
	return obs_data_item_get_string(get_item(data, name));
}

long long obs_data_get_int(obs_data_t *data, const char *name)
{
	return obs_data_item_get_int(get_item(data, name));
}

double obs_data_get_double(obs_data_t *data, const char *name)
{
	return obs_data_item_get_double(get_item(data, name));
}

bool obs_data_get_bool(obs_data_t *data, const char *name)
{
	return obs_data_item_get_bool(get_item(data, name));
}

obs_data_t *obs_data_get_obj(obs_data_t *data, const char *name)
{
	return obs_data_item_get_obj(get_item(data, name));
}

obs_data_array_t *obs_data_get_array(obs_data_t *data, const char *name)
{
	return obs_data_item_get_array(get_item(data, name));
}

const char *obs_data_get_default_string(obs_data_t *data, const char *name)
{
	return obs_data_item_get_default_string(get_item(data, name));
}

long long obs_data_get_default_int(obs_data_t *data, const char *name)
{
	return obs_data_item_get_default_int(get_item(data, name));
}

double obs_data_get_default_double(obs_data_t *data, const char *name)
{
	return obs_data_item_get_default_double(get_item(data, name));
}

bool obs_data_get_default_bool(obs_data_t *data, const char *name)
{
	return obs_data_item_get_default_bool(get_item(data, name));
}

obs_data_t *obs_data_get_default_obj(obs_data_t *data, const char *name)
{
	return obs_data_item_get_default_obj(get_item(data, name));
}

obs_data_array_t *obs_data_get_default_array(obs_data_t *data, const char *name)
{
	return obs_data_item_get_default_array(get_item(data, name));
}

const char *obs_data_get_autoselect_string(obs_data_t *data, const char *name)
{
	return obs_data_item_get_autoselect_string(get_item(data, name));
}

long long obs_data_get_autoselect_int(obs_data_t *data, const char *name)
{
	return obs_data_item_get_autoselect_int(get_item(data, name));
}

double obs_data_get_autoselect_double(obs_data_t *data, const char *name)
{
	return obs_data_item_get_autoselect_double(get_item(data, name));
}

bool obs_data_get_autoselect_bool(obs_data_t *data, const char *name)
{
	return obs_data_item_get_autoselect_bool(get_item(data, name));
}

obs_data_t *obs_data_get_autoselect_obj(obs_data_t *data, const char *name)
{
	return obs_data_item_get_autoselect_obj(get_item(data, name));
}

obs_data_array_t *obs_data_get_autoselect_array(obs_data_t *data,
						const char *name)
{
	return obs_data_item_get_autoselect_array(get_item(data, name));
}

obs_data_array_t *obs_data_array_create()
{
	struct obs_data_array *array = bzalloc(sizeof(struct obs_data_array));
	array->ref = 1;

	return array;
}

void obs_data_array_addref(obs_data_array_t *array)
{
	if (array)
		os_atomic_inc_long(&array->ref);
}

static inline void obs_data_array_destroy(obs_data_array_t *array)
{
	if (array) {
		for (size_t i = 0; i < array->objects.num; i++)
			obs_data_release(array->objects.array[i]);
		da_free(array->objects);
		bfree(array);
	}
}

void obs_data_array_release(obs_data_array_t *array)
{
	if (!array)
		return;

	if (os_atomic_dec_long(&array->ref) == 0)
		obs_data_array_destroy(array);
}

size_t obs_data_array_count(obs_data_array_t *array)
{
	return array ? array->objects.num : 0;
}

obs_data_t *obs_data_array_item(obs_data_array_t *array, size_t idx)
{
	obs_data_t *data;

	if (!array)
		return NULL;

	data = (idx < array->objects.num) ? array->objects.array[idx] : NULL;

	if (data)
		os_atomic_inc_long(&data->ref);
	return data;
}

size_t obs_data_array_push_back(obs_data_array_t *array, obs_data_t *obj)
{
	if (!array || !obj)
		return 0;

	os_atomic_inc_long(&obj->ref);
	return da_push_back(array->objects, &obj);
}

void obs_data_array_insert(obs_data_array_t *array, size_t idx, obs_data_t *obj)
{
	if (!array || !obj)
		return;

	os_atomic_inc_long(&obj->ref);
	da_insert(array->objects, idx, &obj);
}

void obs_data_array_push_back_array(obs_data_array_t *array,
				    obs_data_array_t *array2)
{
	if (!array || !array2)
		return;

	for (size_t i = 0; i < array2->objects.num; i++) {
		obs_data_t *obj = array2->objects.array[i];
		obs_data_addref(obj);
	}
	da_push_back_da(array->objects, array2->objects);
}

void obs_data_array_erase(obs_data_array_t *array, size_t idx)
{
	if (array) {
		obs_data_release(array->objects.array[idx]);
		da_erase(array->objects, idx);
	}
}

void obs_data_array_enum(obs_data_array_t *array,
			 void (*cb)(obs_data_t *data, void *param), void *param)
{
	if (array && cb) {
		for (size_t i = 0; i < array->objects.num; i++) {
			cb(array->objects.array[i], param);
		}
	}
}

/* ------------------------------------------------------------------------- */
/* Item status inspection */

bool obs_data_has_user_value(obs_data_t *data, const char *name)
{
	return data && obs_data_item_has_user_value(get_item(data, name));
}

bool obs_data_has_default_value(obs_data_t *data, const char *name)
{
	return data && obs_data_item_has_default_value(get_item(data, name));
}

bool obs_data_has_autoselect_value(obs_data_t *data, const char *name)
{
	return data && obs_data_item_has_autoselect_value(get_item(data, name));
}

bool obs_data_item_has_user_value(obs_data_item_t *item)
{
	return item && item->data_size;
}

bool obs_data_item_has_default_value(obs_data_item_t *item)
{
	return item && item->default_size;
}

bool obs_data_item_has_autoselect_value(obs_data_item_t *item)
{
	return item && item->autoselect_size;
}

/* ------------------------------------------------------------------------- */
/* Clearing data values */

void obs_data_unset_user_value(obs_data_t *data, const char *name)
{
	obs_data_item_unset_user_value(get_item(data, name));
}

void obs_data_unset_default_value(obs_data_t *data, const char *name)
{
	obs_data_item_unset_default_value(get_item(data, name));
}

void obs_data_unset_autoselect_value(obs_data_t *data, const char *name)
{
	obs_data_item_unset_autoselect_value(get_item(data, name));
}

void obs_data_item_unset_user_value(obs_data_item_t *item)
{
	if (!item || !item->data_size)
		return;

	void *old_non_user_data = get_default_data_ptr(item);

	item_data_release(item);
	item->data_size = 0;
	item->data_len = 0;

	if (item->default_size || item->autoselect_size)
		move_data(item, old_non_user_data, item,
			  get_default_data_ptr(item),
			  item->default_len + item->autoselect_size);
}

void obs_data_item_unset_default_value(obs_data_item_t *item)
{
	if (!item || !item->default_size)
		return;

	void *old_autoselect_data = get_autoselect_data_ptr(item);

	item_default_data_release(item);
	item->default_size = 0;
	item->default_len = 0;

	if (item->autoselect_size)
		move_data(item, old_autoselect_data, item,
			  get_autoselect_data_ptr(item), item->autoselect_size);
}

void obs_data_item_unset_autoselect_value(obs_data_item_t *item)
{
	if (!item || !item->autoselect_size)
		return;

	item_autoselect_data_release(item);
	item->autoselect_size = 0;
}

/* ------------------------------------------------------------------------- */
/* Item iteration */

obs_data_item_t *obs_data_first(obs_data_t *data)
{
	if (!data)
		return NULL;

	if (data->items)
		os_atomic_inc_long(&data->items->ref);
	return data->items;
}

obs_data_item_t *obs_data_item_byname(obs_data_t *data, const char *name)
{
	if (!data)
		return NULL;

	struct obs_data_item *item = get_item(data, name);
	if (item)
		os_atomic_inc_long(&item->ref);
	return item;
}

bool obs_data_item_next(obs_data_item_t **item)
{
	if (item && *item) {
		obs_data_item_t *next = (*item)->hh.next;
		obs_data_item_release(item);

		*item = next;

		if (next) {
			os_atomic_inc_long(&next->ref);
			return true;
		}
	}

	return false;
}

void obs_data_item_release(obs_data_item_t **item)
{
	if (item && *item) {
		long ref = os_atomic_dec_long(&(*item)->ref);
		if (!ref) {
			obs_data_item_destroy(*item);
			*item = NULL;
		}
	}
}

void obs_data_item_remove(obs_data_item_t **item)
{
	if (item && *item) {
		obs_data_item_detach(*item);
		obs_data_item_release(item);
	}
}

enum obs_data_type obs_data_item_gettype(obs_data_item_t *item)
{
	return item ? item->type : OBS_DATA_NULL;
}

enum obs_data_number_type obs_data_item_numtype(obs_data_item_t *item)
{
	struct obs_data_number *num;

	if (!item || item->type != OBS_DATA_NUMBER)
		return OBS_DATA_NUM_INVALID;

	num = get_item_data(item);
	if (!num)
		return OBS_DATA_NUM_INVALID;

	return num->type;
}

const char *obs_data_item_get_name(obs_data_item_t *item)
{
	if (!item)
		return NULL;

	return item->name;
}

void obs_data_item_set_string(obs_data_item_t **item, const char *val)
{
	obs_set_string(NULL, item, NULL, val, set_item);
}

void obs_data_item_set_int(obs_data_item_t **item, long long val)
{
	obs_set_int(NULL, item, NULL, val, set_item);
}

void obs_data_item_set_double(obs_data_item_t **item, double val)
{
	obs_set_double(NULL, item, NULL, val, set_item);
}

void obs_data_item_set_bool(obs_data_item_t **item, bool val)
{
	obs_set_bool(NULL, item, NULL, val, set_item);
}

void obs_data_item_set_obj(obs_data_item_t **item, obs_data_t *val)
{
	obs_set_obj(NULL, item, NULL, val, set_item);
}

void obs_data_item_set_array(obs_data_item_t **item, obs_data_array_t *val)
{
	obs_set_array(NULL, item, NULL, val, set_item);
}

void obs_data_item_set_default_string(obs_data_item_t **item, const char *val)
{
	obs_set_string(NULL, item, NULL, val, set_item_def);
}

void obs_data_item_set_default_int(obs_data_item_t **item, long long val)
{
	obs_set_int(NULL, item, NULL, val, set_item_def);
}

void obs_data_item_set_default_double(obs_data_item_t **item, double val)
{
	obs_set_double(NULL, item, NULL, val, set_item_def);
}

void obs_data_item_set_default_bool(obs_data_item_t **item, bool val)
{
	obs_set_bool(NULL, item, NULL, val, set_item_def);
}

void obs_data_item_set_default_obj(obs_data_item_t **item, obs_data_t *val)
{
	obs_set_obj(NULL, item, NULL, val, set_item_def);
}

void obs_data_item_set_default_array(obs_data_item_t **item,
				     obs_data_array_t *val)
{
	obs_set_array(NULL, item, NULL, val, set_item_def);
}

void obs_data_item_set_autoselect_string(obs_data_item_t **item,
					 const char *val)
{
	obs_set_string(NULL, item, NULL, val, set_item_auto);
}

void obs_data_item_set_autoselect_int(obs_data_item_t **item, long long val)
{
	obs_set_int(NULL, item, NULL, val, set_item_auto);
}

void obs_data_item_set_autoselect_double(obs_data_item_t **item, double val)
{
	obs_set_double(NULL, item, NULL, val, set_item_auto);
}

void obs_data_item_set_autoselect_bool(obs_data_item_t **item, bool val)
{
	obs_set_bool(NULL, item, NULL, val, set_item_auto);
}

void obs_data_item_set_autoselect_obj(obs_data_item_t **item, obs_data_t *val)
{
	obs_set_obj(NULL, item, NULL, val, set_item_auto);
}

void obs_data_item_set_autoselect_array(obs_data_item_t **item,
					obs_data_array_t *val)
{
	obs_set_array(NULL, item, NULL, val, set_item_auto);
}

static inline bool item_valid(struct obs_data_item *item,
			      enum obs_data_type type)
{
	return item && item->type == type;
}

typedef void *(*get_data_t)(obs_data_item_t *);

static inline const char *data_item_get_string(obs_data_item_t *item,
					       get_data_t get_data)
{
	const char *str;

	return item_valid(item, OBS_DATA_STRING) && (str = get_data(item)) ? str
									   : "";
}

static inline long long item_int(struct obs_data_item *item,
				 get_data_t get_data)
{
	struct obs_data_number *num;

	if (item && (num = get_data(item))) {
		return (num->type == OBS_DATA_NUM_INT)
			       ? num->int_val
			       : (long long)num->double_val;
	}

	return 0;
}

static inline long long data_item_get_int(obs_data_item_t *item,
					  get_data_t get_data)
{
	return item_int(item_valid(item, OBS_DATA_NUMBER) ? item : NULL,
			get_data);
}

static inline double item_double(struct obs_data_item *item,
				 get_data_t get_data)
{
	struct obs_data_number *num;

	if (item && (num = get_data(item))) {
		return (num->type == OBS_DATA_NUM_INT) ? (double)num->int_val
						       : num->double_val;
	}

	return 0.0;
}

static inline double data_item_get_double(obs_data_item_t *item,
					  get_data_t get_data)
{
	return item_double(item_valid(item, OBS_DATA_NUMBER) ? item : NULL,
			   get_data);
}

static inline bool data_item_get_bool(obs_data_item_t *item,
				      get_data_t get_data)
{
	bool *data;

	return item_valid(item, OBS_DATA_BOOLEAN) && (data = get_data(item))
		       ? *data
		       : false;
}

typedef obs_data_t *(*get_obj_t)(obs_data_item_t *);

static inline obs_data_t *data_item_get_obj(obs_data_item_t *item,
					    get_obj_t get_obj)
{
	obs_data_t *obj = item_valid(item, OBS_DATA_OBJECT) ? get_obj(item)
							    : NULL;

	if (obj)
		os_atomic_inc_long(&obj->ref);
	return obj;
}

typedef obs_data_array_t *(*get_array_t)(obs_data_item_t *);

static inline obs_data_array_t *data_item_get_array(obs_data_item_t *item,
						    get_array_t get_array)
{
	obs_data_array_t *array =
		item_valid(item, OBS_DATA_ARRAY) ? get_array(item) : NULL;

	if (array)
		os_atomic_inc_long(&array->ref);
	return array;
}

const char *obs_data_item_get_string(obs_data_item_t *item)
{
	return data_item_get_string(item, get_item_data);
}

long long obs_data_item_get_int(obs_data_item_t *item)
{
	return data_item_get_int(item, get_item_data);
}

double obs_data_item_get_double(obs_data_item_t *item)
{
	return data_item_get_double(item, get_item_data);
}

bool obs_data_item_get_bool(obs_data_item_t *item)
{
	return data_item_get_bool(item, get_item_data);
}

obs_data_t *obs_data_item_get_obj(obs_data_item_t *item)
{
	return data_item_get_obj(item, get_item_obj);
}

obs_data_array_t *obs_data_item_get_array(obs_data_item_t *item)
{
	return data_item_get_array(item, get_item_array);
}

const char *obs_data_item_get_default_string(obs_data_item_t *item)
{
	return data_item_get_string(item, get_item_default_data);
}

long long obs_data_item_get_default_int(obs_data_item_t *item)
{
	return data_item_get_int(item, get_item_default_data);
}

double obs_data_item_get_default_double(obs_data_item_t *item)
{
	return data_item_get_double(item, get_item_default_data);
}

bool obs_data_item_get_default_bool(obs_data_item_t *item)
{
	return data_item_get_bool(item, get_item_default_data);
}

obs_data_t *obs_data_item_get_default_obj(obs_data_item_t *item)
{
	return data_item_get_obj(item, get_item_default_obj);
}

obs_data_array_t *obs_data_item_get_default_array(obs_data_item_t *item)
{
	return data_item_get_array(item, get_item_default_array);
}

const char *obs_data_item_get_autoselect_string(obs_data_item_t *item)
{
	return data_item_get_string(item, get_item_autoselect_data);
}

long long obs_data_item_get_autoselect_int(obs_data_item_t *item)
{
	return data_item_get_int(item, get_item_autoselect_data);
}

double obs_data_item_get_autoselect_double(obs_data_item_t *item)
{
	return data_item_get_double(item, get_item_autoselect_data);
}

bool obs_data_item_get_autoselect_bool(obs_data_item_t *item)
{
	return data_item_get_bool(item, get_item_autoselect_data);
}

obs_data_t *obs_data_item_get_autoselect_obj(obs_data_item_t *item)
{
	return data_item_get_obj(item, get_item_autoselect_obj);
}

obs_data_array_t *obs_data_item_get_autoselect_array(obs_data_item_t *item)
{
	return data_item_get_array(item, get_item_autoselect_array);
}

/* ------------------------------------------------------------------------- */
/* Helper functions for certain structures */

typedef void (*set_obj_t)(obs_data_t *, const char *, obs_data_t *);

static inline void set_vec2(obs_data_t *data, const char *name,
			    const struct vec2 *val, set_obj_t set_obj)
{
	obs_data_t *obj = obs_data_create();
	obs_data_set_double(obj, "x", val->x);
	obs_data_set_double(obj, "y", val->y);
	set_obj(data, name, obj);
	obs_data_release(obj);
}

static inline void set_vec3(obs_data_t *data, const char *name,
			    const struct vec3 *val, set_obj_t set_obj)
{
	obs_data_t *obj = obs_data_create();
	obs_data_set_double(obj, "x", val->x);
	obs_data_set_double(obj, "y", val->y);
	obs_data_set_double(obj, "z", val->z);
	set_obj(data, name, obj);
	obs_data_release(obj);
}

static inline void set_vec4(obs_data_t *data, const char *name,
			    const struct vec4 *val, set_obj_t set_obj)
{
	obs_data_t *obj = obs_data_create();
	obs_data_set_double(obj, "x", val->x);
	obs_data_set_double(obj, "y", val->y);
	obs_data_set_double(obj, "z", val->z);
	obs_data_set_double(obj, "w", val->w);
	set_obj(data, name, obj);
	obs_data_release(obj);
}

static inline void set_quat(obs_data_t *data, const char *name,
			    const struct quat *val, set_obj_t set_obj)
{
	obs_data_t *obj = obs_data_create();
	obs_data_set_double(obj, "x", val->x);
	obs_data_set_double(obj, "y", val->y);
	obs_data_set_double(obj, "z", val->z);
	obs_data_set_double(obj, "w", val->w);
	set_obj(data, name, obj);
	obs_data_release(obj);
}

void obs_data_set_vec2(obs_data_t *data, const char *name,
		       const struct vec2 *val)
{
	set_vec2(data, name, val, obs_data_set_obj);
}

void obs_data_set_vec3(obs_data_t *data, const char *name,
		       const struct vec3 *val)
{
	set_vec3(data, name, val, obs_data_set_obj);
}

void obs_data_set_vec4(obs_data_t *data, const char *name,
		       const struct vec4 *val)
{
	set_vec4(data, name, val, obs_data_set_obj);
}

void obs_data_set_quat(obs_data_t *data, const char *name,
		       const struct quat *val)
{
	set_quat(data, name, val, obs_data_set_obj);
}

void obs_data_set_default_vec2(obs_data_t *data, const char *name,
			       const struct vec2 *val)
{
	set_vec2(data, name, val, obs_data_set_default_obj);
}

void obs_data_set_default_vec3(obs_data_t *data, const char *name,
			       const struct vec3 *val)
{
	set_vec3(data, name, val, obs_data_set_default_obj);
}

void obs_data_set_default_vec4(obs_data_t *data, const char *name,
			       const struct vec4 *val)
{
	set_vec4(data, name, val, obs_data_set_default_obj);
}

void obs_data_set_default_quat(obs_data_t *data, const char *name,
			       const struct quat *val)
{
	set_quat(data, name, val, obs_data_set_default_obj);
}

void obs_data_set_autoselect_vec2(obs_data_t *data, const char *name,
				  const struct vec2 *val)
{
	set_vec2(data, name, val, obs_data_set_autoselect_obj);
}

void obs_data_set_autoselect_vec3(obs_data_t *data, const char *name,
				  const struct vec3 *val)
{
	set_vec3(data, name, val, obs_data_set_autoselect_obj);
}

void obs_data_set_autoselect_vec4(obs_data_t *data, const char *name,
				  const struct vec4 *val)
{
	set_vec4(data, name, val, obs_data_set_autoselect_obj);
}

void obs_data_set_autoselect_quat(obs_data_t *data, const char *name,
				  const struct quat *val)
{
	set_quat(data, name, val, obs_data_set_autoselect_obj);
}

static inline void get_vec2(obs_data_t *obj, struct vec2 *val)
{
	if (!obj)
		return;

	val->x = (float)obs_data_get_double(obj, "x");
	val->y = (float)obs_data_get_double(obj, "y");
	obs_data_release(obj);
}

static inline void get_vec3(obs_data_t *obj, struct vec3 *val)
{
	if (!obj)
		return;

	val->x = (float)obs_data_get_double(obj, "x");
	val->y = (float)obs_data_get_double(obj, "y");
	val->z = (float)obs_data_get_double(obj, "z");
	obs_data_release(obj);
}

static inline void get_vec4(obs_data_t *obj, struct vec4 *val)
{
	if (!obj)
		return;

	val->x = (float)obs_data_get_double(obj, "x");
	val->y = (float)obs_data_get_double(obj, "y");
	val->z = (float)obs_data_get_double(obj, "z");
	val->w = (float)obs_data_get_double(obj, "w");
	obs_data_release(obj);
}

static inline void get_quat(obs_data_t *obj, struct quat *val)
{
	if (!obj)
		return;

	val->x = (float)obs_data_get_double(obj, "x");
	val->y = (float)obs_data_get_double(obj, "y");
	val->z = (float)obs_data_get_double(obj, "z");
	val->w = (float)obs_data_get_double(obj, "w");
	obs_data_release(obj);
}

void obs_data_get_vec2(obs_data_t *data, const char *name, struct vec2 *val)
{
	get_vec2(obs_data_get_obj(data, name), val);
}

void obs_data_get_vec3(obs_data_t *data, const char *name, struct vec3 *val)
{
	get_vec3(obs_data_get_obj(data, name), val);
}

void obs_data_get_vec4(obs_data_t *data, const char *name, struct vec4 *val)
{
	get_vec4(obs_data_get_obj(data, name), val);
}

void obs_data_get_quat(obs_data_t *data, const char *name, struct quat *val)
{
	get_quat(obs_data_get_obj(data, name), val);
}

void obs_data_get_default_vec2(obs_data_t *data, const char *name,
			       struct vec2 *val)
{
	get_vec2(obs_data_get_default_obj(data, name), val);
}

void obs_data_get_default_vec3(obs_data_t *data, const char *name,
			       struct vec3 *val)
{
	get_vec3(obs_data_get_default_obj(data, name), val);
}

void obs_data_get_default_vec4(obs_data_t *data, const char *name,
			       struct vec4 *val)
{
	get_vec4(obs_data_get_default_obj(data, name), val);
}

void obs_data_get_default_quat(obs_data_t *data, const char *name,
			       struct quat *val)
{
	get_quat(obs_data_get_default_obj(data, name), val);
}

void obs_data_get_autoselect_vec2(obs_data_t *data, const char *name,
				  struct vec2 *val)
{
	get_vec2(obs_data_get_autoselect_obj(data, name), val);
}

void obs_data_get_autoselect_vec3(obs_data_t *data, const char *name,
				  struct vec3 *val)
{
	get_vec3(obs_data_get_autoselect_obj(data, name), val);
}

void obs_data_get_autoselect_vec4(obs_data_t *data, const char *name,
				  struct vec4 *val)
{
	get_vec4(obs_data_get_autoselect_obj(data, name), val);
}

void obs_data_get_autoselect_quat(obs_data_t *data, const char *name,
				  struct quat *val)
{
	get_quat(obs_data_get_autoselect_obj(data, name), val);
}

/* ------------------------------------------------------------------------- */
/* Helper functions for media_frames_per_seconds */

static inline obs_data_t *
make_frames_per_second(struct media_frames_per_second fps, const char *option)
{
	obs_data_t *obj = obs_data_create();

	if (!option) {
		obs_data_set_double(obj, "numerator", fps.numerator);
		obs_data_set_double(obj, "denominator", fps.denominator);

	} else {
		obs_data_set_string(obj, "option", option);
	}

	return obj;
}

void obs_data_set_frames_per_second(obs_data_t *data, const char *name,
				    struct media_frames_per_second fps,
				    const char *option)
{
	obs_take_obj(data, NULL, name, make_frames_per_second(fps, option),
		     set_item);
}

void obs_data_set_default_frames_per_second(obs_data_t *data, const char *name,
					    struct media_frames_per_second fps,
					    const char *option)
{
	obs_take_obj(data, NULL, name, make_frames_per_second(fps, option),
		     set_item_def);
}

void obs_data_set_autoselect_frames_per_second(
	obs_data_t *data, const char *name, struct media_frames_per_second fps,
	const char *option)
{
	obs_take_obj(data, NULL, name, make_frames_per_second(fps, option),
		     set_item_auto);
}

static inline bool get_option(obs_data_t *data, const char **option)
{
	if (!option)
		return false;

	struct obs_data_item *opt = obs_data_item_byname(data, "option");
	if (!opt)
		return false;

	*option = obs_data_item_get_string(opt);
	obs_data_item_release(&opt);

	obs_data_release(data);

	return true;
}

#define CLAMP(x, min, max) ((x) < min ? min : ((x) > max ? max : (x)))

static inline bool get_frames_per_second(obs_data_t *data,
					 struct media_frames_per_second *fps,
					 const char **option)
{
	if (!data)
		return false;

	if (get_option(data, option))
		return true;

	if (!fps)
		goto free;

	struct obs_data_item *num = obs_data_item_byname(data, "numerator");
	struct obs_data_item *den = obs_data_item_byname(data, "denominator");
	if (!num || !den) {
		obs_data_item_release(&num);
		obs_data_item_release(&den);
		goto free;
	}

	long long num_ll = obs_data_item_get_int(num);
	long long den_ll = obs_data_item_get_int(den);

	fps->numerator = (uint32_t)CLAMP(num_ll, 0, (long long)UINT32_MAX);
	fps->denominator = (uint32_t)CLAMP(den_ll, 0, (long long)UINT32_MAX);

	obs_data_item_release(&num);
	obs_data_item_release(&den);

	obs_data_release(data);

	return media_frames_per_second_is_valid(*fps);

free:
	obs_data_release(data);
	return false;
}

bool obs_data_get_frames_per_second(obs_data_t *data, const char *name,
				    struct media_frames_per_second *fps,
				    const char **option)
{
	return get_frames_per_second(obs_data_get_obj(data, name), fps, option);
}

bool obs_data_get_default_frames_per_second(obs_data_t *data, const char *name,
					    struct media_frames_per_second *fps,
					    const char **option)
{
	return get_frames_per_second(obs_data_get_default_obj(data, name), fps,
				     option);
}

bool obs_data_get_autoselect_frames_per_second(
	obs_data_t *data, const char *name, struct media_frames_per_second *fps,
	const char **option)
{
	return get_frames_per_second(obs_data_get_autoselect_obj(data, name),
				     fps, option);
}

void obs_data_item_set_frames_per_second(obs_data_item_t **item,
					 struct media_frames_per_second fps,
					 const char *option)
{
	obs_take_obj(NULL, item, NULL, make_frames_per_second(fps, option),
		     set_item);
}

void obs_data_item_set_default_frames_per_second(
	obs_data_item_t **item, struct media_frames_per_second fps,
	const char *option)
{
	obs_take_obj(NULL, item, NULL, make_frames_per_second(fps, option),
		     set_item_def);
}

void obs_data_item_set_autoselect_frames_per_second(
	obs_data_item_t **item, struct media_frames_per_second fps,
	const char *option)
{
	obs_take_obj(NULL, item, NULL, make_frames_per_second(fps, option),
		     set_item_auto);
}

bool obs_data_item_get_frames_per_second(obs_data_item_t *item,
					 struct media_frames_per_second *fps,
					 const char **option)
{
	return get_frames_per_second(obs_data_item_get_obj(item), fps, option);
}

bool obs_data_item_get_default_frames_per_second(
	obs_data_item_t *item, struct media_frames_per_second *fps,
	const char **option)
{
	return get_frames_per_second(obs_data_item_get_default_obj(item), fps,
				     option);
}

bool obs_data_item_get_autoselect_frames_per_second(
	obs_data_item_t *item, struct media_frames_per_second *fps,
	const char **option)
{
	return get_frames_per_second(obs_data_item_get_autoselect_obj(item),
				     fps, option);
}<|MERGE_RESOLUTION|>--- conflicted
+++ resolved
@@ -554,12 +554,8 @@
 	json_object_set_new(json, name, val ? json_true() : json_false());
 }
 
-<<<<<<< HEAD
-static json_t *obs_data_to_json(obs_data_t *data);
+static json_t *obs_data_to_json(obs_data_t *data, bool with_defaults);
 static json_t *obs_data_to_full_json(obs_data_t *data);
-=======
-static json_t *obs_data_to_json(obs_data_t *data, bool with_defaults);
->>>>>>> 144599fb
 
 static inline void set_json_obj(json_t *json, const char *name,
 				obs_data_item_t *item, bool with_defaults)
@@ -595,7 +591,6 @@
 	obs_data_array_release(array);
 }
 
-<<<<<<< HEAD
 static inline void set_full_json_array(json_t *json, const char *name,
 				       obs_data_item_t *item)
 {
@@ -614,10 +609,7 @@
 	obs_data_array_release(array);
 }
 
-static json_t *obs_data_to_json(obs_data_t *data)
-=======
 static json_t *obs_data_to_json(obs_data_t *data, bool with_defaults)
->>>>>>> 144599fb
 {
 	json_t *json = json_object();
 
@@ -799,41 +791,24 @@
 	return data->json;
 }
 
-<<<<<<< HEAD
+const char *obs_data_get_json(obs_data_t *data)
+{
+	return obs_data_get_json_internal(data, false, false);
+}
+
+const char *obs_data_get_json_with_defaults(obs_data_t *data)
+{
+	return obs_data_get_json_internal(data, false, true);
+}
+
 const char *obs_data_get_json_pretty(obs_data_t *data)
 {
-	if (!data)
-		return NULL;
-
-	/* NOTE: don't use libobs bfree for json text */
-	free(data->json);
-	data->json = NULL;
-
-	json_t *root = obs_data_to_json(data);
-	data->json = json_dumps(root, JSON_PRESERVE_ORDER | JSON_INDENT(4));
-	json_decref(root);
-
-	return data->json;
-=======
-const char *obs_data_get_json(obs_data_t *data)
-{
-	return obs_data_get_json_internal(data, false, false);
-}
-
-const char *obs_data_get_json_with_defaults(obs_data_t *data)
-{
-	return obs_data_get_json_internal(data, false, true);
-}
-
-const char *obs_data_get_json_pretty(obs_data_t *data)
-{
 	return obs_data_get_json_internal(data, true, false);
 }
 
 const char *obs_data_get_json_pretty_with_defaults(obs_data_t *data)
 {
 	return obs_data_get_json_internal(data, true, true);
->>>>>>> 144599fb
 }
 
 const char *obs_data_get_last_json(obs_data_t *data)
