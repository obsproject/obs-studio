#include "graphics.h"

#include "half.h"
#include "srgb.h"
#include <obs-ffmpeg-compat.h>
#include <util/dstr.h>
#include <util/platform.h>

#include <libavcodec/avcodec.h>
#include <libavformat/avformat.h>
#include <libavutil/imgutils.h>
#include <libswscale/swscale.h>

#ifdef _WIN32
#include <wincodec.h>
#pragma comment(lib, "windowscodecs.lib")
#endif

struct ffmpeg_image {
	const char *file;
	AVFormatContext *fmt_ctx;
	AVCodecContext *decoder_ctx;

	int cx, cy;
	enum AVPixelFormat format;
};

static bool ffmpeg_image_open_decoder_context(struct ffmpeg_image *info)
{
	AVFormatContext *const fmt_ctx = info->fmt_ctx;
	int ret = av_find_best_stream(fmt_ctx, AVMEDIA_TYPE_VIDEO, -1, 1, NULL,
				      0);
	if (ret < 0) {
		blog(LOG_WARNING, "Couldn't find video stream in file '%s': %s",
		     info->file, av_err2str(ret));
		return false;
	}

	AVStream *const stream = fmt_ctx->streams[ret];
#if LIBAVCODEC_VERSION_INT >= AV_VERSION_INT(57, 48, 101)
	AVCodecParameters *const codecpar = stream->codecpar;
	const AVCodec *const decoder = avcodec_find_decoder(
		codecpar->codec_id); // fix discarded-qualifiers
#else
	AVCodecContext *const decoder_ctx = stream->codec;
	AVCodec *const decoder = avcodec_find_decoder(decoder_ctx->codec_id);
#endif
	if (!decoder) {
		blog(LOG_WARNING, "Failed to find decoder for file '%s'",
		     info->file);
		return false;
	}

#if LIBAVCODEC_VERSION_INT >= AV_VERSION_INT(57, 48, 101)
	AVCodecContext *const decoder_ctx = avcodec_alloc_context3(decoder);
	avcodec_parameters_to_context(decoder_ctx, codecpar);
#endif

	info->decoder_ctx = decoder_ctx;
#if LIBAVCODEC_VERSION_INT >= AV_VERSION_INT(57, 48, 101)
	info->cx = codecpar->width;
	info->cy = codecpar->height;
	info->format = codecpar->format;
#else
	info->cx = decoder_ctx->width;
	info->cy = decoder_ctx->height;
	info->format = decoder_ctx->pix_fmt;
#endif

	ret = avcodec_open2(decoder_ctx, decoder, NULL);
	if (ret < 0) {
		blog(LOG_WARNING,
		     "Failed to open video codec for file '%s': "
		     "%s",
		     info->file, av_err2str(ret));
		return false;
	}

	return true;
}

static void ffmpeg_image_free(struct ffmpeg_image *info)
{
	avcodec_free_context(&info->decoder_ctx);
	avformat_close_input(&info->fmt_ctx);
}

static bool ffmpeg_image_init(struct ffmpeg_image *info, const char *file)
{
	int ret;

	if (!file || !*file)
		return false;

	memset(info, 0, sizeof(struct ffmpeg_image));
	info->file = file;

	ret = avformat_open_input(&info->fmt_ctx, file, NULL, NULL);
	if (ret < 0) {
		blog(LOG_WARNING, "Failed to open file '%s': %s", info->file,
		     av_err2str(ret));
		return false;
	}

	ret = avformat_find_stream_info(info->fmt_ctx, NULL);
	if (ret < 0) {
		blog(LOG_WARNING,
		     "Could not find stream info for file '%s':"
		     " %s",
		     info->file, av_err2str(ret));
		goto fail;
	}

	if (!ffmpeg_image_open_decoder_context(info))
		goto fail;

	return true;

fail:
	ffmpeg_image_free(info);
	return false;
}

#ifdef _MSC_VER
#define obs_bswap16(v) _byteswap_ushort(v)
#else
#define obs_bswap16(v) __builtin_bswap16(v)
#endif

static void *ffmpeg_image_copy_data_straight(struct ffmpeg_image *info,
					     AVFrame *frame)
{
	const size_t linesize = (size_t)info->cx * 4;
	const size_t totalsize = info->cy * linesize;
	void *data = bmalloc(totalsize);

	const size_t src_linesize = frame->linesize[0];
	if (linesize != src_linesize) {
		const size_t min_line = linesize < src_linesize ? linesize
								: src_linesize;

		uint8_t *dst = data;
		const uint8_t *src = frame->data[0];
		for (int y = 0; y < info->cy; y++) {
			memcpy(dst, src, min_line);
			dst += linesize;
			src += src_linesize;
		}
	} else {
		memcpy(data, frame->data[0], totalsize);
	}

	return data;
}

static inline size_t get_dst_position(const size_t w, const size_t h,
				      const size_t x, const size_t y,
				      int orient)
{
	size_t res_x = 0;
	size_t res_y = 0;

	if (orient == 2) {
		/*
		 * Orientation 2: Flip X
		 *
		 * 888888        888888
		 *     88   ->   88
		 *   8888   ->   8888
		 *     88   ->   88
		 *     88        88
		 *
		 * (0, 0) -> (w, 0)
		 * (0, h) -> (w, h)
		 * (w, 0) -> (0, 0)
		 * (w, h) -> (0, h)
		 *
		 * (w - x, y)
		 */

		res_x = w - 1 - x;
		res_y = y;

	} else if (orient == 3) {
		/*
		 * Orientation 3: 180°
		 *
		 *     88        888888
		 *     88   ->   88
		 *   8888   ->   8888
		 *     88   ->   88
		 * 888888        88
		 *
		 * (0, 0) -> (w, h)
		 * (0, h) -> (w, 0)
		 * (w, 0) -> (0, h)
		 * (w, h) -> (0, 0)
		 *
		 * (w - x, h - y)
		 */

		res_x = w - 1 - x;
		res_y = h - 1 - y;

	} else if (orient == 4) {
		/*
		 * Orientation 4: Flip Y
		 *
		 * 88            888888
		 * 88       ->   88
		 * 8888     ->   8888
		 * 88       ->   88
		 * 888888        88
		 *
		 * (0, 0) -> (0, h)
		 * (0, h) -> (0, 0)
		 * (w, 0) -> (w, h)
		 * (w, h) -> (w, 0)
		 *
		 * (x, h - y)
		 */

		res_x = x;
		res_y = h - 1 - y;

	} else if (orient == 5) {
		/*
		 * Orientation 5: Flip Y + 90° CW
		 *
		 * 8888888888        888888
		 * 88  88       ->   88
		 * 88           ->   8888
		 *              ->   88
		 *                   88
		 *
		 * (0, 0) -> (0, 0)
		 * (0, h) -> (w, 0)
		 * (w, 0) -> (0, h)
		 * (w, h) -> (w, h)
		 *
		 * (y, x)
		 */

		res_x = y;
		res_y = x;

	} else if (orient == 6) {
		/*
		 * Orientation 6: 90° CW
		 *
		 * 88                888888
		 * 88  88       ->   88
		 * 8888888888   ->   8888
		 *              ->   88
		 *                   88
		 *
		 * (0, 0) -> (w, 0)
		 * (0, h) -> (0, 0)
		 * (w, 0) -> (w, h)
		 * (w, h) -> (0, h)
		 *
		 * (w - y, x)
		 */

		res_x = w - 1 - y;
		res_y = x;

	} else if (orient == 7) {
		/*
		 * Orientation 7: Flip Y + 90° CCW
		 *
		 *         88        888888
		 *     88  88   ->   88
		 * 8888888888   ->   8888
		 *              ->   88
		 *                   88
		 *
		 * (0, 0) -> (w, h)
		 * (0, h) -> (0, h)
		 * (w, 0) -> (w, 0)
		 * (w, h) -> (0, 0)
		 *
		 * (w - y, h - x)
		 */

		res_x = w - 1 - y;
		res_y = h - 1 - x;

	} else if (orient == 8) {
		/*
		 * Orientation 8: 90° CCW
		 *
		 * 8888888888        888888
		 *     88  88   ->   88
		 *         88   ->   8888
		 *              ->   88
		 *                   88
		 *
		 * (0, 0) -> (0, h)
		 * (0, h) -> (w, h)
		 * (w, 0) -> (0, 0)
		 * (w, h) -> (w, 0)
		 *
		 * (y, h - x)
		 */

		res_x = y;
		res_y = h - 1 - x;
	}

	return (res_x + res_y * w) * 4;
}

#define TILE_SIZE 16
#define MIN(a, b) (((a) < (b)) ? (a) : (b))

static void *ffmpeg_image_orient(struct ffmpeg_image *info, void *in_data,
				 int orient)
{
	const size_t sx = (size_t)info->cx;
	const size_t sy = (size_t)info->cy;
	uint8_t *data = NULL;

	if (orient == 0 || orient == 1)
		return in_data;

	data = bmalloc(sx * 4 * sy);

	if (orient >= 5 && orient < 9) {
		info->cx = (int)sy;
		info->cy = (int)sx;
	}

	uint8_t *src = in_data;

	size_t off_dst;
	size_t off_src = 0;
	for (size_t y0 = 0; y0 < sy; y0 += TILE_SIZE) {
		for (size_t x0 = 0; x0 < sx; x0 += TILE_SIZE) {
			size_t lim_x = MIN((size_t)sx, x0 + TILE_SIZE);
			size_t lim_y = MIN((size_t)sy, y0 + TILE_SIZE);

			for (size_t y = y0; y < lim_y; y++) {
				for (size_t x = x0; x < lim_x; x++) {
					off_src = (x + y * sx) * 4;

					off_dst = get_dst_position(info->cx,
								   info->cy, x,
								   y, orient);

					memcpy(data + off_dst, src + off_src,
					       4);
				}
			}
		}
	}

	bfree(in_data);
	return data;
}

static void *ffmpeg_image_reformat_frame(struct ffmpeg_image *info,
					 AVFrame *frame,
					 enum gs_image_alpha_mode alpha_mode)
{
	struct SwsContext *sws_ctx = NULL;
	void *data = NULL;
	int ret = 0;

<<<<<<< HEAD
	int cx_out = info->cx;
	int cy_out = info->cy;
	const int image_resolution_limit = 10000*10000;
	bool downsize = info->cx * info->cy > image_resolution_limit;
	if (downsize) {
		float devider = (float)(cx_out * cy_out) / (float)image_resolution_limit;
		cx_out = (uint32_t)(cx_out/devider);
		cy_out = (uint32_t)(cy_out/devider);
		blog(LOG_WARNING, "Image resolution over 100MP limit and get downscaled from %d x %d  to %d x %d ", info->cx , info->cy, cx_out, cy_out);
	}

	if (!downsize && info->format == AV_PIX_FMT_BGR0) {
=======
	AVDictionary *dict = frame->metadata;
	AVDictionaryEntry *entry = NULL;

	int orient = 0;

	if (dict) {
		entry = av_dict_get(dict, "Orientation", NULL,
				    AV_DICT_MATCH_CASE);
		if (entry && entry->value) {
			orient = atoi(entry->value);
		}
	}

	if (info->format == AV_PIX_FMT_BGR0) {
>>>>>>> b4f7499b
		data = ffmpeg_image_copy_data_straight(info, frame);
	} else if ( !downsize && (info->format == AV_PIX_FMT_RGBA ||
		   info->format == AV_PIX_FMT_BGRA)) {
		if (alpha_mode == GS_IMAGE_ALPHA_STRAIGHT) {
			data = ffmpeg_image_copy_data_straight(info, frame);
		} else {
			const size_t linesize = (size_t)info->cx * 4;
			const size_t totalsize = info->cy * linesize;
			data = bmalloc(totalsize);
			const size_t src_linesize = frame->linesize[0];
			const size_t min_line = linesize < src_linesize
							? linesize
							: src_linesize;
			uint8_t *dst = data;
			const uint8_t *src = frame->data[0];
			const size_t row_elements = min_line >> 2;
			if (alpha_mode == GS_IMAGE_ALPHA_PREMULTIPLY_SRGB) {
				for (int y = 0; y < info->cy; y++) {
					gs_premultiply_xyza_srgb_loop_restrict(
						dst, src, row_elements);
					dst += linesize;
					src += src_linesize;
				}
			} else if (alpha_mode == GS_IMAGE_ALPHA_PREMULTIPLY) {
				for (int y = 0; y < info->cy; y++) {
					gs_premultiply_xyza_loop_restrict(
						dst, src, row_elements);
					dst += linesize;
					src += src_linesize;
				}
			}
		}
	} else if (!downsize && info->format == AV_PIX_FMT_RGBA64BE) {
		const size_t dst_linesize = (size_t)info->cx * 4;
		data = bmalloc(info->cy * dst_linesize);
		const size_t src_linesize = frame->linesize[0];
		const size_t src_min_line = (dst_linesize * 2) < src_linesize
						    ? (dst_linesize * 2)
						    : src_linesize;
		const size_t row_elements = src_min_line >> 3;
		uint8_t *dst = data;
		const uint8_t *src = frame->data[0];
		uint16_t value[4];
		float f[4];
		if (alpha_mode == GS_IMAGE_ALPHA_STRAIGHT) {
			for (int y = 0; y < info->cy; y++) {
				for (size_t x = 0; x < row_elements; ++x) {
					memcpy(value, src, sizeof(value));
					f[0] = (float)obs_bswap16(value[0]) /
					       65535.0f;
					f[1] = (float)obs_bswap16(value[1]) /
					       65535.0f;
					f[2] = (float)obs_bswap16(value[2]) /
					       65535.0f;
					f[3] = (float)obs_bswap16(value[3]) /
					       65535.0f;
					gs_float4_to_u8x4(dst, f);
					dst += sizeof(*dst) * 4;
					src += sizeof(value);
				}

				src += src_linesize - src_min_line;
			}
		} else if (alpha_mode == GS_IMAGE_ALPHA_PREMULTIPLY_SRGB) {
			for (int y = 0; y < info->cy; y++) {
				for (size_t x = 0; x < row_elements; ++x) {
					memcpy(value, src, sizeof(value));
					f[0] = (float)obs_bswap16(value[0]) /
					       65535.0f;
					f[1] = (float)obs_bswap16(value[1]) /
					       65535.0f;
					f[2] = (float)obs_bswap16(value[2]) /
					       65535.0f;
					f[3] = (float)obs_bswap16(value[3]) /
					       65535.0f;
					gs_float3_srgb_nonlinear_to_linear(f);
					gs_premultiply_float4(f);
					gs_float3_srgb_linear_to_nonlinear(f);
					gs_float4_to_u8x4(dst, f);
					dst += sizeof(*dst) * 4;
					src += sizeof(value);
				}

				src += src_linesize - src_min_line;
			}
		} else if (alpha_mode == GS_IMAGE_ALPHA_PREMULTIPLY) {
			for (int y = 0; y < info->cy; y++) {
				for (size_t x = 0; x < row_elements; ++x) {
					memcpy(value, src, sizeof(value));
					f[0] = (float)obs_bswap16(value[0]) /
					       65535.0f;
					f[1] = (float)obs_bswap16(value[1]) /
					       65535.0f;
					f[2] = (float)obs_bswap16(value[2]) /
					       65535.0f;
					f[3] = (float)obs_bswap16(value[3]) /
					       65535.0f;
					gs_premultiply_float4(f);
					gs_float4_to_u8x4(dst, f);
					dst += sizeof(*dst) * 4;
					src += sizeof(value);
				}

				src += src_linesize - src_min_line;
			}
		}

		info->format = AV_PIX_FMT_RGBA;
	} else {
		static const enum AVPixelFormat format = AV_PIX_FMT_BGRA;

		sws_ctx = sws_getContext(info->cx, info->cy, info->format,
					 cx_out, cy_out, format, downsize? SWS_BICUBIC : SWS_POINT,
					 NULL, NULL, NULL);
		if (!sws_ctx) {
			blog(LOG_WARNING,
			     "Failed to create scale context "
			     "for '%s'",
			     info->file);
			goto fail;
		}

		uint8_t *pointers[4];
		int linesizes[4];
		ret = av_image_alloc(pointers, linesizes, cx_out, cy_out,
				     format, 32);
		if (ret < 0) {
			blog(LOG_WARNING, "av_image_alloc failed for '%s': %s",
			     info->file, av_err2str(ret));
			sws_freeContext(sws_ctx);
			goto fail;
		}

		ret = sws_scale(sws_ctx, (const uint8_t *const *)frame->data,
				frame->linesize, 0, info->cy, pointers,
				linesizes);
		sws_freeContext(sws_ctx);
		info->cx = cx_out;
		info->cy = cy_out;

		if (ret < 0) {
			blog(LOG_WARNING, "sws_scale failed for '%s': %s",
			     info->file, av_err2str(ret));
			av_freep(pointers);
			goto fail;
		}

		const size_t linesize = (size_t)info->cx * 4;
		data = bmalloc(info->cy * linesize);
		const uint8_t *src = pointers[0];
		uint8_t *dst = data;
		for (size_t y = 0; y < (size_t)info->cy; y++) {
			memcpy(dst, src, linesize);
			dst += linesize;
			src += linesizes[0];
		}

		av_freep(pointers);

		if (alpha_mode == GS_IMAGE_ALPHA_PREMULTIPLY_SRGB) {
			gs_premultiply_xyza_srgb_loop(data, (size_t)info->cx *
								    info->cy);
		} else if (alpha_mode == GS_IMAGE_ALPHA_PREMULTIPLY) {
			gs_premultiply_xyza_loop(data,
						 (size_t)info->cx * info->cy);
		}

		info->format = format;
	}

	data = ffmpeg_image_orient(info, data, orient);

fail:
	return data;
}

static void *ffmpeg_image_decode(struct ffmpeg_image *info,
				 enum gs_image_alpha_mode alpha_mode)
{
	AVPacket packet = {0};
	void *data = NULL;
	AVFrame *frame = av_frame_alloc();
	int got_frame = 0;
	int ret;

	if (!frame) {
		blog(LOG_WARNING, "Failed to create frame data for '%s'",
		     info->file);
		return NULL;
	}

	ret = av_read_frame(info->fmt_ctx, &packet);
	if (ret < 0) {
		blog(LOG_WARNING, "Failed to read image frame from '%s': %s",
		     info->file, av_err2str(ret));
		goto fail;
	}

	while (!got_frame) {
#if LIBAVFORMAT_VERSION_INT >= AV_VERSION_INT(57, 40, 101)
		ret = avcodec_send_packet(info->decoder_ctx, &packet);
		if (ret == 0)
			ret = avcodec_receive_frame(info->decoder_ctx, frame);

		got_frame = (ret == 0);

		if (ret == AVERROR_EOF || ret == AVERROR(EAGAIN))
			ret = 0;
#else
		ret = avcodec_decode_video2(info->decoder_ctx, frame,
					    &got_frame, &packet);
#endif
		if (ret < 0) {
			blog(LOG_WARNING, "Failed to decode frame for '%s': %s",
			     info->file, av_err2str(ret));
			goto fail;
		}
	}

	data = ffmpeg_image_reformat_frame(info, frame, alpha_mode);

fail:
	av_packet_unref(&packet);
	av_frame_free(&frame);
	return data;
}

void gs_init_image_deps(void)
{
#if LIBAVCODEC_VERSION_INT < AV_VERSION_INT(58, 9, 100)
	av_register_all();
#endif
}

void gs_free_image_deps(void) {}

static inline enum gs_color_format convert_format(enum AVPixelFormat format)
{
	switch ((int)format) {
	case AV_PIX_FMT_RGBA:
		return GS_RGBA;
	case AV_PIX_FMT_BGRA:
		return GS_BGRA;
	case AV_PIX_FMT_BGR0:
		return GS_BGRX;
	case AV_PIX_FMT_RGBA64BE:
		return GS_RGBA16;
	}

	return GS_BGRX;
}

uint8_t *gs_create_texture_file_data(const char *file,
				     enum gs_color_format *format,
				     uint32_t *cx_out, uint32_t *cy_out)
{
	struct ffmpeg_image image;
	uint8_t *data = NULL;

	if (ffmpeg_image_init(&image, file)) {
		data = ffmpeg_image_decode(&image, GS_IMAGE_ALPHA_STRAIGHT);
		if (data) {
			*format = convert_format(image.format);
			*cx_out = (uint32_t)image.cx;
			*cy_out = (uint32_t)image.cy;
		}

		ffmpeg_image_free(&image);
	}

	return data;
}

#ifdef _WIN32
static float pq_to_linear(float u)
{
	const float common = powf(u, 1.f / 78.84375f);
	return powf(fabsf(max(common - 0.8359375f, 0.f) /
			  (18.8515625f - 18.6875f * common)),
		    1.f / 0.1593017578f);
}

static void convert_pq_to_cccs(const BYTE *intermediate,
			       const UINT intermediate_size, BYTE *bytes)
{
	const BYTE *src_cursor = intermediate;
	const BYTE *src_cursor_end = src_cursor + intermediate_size;
	BYTE *dst_cursor = bytes;
	uint32_t rgb10;
	struct half rgba16[4];
	rgba16[3].u = 0x3c00;
	while (src_cursor < src_cursor_end) {
		memcpy(&rgb10, src_cursor, sizeof(rgb10));
		const float blue = (float)(rgb10 & 0x3ff) / 1023.f;
		const float green = (float)((rgb10 >> 10) & 0x3ff) / 1023.f;
		const float red = (float)((rgb10 >> 20) & 0x3ff) / 1023.f;
		const float red2020 = pq_to_linear(red);
		const float green2020 = pq_to_linear(green);
		const float blue2020 = pq_to_linear(blue);
		const float red709 = 1.6604910f * red2020 -
				     0.5876411f * green2020 -
				     0.0728499f * blue2020;
		const float green709 = -0.1245505f * red2020 +
				       1.1328999f * green2020 -
				       0.0083494f * blue2020;
		const float blue709 = -0.0181508f * red2020 -
				      0.1005789f * green2020 +
				      1.1187297f * blue2020;
		rgba16[0] = half_from_float(red709 * 125.f);
		rgba16[1] = half_from_float(green709 * 125.f);
		rgba16[2] = half_from_float(blue709 * 125.f);
		memcpy(dst_cursor, &rgba16, sizeof(rgba16));
		src_cursor += 4;
		dst_cursor += 8;
	}
}

static void *wic_image_init_internal(const char *file,
				     IWICBitmapFrameDecode *pFrame,
				     enum gs_color_format *format,
				     uint32_t *cx_out, uint32_t *cy_out,
				     enum gs_color_space *space)
{
	BYTE *bytes = NULL;

	WICPixelFormatGUID pixelFormat;
	HRESULT hr = pFrame->lpVtbl->GetPixelFormat(pFrame, &pixelFormat);
	if (SUCCEEDED(hr)) {
		const bool scrgb = memcmp(&pixelFormat,
					  &GUID_WICPixelFormat64bppRGBAHalf,
					  sizeof(pixelFormat)) == 0;
		const bool pq10 = memcmp(&pixelFormat,
					 &GUID_WICPixelFormat32bppBGR101010,
					 sizeof(pixelFormat)) == 0;
		if (scrgb || pq10) {
			UINT width, height;
			hr = pFrame->lpVtbl->GetSize(pFrame, &width, &height);
			if (SUCCEEDED(hr)) {
				const UINT pitch = 8 * width;
				const UINT size = pitch * height;
				bytes = bmalloc(size);
				if (bytes) {
					bool success = false;
					if (pq10) {
						const UINT intermediate_pitch =
							4 * width;
						const UINT intermediate_size =
							intermediate_pitch *
							height;
						BYTE *intermediate = bmalloc(
							intermediate_size);
						if (intermediate) {
							hr = pFrame->lpVtbl->CopyPixels(
								pFrame, NULL,
								intermediate_pitch,
								intermediate_size,
								intermediate);
							success = SUCCEEDED(hr);
							if (success) {
								convert_pq_to_cccs(
									intermediate,
									intermediate_size,
									bytes);
							} else {
								blog(LOG_WARNING,
								     "WIC: Failed to CopyPixels intermediate for file: %s",
								     file);
							}

							bfree(intermediate);
						} else {
							blog(LOG_WARNING,
							     "WIC: Failed to allocate intermediate for file: %s",
							     file);
						}
					} else {
						hr = pFrame->lpVtbl->CopyPixels(
							pFrame, NULL, pitch,
							size, bytes);
						success = SUCCEEDED(hr);
						if (!success) {
							blog(LOG_WARNING,
							     "WIC: Failed to CopyPixels for file: %s",
							     file);
						}
					}

					if (success) {
						*format = GS_RGBA16F;
						*cx_out = width;
						*cy_out = height;
						*space = GS_CS_709_SCRGB;
					} else {
						bfree(bytes);
						bytes = NULL;
					}
				} else {
					blog(LOG_WARNING,
					     "WIC: Failed to allocate for file: %s",
					     file);
				}
			} else {
				blog(LOG_WARNING,
				     "WIC: Failed to GetSize of frame for file: %s",
				     file);
			}
		} else {
			blog(LOG_WARNING,
			     "WIC: Only handle GUID_WICPixelFormat32bppBGR101010 and GUID_WICPixelFormat64bppRGBAHalf for now");
		}
	} else {
		blog(LOG_WARNING, "WIC: Failed to GetPixelFormat for file: %s",
		     file);
	}

	return bytes;
}

static void *wic_image_init(const struct ffmpeg_image *info, const char *file,
			    enum gs_color_format *format, uint32_t *cx_out,
			    uint32_t *cy_out, enum gs_color_space *space)
{
	const size_t len = strlen(file);
	if (len <= 4 && astrcmpi(file + len - 4, ".jxr") != 0) {
		blog(LOG_WARNING,
		     "WIC: Only handle JXR for WIC images for now");
		return NULL;
	}

	BYTE *bytes = NULL;

	wchar_t *file_w = NULL;
	os_utf8_to_wcs_ptr(file, 0, &file_w);
	if (file_w) {
		IWICImagingFactory *pFactory = NULL;
		HRESULT hr = CoCreateInstance(&CLSID_WICImagingFactory, NULL,
					      CLSCTX_INPROC_SERVER,
					      &IID_IWICImagingFactory,
					      &pFactory);
		if (SUCCEEDED(hr)) {
			IWICBitmapDecoder *pDecoder = NULL;
			hr = pFactory->lpVtbl->CreateDecoderFromFilename(
				pFactory, file_w, NULL, GENERIC_READ,
				WICDecodeMetadataCacheOnDemand, &pDecoder);
			if (SUCCEEDED(hr)) {
				IWICBitmapFrameDecode *pFrame = NULL;
				hr = pDecoder->lpVtbl->GetFrame(pDecoder, 0,
								&pFrame);
				if (SUCCEEDED(hr)) {
					bytes = wic_image_init_internal(
						file, pFrame, format, cx_out,
						cy_out, space);

					pFrame->lpVtbl->Release(pFrame);
				} else {
					blog(LOG_WARNING,
					     "WIC: Failed to create IWICBitmapFrameDecode from file: %s",
					     file);
				}

				pDecoder->lpVtbl->Release(pDecoder);
			} else {
				blog(LOG_WARNING,
				     "WIC: Failed to create IWICBitmapDecoder from file: %s",
				     file);
			}

			pFactory->lpVtbl->Release(pFactory);
		} else {
			blog(LOG_WARNING,
			     "WIC: Failed to create IWICImagingFactory");
		}

		bfree(file_w);
	} else {
		blog(LOG_WARNING, "WIC: Failed to widen file name: %s", file);
	}

	return bytes;
}
#endif

uint8_t *gs_create_texture_file_data2(const char *file,
				      enum gs_image_alpha_mode alpha_mode,
				      enum gs_color_format *format,
				      uint32_t *cx_out, uint32_t *cy_out)
{
	enum gs_color_space unused;
	return gs_create_texture_file_data3(file, alpha_mode, format, cx_out,
					    cy_out, &unused);
}

uint8_t *gs_create_texture_file_data3(const char *file,
				      enum gs_image_alpha_mode alpha_mode,
				      enum gs_color_format *format,
				      uint32_t *cx_out, uint32_t *cy_out,
				      enum gs_color_space *space)
{
	struct ffmpeg_image image;
	uint8_t *data = NULL;

	if (ffmpeg_image_init(&image, file)) {
		data = ffmpeg_image_decode(&image, alpha_mode);
		if (data) {
			*format = convert_format(image.format);
			*cx_out = (uint32_t)image.cx;
			*cy_out = (uint32_t)image.cy;
			*space = GS_CS_SRGB;
		}

		ffmpeg_image_free(&image);
	}

#ifdef _WIN32
	if (data == NULL) {
		data = wic_image_init(&image, file, format, cx_out, cy_out,
				      space);
	}
#endif

	return data;
}<|MERGE_RESOLUTION|>--- conflicted
+++ resolved
@@ -367,7 +367,6 @@
 	void *data = NULL;
 	int ret = 0;
 
-<<<<<<< HEAD
 	int cx_out = info->cx;
 	int cy_out = info->cy;
 	const int image_resolution_limit = 10000*10000;
@@ -379,8 +378,6 @@
 		blog(LOG_WARNING, "Image resolution over 100MP limit and get downscaled from %d x %d  to %d x %d ", info->cx , info->cy, cx_out, cy_out);
 	}
 
-	if (!downsize && info->format == AV_PIX_FMT_BGR0) {
-=======
 	AVDictionary *dict = frame->metadata;
 	AVDictionaryEntry *entry = NULL;
 
@@ -394,8 +391,7 @@
 		}
 	}
 
-	if (info->format == AV_PIX_FMT_BGR0) {
->>>>>>> b4f7499b
+	if (!downsize && info->format == AV_PIX_FMT_BGR0) {
 		data = ffmpeg_image_copy_data_straight(info, frame);
 	} else if ( !downsize && (info->format == AV_PIX_FMT_RGBA ||
 		   info->format == AV_PIX_FMT_BGRA)) {
