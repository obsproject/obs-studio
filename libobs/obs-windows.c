--- conflicted
+++ resolved
@@ -176,46 +176,6 @@
 	     success ? "true" : "false");
 }
 
-<<<<<<< HEAD
-typedef HRESULT(WINAPI *dwm_is_composition_enabled_t)(BOOL *);
-
-static void log_aero(void)
-{
-	dwm_is_composition_enabled_t composition_enabled = NULL;
-
-	const char *aeroMessage =
-		win_ver >= 0x602
-			? " (Aero is always on for windows 8 and above)"
-			: "";
-
-	wchar_t *path;
-	if (SHGetKnownFolderPath(&FOLDERID_SystemX86, 0, NULL, &path) != S_OK)
-		return;
-
-	SetDllDirectory(path);
-	HMODULE dwm = LoadLibraryW(L"dwmapi");
-	CoTaskMemFree(path);
-	SetDllDirectory(NULL);
-	BOOL bComposition = true;
-
-	if (!dwm) {
-		return;
-	}
-
-	composition_enabled = (dwm_is_composition_enabled_t)GetProcAddress(
-		dwm, "DwmIsCompositionEnabled");
-	if (!composition_enabled) {
-		FreeLibrary(dwm);
-		return;
-	}
-
-	composition_enabled(&bComposition);
-	blog(LOG_INFO, "Aero is %s%s", bComposition ? "Enabled" : "Disabled",
-	     aeroMessage);
-}
-
-=======
->>>>>>> 0fb8bb4b
 #define WIN10_GAME_BAR_REG_KEY \
 	L"Software\\Microsoft\\Windows\\CurrentVersion\\GameDVR"
 #define WIN10_GAME_DVR_POLICY_REG_KEY \
