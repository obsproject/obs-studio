--- conflicted
+++ resolved
@@ -42,10 +42,7 @@
 	OBS_SERVICE_CONNECT_INFO_USERNAME = 4,
 	OBS_SERVICE_CONNECT_INFO_PASSWORD = 6,
 	OBS_SERVICE_CONNECT_INFO_ENCRYPT_PASSPHRASE = 8,
-<<<<<<< HEAD
-=======
 	OBS_SERVICE_CONNECT_INFO_BEARER_TOKEN = 10,
->>>>>>> 144599fb
 };
 
 struct obs_service_info {
