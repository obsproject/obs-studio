--- conflicted
+++ resolved
@@ -124,12 +124,6 @@
 static const char *render_main_texture_name = "render_main_texture";
 static inline void render_main_texture(struct obs_core_video_mix *video)
 {
-<<<<<<< HEAD
-=======
-	uint32_t base_width = video->ovi.base_width;
-	uint32_t base_height = video->ovi.base_height;
-
->>>>>>> 0fb8bb4b
 	profile_start(render_main_texture_name);
 	GS_DEBUG_MARKER_BEGIN(GS_DEBUG_COLOR_MAIN_TEXTURE,
 			      render_main_texture_name);
@@ -173,17 +167,12 @@
 	/* if the dimension is under half the size of the original image,
 	 * bicubic/lanczos can't sample enough pixels to create an accurate
 	 * image, so use the bilinear low resolution effect instead */
-<<<<<<< HEAD
 	if (info->width < (mix->ovi->base_width / 2) &&
 	    info->height < (mix->ovi->base_height / 2)) {
-=======
-	if (info->width < (mix->ovi.base_width / 2) &&
-	    info->height < (mix->ovi.base_height / 2)) {
->>>>>>> 0fb8bb4b
 		return video->bilinear_lowres_effect;
 	}
 
-	switch (mix->ovi.scale_type) {
+	switch (mix->ovi->scale_type) {
 	case OBS_SCALE_BILINEAR:
 		return video->default_effect;
 	case OBS_SCALE_LANCZOS:
@@ -197,19 +186,11 @@
 	return video->bicubic_effect;
 }
 
-<<<<<<< HEAD
 static inline bool resolution_close(struct obs_core_video_mix *video,
 				    uint32_t width, uint32_t height)
 {
 	long width_cmp = (long)video->ovi->base_width - (long)width;
 	long height_cmp = (long)video->ovi->base_height - (long)height;
-=======
-static inline bool resolution_close(struct obs_core_video_mix *mix,
-				    uint32_t width, uint32_t height)
-{
-	long width_cmp = (long)mix->ovi.base_width - (long)width;
-	long height_cmp = (long)mix->ovi.base_height - (long)height;
->>>>>>> 0fb8bb4b
 
 	return labs(width_cmp) <= 16 && labs(height_cmp) <= 16;
 }
@@ -248,13 +229,8 @@
 	if (video_output_get_format(mix->video) == VIDEO_FORMAT_BGRA) {
 		tech = gs_effect_get_technique(effect, "DrawAlphaDivide");
 	} else {
-<<<<<<< HEAD
 		if ((width == mix->ovi->base_width) &&
 		    (height == mix->ovi->base_height))
-=======
-		if ((width == mix->ovi.base_width) &&
-		    (height == mix->ovi.base_height))
->>>>>>> 0fb8bb4b
 			return texture;
 
 		tech = gs_effect_get_technique(effect, "Draw");
@@ -274,25 +250,15 @@
 
 	if (bres) {
 		struct vec2 base;
-<<<<<<< HEAD
 		vec2_set(&base, (float)mix->ovi->base_width,
 			 (float)mix->ovi->base_height);
-=======
-		vec2_set(&base, (float)mix->ovi.base_width,
-			 (float)mix->ovi.base_height);
->>>>>>> 0fb8bb4b
 		gs_effect_set_vec2(bres, &base);
 	}
 
 	if (bres_i) {
 		struct vec2 base_i;
-<<<<<<< HEAD
 		vec2_set(&base_i, 1.0f / (float)mix->ovi->base_width,
 			 1.0f / (float)mix->ovi->base_height);
-=======
-		vec2_set(&base_i, 1.0f / (float)mix->ovi.base_width,
-			 1.0f / (float)mix->ovi.base_height);
->>>>>>> 0fb8bb4b
 		gs_effect_set_vec2(bres_i, &base_i);
 	}
 
