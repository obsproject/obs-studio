/*
 * Copyright (c) 2023 Lain Bailey <lain@obsproject.com>
 *
 * Permission to use, copy, modify, and distribute this software for any
 * purpose with or without fee is hereby granted, provided that the above
 * copyright notice and this permission notice appear in all copies.
 *
 * THE SOFTWARE IS PROVIDED "AS IS" AND THE AUTHOR DISCLAIMS ALL WARRANTIES
 * WITH REGARD TO THIS SOFTWARE INCLUDING ALL IMPLIED WARRANTIES OF
 * MERCHANTABILITY AND FITNESS. IN NO EVENT SHALL THE AUTHOR BE LIABLE FOR
 * ANY SPECIAL, DIRECT, INDIRECT, OR CONSEQUENTIAL DAMAGES OR ANY DAMAGES
 * WHATSOEVER RESULTING FROM LOSS OF USE, DATA OR PROFITS, WHETHER IN AN
 * ACTION OF CONTRACT, NEGLIGENCE OR OTHER TORTIOUS ACTION, ARISING OUT OF
 * OR IN CONNECTION WITH THE USE OR PERFORMANCE OF THIS SOFTWARE.
 */

#include <inttypes.h>
#include <stdio.h>
#include <wchar.h>

#include "config-file.h"
#include "threading.h"
#include "platform.h"
#include "base.h"
#include "bmem.h"
#include "lexer.h"
#include "dstr.h"
<<<<<<< HEAD
#include "util/uthash.h"
=======
#include "uthash.h"
>>>>>>> 144599fb

struct config_item {
	char *name;
	char *value;
	UT_hash_handle hh;
};

static inline void config_item_free(struct config_item *item)
{
	bfree(item->name);
	bfree(item->value);
	bfree(item);
}

struct config_section {
	char *name;
	struct config_item *items;
	UT_hash_handle hh;
};

static inline void config_section_free(struct config_section *section)
{
	struct config_item *item;
	struct config_item *temp;
	HASH_ITER (hh, section->items, item, temp) {
		HASH_DELETE(hh, section->items, item);
		config_item_free(item);
	}

	bfree(section->name);
	bfree(section);
}

struct config_data {
	char *file;
	struct config_section *sections;
	struct config_section *defaults;
	pthread_mutex_t mutex;
};

config_t *config_create(const char *file)
{
	struct config_data *config;
	FILE *f;

	f = os_fopen(file, "wb");
	if (!f)
		return NULL;
	fclose(f);

	config = bzalloc(sizeof(struct config_data));

	if (pthread_mutex_init_recursive(&config->mutex) != 0) {
		bfree(config);
		return NULL;
	}

	config->file = bstrdup(file);
	return config;
}

static inline void remove_ref_whitespace(struct strref *ref)
{
	if (ref->array) {
		while (ref->len && is_whitespace(*ref->array)) {
			ref->array++;
			ref->len--;
		}

		while (ref->len && is_whitespace(ref->array[ref->len - 1]))
			ref->len--;
	}
}

static bool config_parse_string(struct lexer *lex, struct strref *ref, char end)
{
	bool success = end != 0;
	struct base_token token;
	base_token_clear(&token);

	while (lexer_getbasetoken(lex, &token, PARSE_WHITESPACE)) {
		if (end) {
			if (*token.text.array == end) {
				success = true;
				break;
			} else if (is_newline(*token.text.array)) {
				success = false;
				break;
			}
		} else {
			if (is_newline(*token.text.array)) {
				success = true;
				break;
			}
		}

		strref_add(ref, &token.text);
	}

	//remove_ref_whitespace(ref);
	return success;
}

static void unescape(struct dstr *str)
{
	char *read = str->array;
	char *write = str->array;

	for (; *read; read++, write++) {
		char cur = *read;
		if (cur == '\\') {
			char next = read[1];
			if (next == '\\') {
				read++;
			} else if (next == 'r') {
				cur = '\r';
				read++;
			} else if (next == 'n') {
				cur = '\n';
				read++;
			}
		}

		if (read != write)
			*write = cur;
	}

	if (read != write)
		*write = '\0';
}

static void config_add_item(struct config_item **items, struct strref *name,
			    struct strref *value)
{
	struct config_item *item;
	struct dstr item_value;

	item = bzalloc(sizeof(struct config_item));
	item->name = bstrdup_n(name->array, name->len);

	if (!strref_is_empty(value)) {
		dstr_init_copy_strref(&item_value, value);
		unescape(&item_value);
		item->value = bstrdup_n(item_value.array, item_value.len);
		dstr_free(&item_value);
	} else {
		item->value = bzalloc(1);
	}

	HASH_ADD_STR(*items, name, item);
}

static void config_parse_section(struct config_section *section,
				 struct lexer *lex)
{
	struct base_token token;

	while (lexer_getbasetoken(lex, &token, PARSE_WHITESPACE)) {
		struct strref name, value;

		while (token.type == BASETOKEN_WHITESPACE) {
			if (!lexer_getbasetoken(lex, &token, PARSE_WHITESPACE))
				return;
		}

		if (token.type == BASETOKEN_OTHER) {
			if (*token.text.array == '#') {
				do {
					if (!lexer_getbasetoken(
						    lex, &token,
						    PARSE_WHITESPACE))
						return;
				} while (!is_newline(*token.text.array));

				continue;
			} else if (*token.text.array == '[') {
				lex->offset--;
				return;
			}
		}

		strref_copy(&name, &token.text);
		if (!config_parse_string(lex, &name, '='))
			continue;

		strref_clear(&value);
		config_parse_string(lex, &value, 0);
		config_add_item(&section->items, &name, &value);
	}
}

static void parse_config_data(struct config_section **sections,
			      struct lexer *lex)
{
	struct strref section_name;
	struct base_token token;

	base_token_clear(&token);

	while (lexer_getbasetoken(lex, &token, PARSE_WHITESPACE)) {
		struct config_section *section;

		while (token.type == BASETOKEN_WHITESPACE) {
			if (!lexer_getbasetoken(lex, &token, PARSE_WHITESPACE))
				return;
		}

		if (*token.text.array != '[') {
			while (!is_newline(*token.text.array)) {
				if (!lexer_getbasetoken(lex, &token,
							PARSE_WHITESPACE))
					return;
			}

			continue;
		}

		strref_clear(&section_name);
		config_parse_string(lex, &section_name, ']');
		if (!section_name.len)
			return;

		section = bzalloc(sizeof(struct config_section));
		section->name = bstrdup_n(section_name.array, section_name.len);

		config_parse_section(section, lex);

		HASH_ADD_STR(*sections, name, section);
	}
}

static int config_parse_file(struct config_section **sections, const char *file,
			     bool always_open)
{
	char *file_data;
	struct lexer lex;
	FILE *f;

	f = os_fopen(file, "rb");
	if (always_open && !f)
		f = os_fopen(file, "w+");
	if (!f)
		return CONFIG_FILENOTFOUND;

	os_fread_utf8(f, &file_data);
	fclose(f);

	if (!file_data)
		return CONFIG_SUCCESS;

	lexer_init(&lex);
	lexer_start_move(&lex, file_data);

	parse_config_data(sections, &lex);

	lexer_free(&lex);
	return CONFIG_SUCCESS;
}

int config_open(config_t **config, const char *file,
		enum config_open_type open_type)
{
	int errorcode;
	bool always_open = open_type == CONFIG_OPEN_ALWAYS;

	if (!config)
		return CONFIG_ERROR;

	*config = bzalloc(sizeof(struct config_data));
	if (!*config)
		return CONFIG_ERROR;

	if (pthread_mutex_init_recursive(&(*config)->mutex) != 0) {
		bfree(*config);
		return CONFIG_ERROR;
	}

	(*config)->file = bstrdup(file);

	errorcode = config_parse_file(&(*config)->sections, file, always_open);

	if (errorcode != CONFIG_SUCCESS) {
		config_close(*config);
		*config = NULL;
	}

	return errorcode;
}

int config_open_string(config_t **config, const char *str)
{
	struct lexer lex;

	if (!config)
		return CONFIG_ERROR;

	*config = bzalloc(sizeof(struct config_data));
	if (!*config)
		return CONFIG_ERROR;

	if (pthread_mutex_init_recursive(&(*config)->mutex) != 0) {
		bfree(*config);
		return CONFIG_ERROR;
	}

	(*config)->file = NULL;

	lexer_init(&lex);
	lexer_start(&lex, str);
	parse_config_data(&(*config)->sections, &lex);
	lexer_free(&lex);

	return CONFIG_SUCCESS;
}

int config_open_defaults(config_t *config, const char *file)
{
	if (!config)
		return CONFIG_ERROR;

	return config_parse_file(&config->defaults, file, false);
}

int config_save(config_t *config)
{
	FILE *f;
	struct dstr str, tmp;
	int ret = CONFIG_ERROR;

	if (!config)
		return CONFIG_ERROR;
	if (!config->file)
		return CONFIG_ERROR;

	dstr_init(&str);
	dstr_init(&tmp);

	pthread_mutex_lock(&config->mutex);

	f = os_fopen(config->file, "wb");
	if (!f) {
		pthread_mutex_unlock(&config->mutex);
		return CONFIG_FILENOTFOUND;
	}

	struct config_section *section, *stmp;
	struct config_item *item, *itmp;

	int idx = 0;
	HASH_ITER (hh, config->sections, section, stmp) {
		if (idx++)
			dstr_cat(&str, "\n");

		dstr_cat(&str, "[");
		dstr_cat(&str, section->name);
		dstr_cat(&str, "]\n");

		HASH_ITER (hh, section->items, item, itmp) {
			dstr_copy(&tmp, item->value ? item->value : "");
			dstr_replace(&tmp, "\\", "\\\\");
			dstr_replace(&tmp, "\r", "\\r");
			dstr_replace(&tmp, "\n", "\\n");

			dstr_cat(&str, item->name);
			dstr_cat(&str, "=");
			dstr_cat(&str, tmp.array);
			dstr_cat(&str, "\n");
		}
	}

#ifdef _WIN32
	if (fwrite("\xEF\xBB\xBF", 1, 3, f) != 3)
		goto cleanup;
#endif
	if (fwrite(str.array, 1, str.len, f) != str.len)
		goto cleanup;

	ret = CONFIG_SUCCESS;

cleanup:
	fclose(f);

	pthread_mutex_unlock(&config->mutex);

	dstr_free(&tmp);
	dstr_free(&str);

	return ret;
}

int config_save_safe(config_t *config, const char *temp_ext,
		     const char *backup_ext)
{
	struct dstr temp_file = {0};
	struct dstr backup_file = {0};
	char *file = config->file;
	int ret;

	if (!temp_ext || !*temp_ext) {
		blog(LOG_ERROR, "config_save_safe: invalid "
				"temporary extension specified");
		return CONFIG_ERROR;
	}

	pthread_mutex_lock(&config->mutex);

	dstr_copy(&temp_file, config->file);
	if (*temp_ext != '.')
		dstr_cat(&temp_file, ".");
	dstr_cat(&temp_file, temp_ext);

	config->file = temp_file.array;
	ret = config_save(config);
	config->file = file;

	if (ret != CONFIG_SUCCESS) {
		blog(LOG_ERROR,
		     "config_save_safe: failed to "
		     "write to %s",
		     temp_file.array);
		goto cleanup;
	}

	if (backup_ext && *backup_ext) {
		dstr_copy(&backup_file, config->file);
		if (*backup_ext != '.')
			dstr_cat(&backup_file, ".");
		dstr_cat(&backup_file, backup_ext);
	}

	if (os_safe_replace(file, temp_file.array, backup_file.array) != 0)
		ret = CONFIG_ERROR;

cleanup:
	pthread_mutex_unlock(&config->mutex);
	dstr_free(&temp_file);
	dstr_free(&backup_file);
	return ret;
}

void config_close(config_t *config)
{
	struct config_section *section, *temp;

	if (!config)
		return;

	HASH_ITER (hh, config->sections, section, temp) {
		HASH_DELETE(hh, config->sections, section);
		config_section_free(section);
	}

	HASH_ITER (hh, config->defaults, section, temp) {
		HASH_DELETE(hh, config->defaults, section);
		config_section_free(section);
	}

	bfree(config->file);
	pthread_mutex_destroy(&config->mutex);
	bfree(config);
}

size_t config_num_sections(config_t *config)
{
	return HASH_CNT(hh, config->sections);
}

const char *config_get_section(config_t *config, size_t idx)
{
	struct config_section *section;
	struct config_section *temp;
	const char *name = NULL;
	size_t ctr = 0;

	pthread_mutex_lock(&config->mutex);

	if (idx >= config_num_sections(config))
		goto unlock;

	HASH_ITER (hh, config->sections, section, temp) {
		if (idx == ctr++) {
			name = section->name;
			break;
		}
	}

unlock:
	pthread_mutex_unlock(&config->mutex);
	return name;
}

static const struct config_item *
config_find_item(const struct config_section *sections, const char *section,
		 const char *name)
{
	struct config_section *sec;
	struct config_item *res;

	HASH_FIND_STR(sections, section, sec);
	if (!sec)
		return NULL;

	HASH_FIND_STR(sec->items, name, res);

	return res;
}

static void config_set_item(config_t *config, struct config_section **sections,
			    const char *section, const char *name, char *value)
{
	struct config_section *sec;
	struct config_item *item;

	pthread_mutex_lock(&config->mutex);

	HASH_FIND_STR(*sections, section, sec);
	if (!sec) {
		sec = bzalloc(sizeof(struct config_section));
		sec->name = bstrdup(section);

		HASH_ADD_STR(*sections, name, sec);
	}

	HASH_FIND_STR(sec->items, name, item);
	if (!item) {
		item = bzalloc(sizeof(struct config_item));
		item->name = bstrdup(name);
		item->value = value;

		HASH_ADD_STR(sec->items, name, item);
	} else {
		bfree(item->value);
		item->value = value;
	}

	pthread_mutex_unlock(&config->mutex);
}

static void config_set_item_default(config_t *config, const char *section,
				    const char *name, char *value)
{
	config_set_item(config, &config->defaults, section, name, value);

	if (!config_has_user_value(config, section, name))
		config_set_item(config, &config->sections, section, name,
				bstrdup(value));
}

void config_set_string(config_t *config, const char *section, const char *name,
		       const char *value)
{
	if (!value)
		value = "";
	config_set_item(config, &config->sections, section, name,
			bstrdup(value));
}

void config_set_int(config_t *config, const char *section, const char *name,
		    int64_t value)
{
	struct dstr str;
	dstr_init(&str);
	dstr_printf(&str, "%" PRId64, value);
	config_set_item(config, &config->sections, section, name, str.array);
}

void config_set_uint(config_t *config, const char *section, const char *name,
		     uint64_t value)
{
	struct dstr str;
	dstr_init(&str);
	dstr_printf(&str, "%" PRIu64, value);
	config_set_item(config, &config->sections, section, name, str.array);
}

void config_set_bool(config_t *config, const char *section, const char *name,
		     bool value)
{
	char *str = bstrdup(value ? "true" : "false");
	config_set_item(config, &config->sections, section, name, str);
}

void config_set_double(config_t *config, const char *section, const char *name,
		       double value)
{
	char *str = bzalloc(64);
	os_dtostr(value, str, 64);
	config_set_item(config, &config->sections, section, name, str);
}

void config_set_default_string(config_t *config, const char *section,
			       const char *name, const char *value)
{
	if (!value)
		value = "";
	config_set_item_default(config, section, name, bstrdup(value));
}

void config_set_default_int(config_t *config, const char *section,
			    const char *name, int64_t value)
{
	struct dstr str;
	dstr_init(&str);
	dstr_printf(&str, "%" PRId64, value);
	config_set_item_default(config, section, name, str.array);
}

void config_set_default_uint(config_t *config, const char *section,
			     const char *name, uint64_t value)
{
	struct dstr str;
	dstr_init(&str);
	dstr_printf(&str, "%" PRIu64, value);
	config_set_item_default(config, section, name, str.array);
}

void config_set_default_bool(config_t *config, const char *section,
			     const char *name, bool value)
{
	char *str = bstrdup(value ? "true" : "false");
	config_set_item_default(config, section, name, str);
}

void config_set_default_double(config_t *config, const char *section,
			       const char *name, double value)
{
	struct dstr str;
	dstr_init(&str);
	dstr_printf(&str, "%g", value);
	config_set_item_default(config, section, name, str.array);
}

const char *config_get_string(config_t *config, const char *section,
			      const char *name)
{
	const struct config_item *item;
	const char *value = NULL;

	pthread_mutex_lock(&config->mutex);

	item = config_find_item(config->sections, section, name);
	if (!item)
		item = config_find_item(config->defaults, section, name);
	if (item)
		value = item->value;

	pthread_mutex_unlock(&config->mutex);
	return value;
}

static inline int64_t str_to_int64(const char *str)
{
	if (!str || !*str)
		return 0;

	if (str[0] == '0' && str[1] == 'x')
		return strtoll(str + 2, NULL, 16);
	else
		return strtoll(str, NULL, 10);
}

static inline uint64_t str_to_uint64(const char *str)
{
	if (!str || !*str)
		return 0;

	if (str[0] == '0' && str[1] == 'x')
		return strtoull(str + 2, NULL, 16);
	else
		return strtoull(str, NULL, 10);
}

int64_t config_get_int(config_t *config, const char *section, const char *name)
{
	const char *value = config_get_string(config, section, name);
	if (value)
		return str_to_int64(value);

	return 0;
}

uint64_t config_get_uint(config_t *config, const char *section,
			 const char *name)
{
	const char *value = config_get_string(config, section, name);
	if (value)
		return str_to_uint64(value);

	return 0;
}

bool config_get_bool(config_t *config, const char *section, const char *name)
{
	const char *value = config_get_string(config, section, name);
	if (value)
		return astrcmpi(value, "true") == 0 || !!str_to_uint64(value);

	return false;
}

double config_get_double(config_t *config, const char *section,
			 const char *name)
{
	const char *value = config_get_string(config, section, name);
	if (value)
		return os_strtod(value);

	return 0.0;
}

bool config_remove_value(config_t *config, const char *section,
			 const char *name)
{
	struct config_section *sec;
	struct config_item *item;
	bool success = false;

	pthread_mutex_lock(&config->mutex);

	HASH_FIND_STR(config->sections, section, sec);
	if (sec) {
		HASH_FIND_STR(sec->items, name, item);
		if (item) {
			HASH_DELETE(hh, sec->items, item);
			config_item_free(item);
			success = true;
		}
	}

	pthread_mutex_unlock(&config->mutex);
	return success;
}

const char *config_get_default_string(config_t *config, const char *section,
				      const char *name)
{
	const struct config_item *item;
	const char *value = NULL;

	pthread_mutex_lock(&config->mutex);

	item = config_find_item(config->defaults, section, name);
	if (item)
		value = item->value;

	pthread_mutex_unlock(&config->mutex);
	return value;
}

int64_t config_get_default_int(config_t *config, const char *section,
			       const char *name)
{
	const char *value = config_get_default_string(config, section, name);
	if (value)
		return str_to_int64(value);

	return 0;
}

uint64_t config_get_default_uint(config_t *config, const char *section,
				 const char *name)
{
	const char *value = config_get_default_string(config, section, name);
	if (value)
		return str_to_uint64(value);

	return 0;
}

bool config_get_default_bool(config_t *config, const char *section,
			     const char *name)
{
	const char *value = config_get_default_string(config, section, name);
	if (value)
		return astrcmpi(value, "true") == 0 || !!str_to_uint64(value);

	return false;
}

double config_get_default_double(config_t *config, const char *section,
				 const char *name)
{
	const char *value = config_get_default_string(config, section, name);
	if (value)
		return os_strtod(value);

	return 0.0;
}

bool config_has_user_value(config_t *config, const char *section,
			   const char *name)
{
	bool success;
	pthread_mutex_lock(&config->mutex);
	success = config_find_item(config->sections, section, name) != NULL;
	pthread_mutex_unlock(&config->mutex);
	return success;
}

bool config_has_default_value(config_t *config, const char *section,
			      const char *name)
{
	bool success;
	pthread_mutex_lock(&config->mutex);
	success = config_find_item(config->defaults, section, name) != NULL;
	pthread_mutex_unlock(&config->mutex);
	return success;
}<|MERGE_RESOLUTION|>--- conflicted
+++ resolved
@@ -25,11 +25,7 @@
 #include "bmem.h"
 #include "lexer.h"
 #include "dstr.h"
-<<<<<<< HEAD
-#include "util/uthash.h"
-=======
 #include "uthash.h"
->>>>>>> 144599fb
 
 struct config_item {
 	char *name;
