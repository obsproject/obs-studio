--- conflicted
+++ resolved
@@ -501,16 +501,10 @@
 
 #define da_resize(v, size) darray_resize(sizeof(*(v).array), &(v).da, size)
 
-<<<<<<< HEAD
-#define da_clear(v) darray_clear(&v.da)
-
-#define da_copy(dst, src) darray_copy(sizeof(*dst.array), &dst.da, &src.da)
-=======
 #define da_clear(v) darray_clear(&(v).da)
 
 #define da_copy(dst, src) \
 	darray_copy(sizeof(*(dst).array), &(dst).da, &(src).da)
->>>>>>> 144599fb
 
 #define da_copy_array(dst, src_array, n) \
 	darray_copy_array(sizeof(*(dst).array), &(dst).da, src_array, n)
@@ -575,11 +569,7 @@
 		&d->array[d->num - 1];                                       \
 	})
 #else
-<<<<<<< HEAD
-#define da_push_back_new(v) darray_push_back_new(sizeof(*v.array), &v.da)
-=======
 #define da_push_back_new(v) darray_push_back_new(sizeof(*(v).array), &(v).da)
->>>>>>> 144599fb
 #endif
 
 #ifdef ENABLE_DARRAY_TYPE_TEST
