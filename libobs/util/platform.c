/*
 * Copyright (c) 2013-2014 Hugh Bailey <obs.jim@gmail.com>
 *
 * Permission to use, copy, modify, and distribute this software for any
 * purpose with or without fee is hereby granted, provided that the above
 * copyright notice and this permission notice appear in all copies.
 *
 * THE SOFTWARE IS PROVIDED "AS IS" AND THE AUTHOR DISCLAIMS ALL WARRANTIES
 * WITH REGARD TO THIS SOFTWARE INCLUDING ALL IMPLIED WARRANTIES OF
 * MERCHANTABILITY AND FITNESS. IN NO EVENT SHALL THE AUTHOR BE LIABLE FOR
 * ANY SPECIAL, DIRECT, INDIRECT, OR CONSEQUENTIAL DAMAGES OR ANY DAMAGES
 * WHATSOEVER RESULTING FROM LOSS OF USE, DATA OR PROFITS, WHETHER IN AN
 * ACTION OF CONTRACT, NEGLIGENCE OR OTHER TORTIOUS ACTION, ARISING OUT OF
 * OR IN CONNECTION WITH THE USE OR PERFORMANCE OF THIS SOFTWARE.
 */

#define _FILE_OFFSET_BITS 64

#include <time.h>
#include <errno.h>
#include <stdlib.h>
#include <inttypes.h>
#include <locale.h>
#include "c99defs.h"
#include "platform.h"
#include "bmem.h"
#include "utf8.h"
#include "dstr.h"
#include "obs.h"

FILE *os_wfopen(const wchar_t *path, const char *mode)
{
	FILE *file = NULL;

	if (path) {
#ifdef _MSC_VER
		wchar_t *wcs_mode;

		os_utf8_to_wcs_ptr(mode, 0, &wcs_mode);
		file = _wfopen(path, wcs_mode);
		bfree(wcs_mode);
#else
		char *mbs_path;

		os_wcs_to_utf8_ptr(path, 0, &mbs_path);
		file = fopen(mbs_path, mode);
		bfree(mbs_path);
#endif
	}

	return file;
}

FILE *os_fopen(const char *path, const char *mode)
{
#ifdef _WIN32
	wchar_t *wpath = NULL;
	FILE *file = NULL;

	if (path) {
		os_utf8_to_wcs_ptr(path, 0, &wpath);
		file = os_wfopen(wpath, mode);
		bfree(wpath);
	}

	return file;
#else
	return path ? fopen(path, mode) : NULL;
#endif
}

int64_t os_fgetsize(FILE *file)
{
	int64_t cur_offset = os_ftelli64(file);
	int64_t size;
	int errval = 0;

	if (fseek(file, 0, SEEK_END) == -1)
		return -1;

	size = os_ftelli64(file);
	if (size == -1)
		errval = errno;

	if (os_fseeki64(file, cur_offset, SEEK_SET) != 0 && errval != 0)
		errno = errval;

	return size;
}

#ifdef _WIN32
int os_stat(const char *file, struct stat *st)
{
	if (file) {
		wchar_t w_file[512];
		size_t size = os_utf8_to_wcs(file, 0, w_file, sizeof(w_file));
		if (size > 0) {
			struct _stat64 st_w32;
			int ret = _wstat64(w_file, &st_w32);
			if (ret == 0) {
				st->st_dev = st_w32.st_dev;
				st->st_ino = st_w32.st_ino;
				st->st_mode = st_w32.st_mode;
				st->st_nlink = st_w32.st_nlink;
				st->st_uid = st_w32.st_uid;
				st->st_gid = st_w32.st_gid;
				st->st_rdev = st_w32.st_rdev;
				st->st_size = (_off_t)st_w32.st_size;
				st->st_atime = st_w32.st_atime;
				st->st_mtime = st_w32.st_mtime;
				st->st_ctime = st_w32.st_ctime;
			}

			return ret;
		}
	}

	return -1;
}
#endif

int os_fseeki64(FILE *file, int64_t offset, int origin)
{
#ifdef _MSC_VER
	return _fseeki64(file, offset, origin);
#else
	return fseeko(file, offset, origin);
#endif
}

int64_t os_ftelli64(FILE *file)
{
#ifdef _MSC_VER
	return _ftelli64(file);
#else
	return ftello(file);
#endif
}

size_t os_fread_mbs(FILE *file, char **pstr)
{
	size_t size = 0;
	size_t len = 0;

	fseek(file, 0, SEEK_END);
	size = (size_t)os_ftelli64(file);
	*pstr = NULL;

	if (size > 0) {
		char *mbstr = bmalloc(size + 1);

		fseek(file, 0, SEEK_SET);
		size = fread(mbstr, 1, size, file);
		if (size == 0) {
			bfree(mbstr);
			return 0;
		}

		mbstr[size] = 0;
		len = os_mbs_to_utf8_ptr(mbstr, size, pstr);
		bfree(mbstr);
	}

	return len;
}

size_t os_fread_utf8(FILE *file, char **pstr)
{
	size_t size = 0;
	size_t len = 0;

	*pstr = NULL;

	fseek(file, 0, SEEK_END);
	size = (size_t)os_ftelli64(file);

	if (size > 0) {
		char bom[3];
		char *utf8str;
		off_t offset;

		bom[0] = 0;
		bom[1] = 0;
		bom[2] = 0;

		/* remove the ghastly BOM if present */
		fseek(file, 0, SEEK_SET);
		size_t size_read = fread(bom, 1, 3, file);
		(void)size_read;

		offset = (astrcmp_n(bom, "\xEF\xBB\xBF", 3) == 0) ? 3 : 0;

		size -= offset;
		if (size == 0)
			return 0;

		utf8str = bmalloc(size + 1);
		fseek(file, offset, SEEK_SET);

		size = fread(utf8str, 1, size, file);
		if (size == 0) {
			bfree(utf8str);
			return 0;
		}

		utf8str[size] = 0;

		*pstr = utf8str;
	}

	return len;
}

char *os_quick_read_mbs_file(const char *path)
{
	FILE *f = os_fopen(path, "rb");
	char *file_string = NULL;

	if (!f)
		return NULL;

	os_fread_mbs(f, &file_string);
	fclose(f);

	return file_string;
}

char *os_quick_read_utf8_file(const char *path)
{
	FILE *f = os_fopen(path, "rb");
	char *file_string = NULL;

	if (!f)
		return NULL;

	os_fread_utf8(f, &file_string);
	fclose(f);

	return file_string;
}

bool os_quick_write_mbs_file(const char *path, const char *str, size_t len)
{
	FILE *f = os_fopen(path, "wb");
	char *mbs = NULL;
	size_t mbs_len = 0;
	if (!f)
		return false;

	mbs_len = os_utf8_to_mbs_ptr(str, len, &mbs);
	if (mbs_len)
		fwrite(mbs, 1, mbs_len, f);
	bfree(mbs);
	fflush(f);
	fclose(f);

	return true;
}

bool os_quick_write_utf8_file(const char *path, const char *str, size_t len,
			      bool marker)
{
	FILE *f = os_fopen(path, "wb");
	if (!f)
		return false;

	if (marker) {
		if (fwrite("\xEF\xBB\xBF", 3, 1, f) != 1) {
			fclose(f);
			return false;
		}
	}

	if (len) {
		if (fwrite(str, len, 1, f) != 1) {
			fclose(f);
			return false;
		}
	}
	fflush(f);
	fclose(f);

	return true;
}

bool os_quick_write_utf8_file_safe(const char *path, const char *str,
				   size_t len, bool marker,
				   const char *temp_ext, const char *backup_ext)
{
	struct dstr backup_path = {0};
	struct dstr temp_path = {0};
	bool success = false;

	if (!temp_ext || !*temp_ext) {
		blog(LOG_ERROR, "os_quick_write_utf8_file_safe: invalid "
				"temporary extension specified");
		return false;
	}

	dstr_copy(&temp_path, path);
	if (*temp_ext != '.')
		dstr_cat(&temp_path, ".");
	dstr_cat(&temp_path, temp_ext);

	if (!os_quick_write_utf8_file(temp_path.array, str, len, marker)) {
		blog(LOG_ERROR,
		     "os_quick_write_utf8_file_safe: failed to "
		     "write to %s",
		     temp_path.array);
		goto cleanup;
	}

	if (backup_ext && *backup_ext) {
		dstr_copy(&backup_path, path);
		if (*backup_ext != '.')
			dstr_cat(&backup_path, ".");
		dstr_cat(&backup_path, backup_ext);
	}

	if (os_safe_replace(path, temp_path.array, backup_path.array) == 0)
		success = true;

cleanup:
	dstr_free(&backup_path);
	dstr_free(&temp_path);
	return success;
}

int64_t os_get_file_size(const char *path)
{
	FILE *f = os_fopen(path, "rb");
	if (!f)
		return -1;

	int64_t sz = os_fgetsize(f);
	fclose(f);

	return sz;
}

size_t os_mbs_to_wcs(const char *str, size_t len, wchar_t *dst, size_t dst_size)
{
	UNUSED_PARAMETER(len);

	size_t out_len;

	if (!str)
		return 0;

	out_len = dst ? (dst_size - 1) : mbstowcs(NULL, str, 0);

	if (dst) {
		if (!dst_size)
			return 0;

		if (out_len)
			out_len = mbstowcs(dst, str, out_len + 1);

		dst[out_len] = 0;
	}

	return out_len;
}

size_t os_utf8_to_wcs(const char *str, size_t len, wchar_t *dst,
		      size_t dst_size)
{
	size_t in_len;
	size_t out_len;

	if (!str)
		return 0;

	in_len = len ? len : strlen(str);
	out_len = dst ? (dst_size - 1) : utf8_to_wchar(str, in_len, NULL, 0, 0);

	if (dst) {
		if (!dst_size)
			return 0;

		if (out_len)
			out_len =
				utf8_to_wchar(str, in_len, dst, out_len + 1, 0);

		dst[out_len] = 0;
	}

	return out_len;
}

size_t os_wcs_to_mbs(const wchar_t *str, size_t len, char *dst, size_t dst_size)
{
	UNUSED_PARAMETER(len);

	size_t out_len;

	if (!str)
		return 0;

	out_len = dst ? (dst_size - 1) : wcstombs(NULL, str, 0);

	if (dst) {
		if (!dst_size)
			return 0;

		if (out_len)
			out_len = wcstombs(dst, str, out_len + 1);

		dst[out_len] = 0;
	}

	return out_len;
}

size_t os_wcs_to_utf8(const wchar_t *str, size_t len, char *dst,
		      size_t dst_size)
{
	size_t in_len;
	size_t out_len;

	if (!str)
		return 0;

	in_len = (len != 0) ? len : wcslen(str);
	out_len = dst ? (dst_size - 1) : wchar_to_utf8(str, in_len, NULL, 0, 0);

	if (dst) {
		if (!dst_size)
			return 0;

		if (out_len)
			out_len =
				wchar_to_utf8(str, in_len, dst, out_len + 1, 0);

		dst[out_len] = 0;
	}

	return out_len;
}

size_t os_mbs_to_wcs_ptr(const char *str, size_t len, wchar_t **pstr)
{
	if (str) {
		size_t out_len = os_mbs_to_wcs(str, len, NULL, 0);

		*pstr = bmalloc((out_len + 1) * sizeof(wchar_t));
		return os_mbs_to_wcs(str, len, *pstr, out_len + 1);
	} else {
		*pstr = NULL;
		return 0;
	}
}

size_t os_utf8_to_wcs_ptr(const char *str, size_t len, wchar_t **pstr)
{
	if (str) {
		size_t out_len = os_utf8_to_wcs(str, len, NULL, 0);

		*pstr = bmalloc((out_len + 1) * sizeof(wchar_t));
		return os_utf8_to_wcs(str, len, *pstr, out_len + 1);
	} else {
		*pstr = NULL;
		return 0;
	}
}

size_t os_wcs_to_mbs_ptr(const wchar_t *str, size_t len, char **pstr)
{
	if (str) {
		size_t out_len = os_wcs_to_mbs(str, len, NULL, 0);

		*pstr = bmalloc((out_len + 1) * sizeof(char));
		return os_wcs_to_mbs(str, len, *pstr, out_len + 1);
	} else {
		*pstr = NULL;
		return 0;
	}
}

size_t os_wcs_to_utf8_ptr(const wchar_t *str, size_t len, char **pstr)
{
	if (str) {
		size_t out_len = os_wcs_to_utf8(str, len, NULL, 0);

		*pstr = bmalloc((out_len + 1) * sizeof(char));
		return os_wcs_to_utf8(str, len, *pstr, out_len + 1);
	} else {
		*pstr = NULL;
		return 0;
	}
}

size_t os_utf8_to_mbs_ptr(const char *str, size_t len, char **pstr)
{
	char *dst = NULL;
	size_t out_len = 0;

	if (str) {
		wchar_t *wstr = NULL;
		size_t wlen = os_utf8_to_wcs_ptr(str, len, &wstr);
		out_len = os_wcs_to_mbs_ptr(wstr, wlen, &dst);
		bfree(wstr);
	}
	*pstr = dst;

	return out_len;
}

size_t os_mbs_to_utf8_ptr(const char *str, size_t len, char **pstr)
{
	char *dst = NULL;
	size_t out_len = 0;

	if (str) {
		wchar_t *wstr = NULL;
		size_t wlen = os_mbs_to_wcs_ptr(str, len, &wstr);
		out_len = os_wcs_to_utf8_ptr(wstr, wlen, &dst);
		bfree(wstr);
	}

	*pstr = dst;
	return out_len;
}

/* locale independent double conversion from jansson, credit goes to them */

static inline void to_locale(char *str)
{
	const char *point;
	char *pos;

	point = localeconv()->decimal_point;
	if (*point == '.') {
		/* No conversion needed */
		return;
	}

	pos = strchr(str, '.');
	if (pos)
		*pos = *point;
}

static inline void from_locale(char *buffer)
{
	const char *point;
	char *pos;

	point = localeconv()->decimal_point;
	if (*point == '.') {
		/* No conversion needed */
		return;
	}

	pos = strchr(buffer, *point);
	if (pos)
		*pos = '.';
}

double os_strtod(const char *str)
{
	char buf[64];
	strncpy(buf, str, sizeof(buf) - 1);
	buf[sizeof(buf) - 1] = 0;
	to_locale(buf);
	return strtod(buf, NULL);
}

int os_dtostr(double value, char *dst, size_t size)
{
	int ret;
	char *start, *end;
	size_t length;

	ret = snprintf(dst, size, "%.17g", value);
	if (ret < 0)
		return -1;

	length = (size_t)ret;
	if (length >= size)
		return -1;

	from_locale(dst);

	/* Make sure there's a dot or 'e' in the output. Otherwise
	   a real is converted to an integer when decoding */
	if (strchr(dst, '.') == NULL && strchr(dst, 'e') == NULL) {
		if (length + 3 >= size) {
			/* No space to append ".0" */
			return -1;
		}
		dst[length] = '.';
		dst[length + 1] = '0';
		dst[length + 2] = '\0';
		length += 2;
	}

	/* Remove leading '+' from positive exponent. Also remove leading
	   zeros from exponents (added by some printf() implementations) */
	start = strchr(dst, 'e');
	if (start) {
		start++;
		end = start + 1;

		if (*start == '-')
			start++;

		while (*end == '0')
			end++;

		if (end != start) {
			memmove(start, end, length - (size_t)(end - dst));
			length -= (size_t)(end - start);
		}
	}

	return (int)length;
}

static int recursive_mkdir(char *path)
{
	char *last_slash;
	int ret;

	ret = os_mkdir(path);
	if (ret != MKDIR_ERROR)
		return ret;

	last_slash = strrchr(path, '/');
	if (!last_slash)
		return MKDIR_ERROR;

	*last_slash = 0;
	ret = recursive_mkdir(path);
	*last_slash = '/';

	if (ret == MKDIR_ERROR)
		return MKDIR_ERROR;

	ret = os_mkdir(path);
	return ret;
}

int os_mkdirs(const char *dir)
{
	struct dstr dir_str;
	int ret;

	dstr_init_copy(&dir_str, dir);
	dstr_replace(&dir_str, "\\", "/");
	ret = recursive_mkdir(dir_str.array);
	dstr_free(&dir_str);
	return ret;
}

const char *os_get_path_extension(const char *path)
{
	struct dstr temp;
	size_t pos = 0;
	char *period;
	char *slash;

	if (!path[0])
		return NULL;

	dstr_init_copy(&temp, path);
	dstr_replace(&temp, "\\", "/");

	slash = strrchr(temp.array, '/');
	period = strrchr(temp.array, '.');
	if (period)
		pos = (size_t)(period - temp.array);

	dstr_free(&temp);

	if (!period || slash > period)
		return NULL;

	return path + pos;
}

static inline bool valid_string(const char *str)
{
	while (str && *str) {
		if (*(str++) != ' ')
			return true;
	}

	return false;
}

static void replace_text(struct dstr *str, size_t pos, size_t len,
			 const char *new_text)
{
	struct dstr front = {0};
	struct dstr back = {0};

	dstr_left(&front, str, pos);
	dstr_right(&back, str, pos + len);
	dstr_copy_dstr(str, &front);
	dstr_cat(str, new_text);
	dstr_cat_dstr(str, &back);
	dstr_free(&front);
	dstr_free(&back);
}

static void erase_ch(struct dstr *str, size_t pos)
{
	struct dstr new_str = {0};
	dstr_left(&new_str, str, pos);
	dstr_cat(&new_str, str->array + pos + 1);
	dstr_free(str);
	*str = new_str;
}

char *os_generate_formatted_filename(const char *extension, bool space,
				     const char *format, obs_video_info_t *ovi)
{
	time_t now = time(0);
	struct tm *cur_time;
	cur_time = localtime(&now);

	const size_t spec_count = 23;
	static const char *spec[][2] = {
		{"%CCYY", "%Y"}, {"%YY", "%y"}, {"%MM", "%m"}, {"%DD", "%d"},
		{"%hh", "%H"},   {"%mm", "%M"}, {"%ss", "%S"}, {"%%", "%%"},

		{"%a", ""},      {"%A", ""},    {"%b", ""},    {"%B", ""},
		{"%d", ""},      {"%H", ""},    {"%I", ""},    {"%m", ""},
		{"%M", ""},      {"%p", ""},    {"%S", ""},    {"%y", ""},
		{"%Y", ""},      {"%z", ""},    {"%Z", ""},
	};

	char convert[128] = {0};
	struct dstr sf;
	struct dstr c = {0};
	size_t pos = 0;

	dstr_init_copy(&sf, format);

	while (pos < sf.len) {
		const char *cmp = sf.array + pos;
		for (size_t i = 0; i < spec_count && !convert[0]; i++) {
			size_t len = strlen(spec[i][0]);

			if (astrcmp_n(cmp, spec[i][0], len) == 0) {
				if (strlen(spec[i][1]))
					strftime(convert, sizeof(convert),
						 spec[i][1], cur_time);
				else
					strftime(convert, sizeof(convert),
						 spec[i][0], cur_time);

				dstr_copy(&c, convert);
				if (c.len && valid_string(c.array))
					replace_text(&sf, pos, len, convert);
			}
		}

		if (!convert[0]) {
			if (astrcmp_n(cmp, "%FPS", 4) == 0) {
<<<<<<< HEAD
				if (ovi->fps_den <= 1) {
					sprintf(convert, "%u", ovi->fps_num);
				} else {
					const double obsFPS =
						(double)ovi->fps_num /
						(double)ovi->fps_den;
					sprintf(convert, "%.2f", obsFPS);
=======
				if (ovi.fps_den <= 1) {
					snprintf(convert, sizeof(convert), "%u",
						 ovi.fps_num);
				} else {
					const double obsFPS =
						(double)ovi.fps_num /
						(double)ovi.fps_den;
					snprintf(convert, sizeof(convert),
						 "%.2f", obsFPS);
>>>>>>> 0fb8bb4b
				}
				replace_text(&sf, pos, 4, convert);

			} else if (astrcmp_n(cmp, "%CRES", 5) == 0) {
<<<<<<< HEAD
				sprintf(convert, "%ux%u", ovi->base_width,
					ovi->base_height);
				replace_text(&sf, pos, 5, convert);

			} else if (astrcmp_n(cmp, "%ORES", 5) == 0) {
				sprintf(convert, "%ux%u", ovi->output_width,
					ovi->output_height);
=======
				snprintf(convert, sizeof(convert), "%ux%u",
					 ovi.base_width, ovi.base_height);
				replace_text(&sf, pos, 5, convert);

			} else if (astrcmp_n(cmp, "%ORES", 5) == 0) {
				snprintf(convert, sizeof(convert), "%ux%u",
					 ovi.output_width, ovi.output_height);
>>>>>>> 0fb8bb4b
				replace_text(&sf, pos, 5, convert);

			} else if (astrcmp_n(cmp, "%VF", 3) == 0) {
				strcpy(convert, get_video_format_name(
							ovi->output_format));
				replace_text(&sf, pos, 3, convert);

			} else if (astrcmp_n(cmp, "%s", 2) == 0) {
				snprintf(convert, sizeof(convert), "%" PRId64,
					 (int64_t)now);
				replace_text(&sf, pos, 2, convert);
			}
		}

		if (convert[0]) {
			pos += strlen(convert);
			convert[0] = 0;
		} else if (!convert[0] && sf.array[pos] == '%') {
			erase_ch(&sf, pos);
		} else {
			pos++;
		}
	}

	if (!space)
		dstr_replace(&sf, " ", "_");

	dstr_cat_ch(&sf, '.');
	dstr_cat(&sf, extension);
	dstr_free(&c);

	if (sf.len > 255)
		dstr_mid(&sf, &sf, 0, 255);

	return sf.array;
}<|MERGE_RESOLUTION|>--- conflicted
+++ resolved
@@ -758,46 +758,26 @@
 
 		if (!convert[0]) {
 			if (astrcmp_n(cmp, "%FPS", 4) == 0) {
-<<<<<<< HEAD
 				if (ovi->fps_den <= 1) {
-					sprintf(convert, "%u", ovi->fps_num);
+					snprintf(convert, sizeof(convert), "%u",
+						 ovi->fps_num);
 				} else {
 					const double obsFPS =
 						(double)ovi->fps_num /
 						(double)ovi->fps_den;
-					sprintf(convert, "%.2f", obsFPS);
-=======
-				if (ovi.fps_den <= 1) {
-					snprintf(convert, sizeof(convert), "%u",
-						 ovi.fps_num);
-				} else {
-					const double obsFPS =
-						(double)ovi.fps_num /
-						(double)ovi.fps_den;
 					snprintf(convert, sizeof(convert),
 						 "%.2f", obsFPS);
->>>>>>> 0fb8bb4b
 				}
 				replace_text(&sf, pos, 4, convert);
 
 			} else if (astrcmp_n(cmp, "%CRES", 5) == 0) {
-<<<<<<< HEAD
-				sprintf(convert, "%ux%u", ovi->base_width,
-					ovi->base_height);
-				replace_text(&sf, pos, 5, convert);
-
-			} else if (astrcmp_n(cmp, "%ORES", 5) == 0) {
-				sprintf(convert, "%ux%u", ovi->output_width,
-					ovi->output_height);
-=======
 				snprintf(convert, sizeof(convert), "%ux%u",
-					 ovi.base_width, ovi.base_height);
+					 ovi->base_width, ovi->base_height);
 				replace_text(&sf, pos, 5, convert);
 
 			} else if (astrcmp_n(cmp, "%ORES", 5) == 0) {
 				snprintf(convert, sizeof(convert), "%ux%u",
-					 ovi.output_width, ovi.output_height);
->>>>>>> 0fb8bb4b
+					 ovi->output_width, ovi->output_height);
 				replace_text(&sf, pos, 5, convert);
 
 			} else if (astrcmp_n(cmp, "%VF", 3) == 0) {
