--- conflicted
+++ resolved
@@ -729,21 +729,24 @@
 
 	item = scene->first_item;
 	while (item) {
-<<<<<<< HEAD
 		if (obs_get_multiple_rendering()) {
 			switch (obs_get_video_rendering_mode()) {
 			case OBS_MAIN_VIDEO_RENDERING: {
-				if (item->user_visible)
+				if (item->user_visible ||
+				    transition_active(item->hide_transition))
 					render_item(item);
 				break;
 			}
 			case OBS_STREAMING_VIDEO_RENDERING: {
-				if (item->user_visible && item->stream_visible)
+				if ((item->user_visible ||
+				     transition_active(item->hide_transition)) && 
+				     item->stream_visible)
 					render_item(item);
 				break;
 			}
 			case OBS_RECORDING_VIDEO_RENDERING: {
-				if (item->user_visible &&
+				if ((item->user_visible ||
+				    transition_active(item->hide_transition) ) &&
 				    item->recording_visible)
 					render_item(item);
 				break;
@@ -752,14 +755,10 @@
 			if (item->item_render)
 				gs_texrender_reset(item->item_render);
 		} else {
-			if (item->user_visible)
+			if (item->user_visible ||
+			    transition_active(item->hide_transition))
 				render_item(item);
 		}
-=======
-		if (item->user_visible ||
-		    transition_active(item->hide_transition))
-			render_item(item);
->>>>>>> 35c07bb7
 
 		item = item->next;
 	}
@@ -1246,37 +1245,6 @@
 
 	item = scene->first_item;
 	while (item) {
-<<<<<<< HEAD
-		if (obs_get_multiple_rendering()) {
-			switch (obs_get_audio_rendering_mode()) {
-			case OBS_MAIN_AUDIO_RENDERING: {
-				if (!obs_source_audio_pending(item->source) &&
-				    item->visible) {
-					render_item_audio(item, &timestamp);
-				}
-				break;
-			}
-			case OBS_STREAMING_AUDIO_RENDERING: {
-				if (!obs_source_audio_pending(item->source) &&
-				    item->visible && item->stream_visible) {
-					render_item_audio(item, &timestamp);
-				}
-				break;
-			}
-			case OBS_RECORDING_AUDIO_RENDERING: {
-				if (!obs_source_audio_pending(item->source) &&
-				    item->visible && item->recording_visible) {
-					render_item_audio(item, &timestamp);
-				}
-				break;
-			}
-			}
-		} else {
-			if (!obs_source_audio_pending(item->source) &&
-			    item->visible) {
-				render_item_audio(item, &timestamp);
-			}
-=======
 		struct obs_source *source;
 		if (item->visible && transition_active(item->show_transition))
 			source = item->show_transition;
@@ -1293,7 +1261,37 @@
 
 			if (source_ts && (!timestamp || source_ts < timestamp))
 				timestamp = source_ts;
->>>>>>> 35c07bb7
+		}
+		
+		if (obs_get_multiple_rendering()) {
+			switch (obs_get_audio_rendering_mode()) {
+			case OBS_MAIN_AUDIO_RENDERING: {
+				if (!obs_source_audio_pending(source) &&
+				    item->visible) {
+					render_item_audio(item, &timestamp);
+				}
+				break;
+			}
+			case OBS_STREAMING_AUDIO_RENDERING: {
+				if (!obs_source_audio_pending(source) &&
+				    item->visible && item->stream_visible) {
+					render_item_audio(item, &timestamp);
+				}
+				break;
+			}
+			case OBS_RECORDING_AUDIO_RENDERING: {
+				if (!obs_source_audio_pending(source) &&
+				    item->visible && item->recording_visible) {
+					render_item_audio(item, &timestamp);
+				}
+				break;
+			}
+			}
+		} else {
+			if (!obs_source_audio_pending(source) &&
+			    item->visible) {
+				render_item_audio(item, &timestamp);
+			}
 		}
 
 		item = item->next;
@@ -1344,32 +1342,31 @@
 						 source_ts - timestamp);
 		count = AUDIO_OUTPUT_FRAMES - pos;
 
-<<<<<<< HEAD
 		if (obs_get_multiple_rendering()) {
 			if (!apply_buf &&
 			    ((obs_get_audio_rendering_mode() ==
 				      OBS_MAIN_AUDIO_RENDERING &&
-			      !item->visible) ||
+			      !item->visible  &&
+		              !transition_active(item->hide_transition) ) ||
 			     (obs_get_audio_rendering_mode() ==
 				      OBS_STREAMING_AUDIO_RENDERING &&
-			      !item->visible && !item->stream_visible) ||
+			      !item->visible &&
+			      !transition_active(item->hide_transition) && 
+			      !item->stream_visible) ||
 			     (obs_get_audio_rendering_mode() ==
 				      OBS_RECORDING_AUDIO_RENDERING &&
-			      !item->visible && !item->recording_visible))) {
+			      !item->visible  &&
+			      !transition_active(item->hide_transition) && 
+			      !item->recording_visible))) {
 				item = item->next;
 				continue;
 			}
 		} else {
-			if (!apply_buf && !item->visible) {
+			if (!apply_buf && !item->visible  &&
+			    !transition_active(item->hide_transition) ) {
 				item = item->next;
 				continue;
 			}
-=======
-		if (!apply_buf && !item->visible &&
-		    !transition_active(item->hide_transition)) {
-			item = item->next;
-			continue;
->>>>>>> 35c07bb7
 		}
 
 		obs_source_get_audio_mix(source, &child_audio);
