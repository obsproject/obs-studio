--- conflicted
+++ resolved
@@ -34,11 +34,7 @@
  *
  * Reset to zero each major version
  */
-<<<<<<< HEAD
-#define LIBOBS_API_MINOR_VER 1
-=======
 #define LIBOBS_API_MINOR_VER 2
->>>>>>> 144599fb
 
 /*
  * Increment if backward-compatible bug fix
