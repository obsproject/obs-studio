--- conflicted
+++ resolved
@@ -74,24 +74,12 @@
  */
 
 /** Required: Declares a libobs module. */
-<<<<<<< HEAD
-#define OBS_DECLARE_MODULE()                                                  \
-	static obs_module_t *obs_module_pointer;                              \
-	MODULE_EXPORT void obs_module_set_pointer(obs_module_t *module);      \
-	void obs_module_set_pointer(obs_module_t *module)                     \
-	{                                                                     \
-		signal(SIGABRT, &handle_aborts);                              \
-		obs_module_pointer = module;                                  \
-	}                                                                     \
-	obs_module_t *obs_current_module(void) { return obs_module_pointer; } \
-	MODULE_EXPORT uint32_t obs_module_ver(void);                          \
-	uint32_t obs_module_ver(void) { return LIBOBS_API_VER; }
-=======
 #define OBS_DECLARE_MODULE()                                             \
 	static obs_module_t *obs_module_pointer;                         \
 	MODULE_EXPORT void obs_module_set_pointer(obs_module_t *module); \
 	void obs_module_set_pointer(obs_module_t *module)                \
 	{                                                                \
+		signal(SIGABRT, &handle_aborts);                              \
 		obs_module_pointer = module;                             \
 	}                                                                \
 	obs_module_t *obs_current_module(void)                           \
@@ -103,7 +91,6 @@
 	{                                                                \
 		return LIBOBS_API_VER;                                   \
 	}
->>>>>>> 144599fb
 
 /**
  * Required: Called when the module is loaded.  Use this function to load all
