--- conflicted
+++ resolved
@@ -3739,14 +3739,9 @@
 
 	if (gs_texrender_begin(filter->filter_texrender, cx, cy)) {
 		gs_blend_state_push();
-<<<<<<< HEAD
-		gs_blend_function_separate(GS_BLEND_SRCALPHA, GS_BLEND_ZERO,
-					   GS_BLEND_ONE, GS_BLEND_ZERO);
-=======
 		gs_blend_function_separate(GS_BLEND_SRCALPHA,
 					   GS_BLEND_INVSRCALPHA, GS_BLEND_ONE,
 					   GS_BLEND_INVSRCALPHA);
->>>>>>> 8cf28cea
 
 		bool custom_draw = (parent_flags & OBS_SOURCE_CUSTOM_DRAW) != 0;
 		bool async = (parent_flags & OBS_SOURCE_ASYNC) != 0;
