--- conflicted
+++ resolved
@@ -162,14 +162,12 @@
 
 video_t *obs_view_add(obs_view_t *view, struct obs_video_info *ovi)
 {
-	if (!obs->video.main_mix)
-		return NULL;
-	return obs_view_add2(view, &obs->video.main_mix->ovi);
+	return obs_view_add2(view, ovi);
 }
 
 video_t *obs_view_add2(obs_view_t *view, struct obs_video_info *ovi)
 {
-	if (!view || !ovi)
+	if (!view)
 		return NULL;
 	if (!ovi) {
 		if (obs->video.canvases.num == 0)
@@ -187,7 +185,6 @@
 	set_main_mix();
 	pthread_mutex_unlock(&obs->video.mixes_mutex);
 
-<<<<<<< HEAD
 	return mix->video;
 }
 
@@ -196,8 +193,6 @@
 	if (!view)
 		return NULL;
 
-=======
->>>>>>> 0fb8bb4b
 	struct obs_core_video_mix *mix = obs_create_video_mix(ovi);
 	if (!mix) {
 		return NULL;
