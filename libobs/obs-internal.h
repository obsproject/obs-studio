--- conflicted
+++ resolved
@@ -235,17 +235,12 @@
 	bool released;
 };
 
-<<<<<<< HEAD
-struct obs_textures {
-=======
 struct obs_task_info {
 	obs_task_t task;
 	void *param;
 };
 
-struct obs_core_video {
-	graphics_t *graphics;
->>>>>>> 4c0d4a1d
+struct obs_textures {
 	gs_stagesurf_t *copy_surfaces[NUM_TEXTURES][NUM_CHANNELS];
 	gs_texture_t *render_texture;
 	gs_texture_t *output_texture;
@@ -443,14 +438,12 @@
 	struct obs_core_data data;
 	struct obs_core_hotkeys hotkeys;
 
-<<<<<<< HEAD
 	bool multiple_rendering;
 	enum obs_replay_buffer_rendering_mode replay_buffer_rendering_mode;
 	enum obs_video_rendering_mode video_rendering_mode;
 	enum obs_audio_rendering_mode audio_rendering_mode;
-=======
+
 	obs_task_handler_t ui_task_handler;
->>>>>>> 4c0d4a1d
 };
 
 extern struct obs_core *obs;
