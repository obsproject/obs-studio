--- conflicted
+++ resolved
@@ -715,10 +715,10 @@
 	void *param;
 };
 
-<<<<<<< HEAD
 struct source_audio_buf {
 	float *buf[MAX_AUDIO_MIXES][MAX_AUDIO_CHANNELS];
-=======
+};
+
 enum media_action_type {
 	MEDIA_ACTION_NONE,
 	MEDIA_ACTION_PLAY_PAUSE,
@@ -735,7 +735,6 @@
 		bool pause;
 		int64_t ms;
 	};
->>>>>>> 144599fb
 };
 
 struct obs_source {
@@ -1034,10 +1033,7 @@
 		case VIDEO_FORMAT_P216:
 		case VIDEO_FORMAT_P416:
 		case VIDEO_FORMAT_V210:
-<<<<<<< HEAD
-=======
 		case VIDEO_FORMAT_R10L:
->>>>>>> 144599fb
 			return GS_RGBA16F;
 		default:
 			return GS_BGRX;
@@ -1176,11 +1172,7 @@
 	bool received_audio;
 	volatile bool data_active;
 	volatile bool end_data_capture_thread_active;
-<<<<<<< HEAD
-	int64_t video_offset;
-=======
 	int64_t video_offsets[MAX_OUTPUT_VIDEO_ENCODERS];
->>>>>>> 144599fb
 	int64_t audio_offsets[MAX_OUTPUT_AUDIO_ENCODERS];
 	int64_t highest_audio_ts;
 	int64_t highest_video_ts[MAX_OUTPUT_VIDEO_ENCODERS];
@@ -1209,11 +1201,7 @@
 	volatile bool paused;
 	video_t *video;
 	audio_t *audio;
-<<<<<<< HEAD
-	obs_encoder_t *video_encoder;
-=======
 	obs_encoder_t *video_encoders[MAX_OUTPUT_VIDEO_ENCODERS];
->>>>>>> 144599fb
 	obs_encoder_t *audio_encoders[MAX_OUTPUT_AUDIO_ENCODERS];
 	obs_service_t *service;
 	size_t mixer_mask;
