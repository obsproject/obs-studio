/******************************************************************************
    Copyright (C) 2013-2014 by Hugh Bailey <obs.jim@gmail.com>

    This program is free software: you can redistribute it and/or modify
    it under the terms of the GNU General Public License as published by
    the Free Software Foundation, either version 2 of the License, or
    (at your option) any later version.

    This program is distributed in the hope that it will be useful,
    but WITHOUT ANY WARRANTY; without even the implied warranty of
    MERCHANTABILITY or FITNESS FOR A PARTICULAR PURPOSE.  See the
    GNU General Public License for more details.

    You should have received a copy of the GNU General Public License
    along with this program.  If not, see <http://www.gnu.org/licenses/>.
******************************************************************************/

#pragma once

#include "util/c99defs.h"
#include "util/darray.h"
#include "util/circlebuf.h"
#include "util/dstr.h"
#include "util/threading.h"
#include "util/platform.h"
#include "util/profiler.h"
#include "util/task.h"
#include "callback/signal.h"
#include "callback/proc.h"

#include "graphics/graphics.h"
#include "graphics/matrix4.h"

#include "media-io/audio-resampler.h"
#include "media-io/video-io.h"
#include "media-io/audio-io.h"

#include "obs.h"

//#include <caption/caption.h>

#define NUM_TEXTURES 2
#define NUM_CHANNELS 3
#define MICROSECOND_DEN 1000000
#define NUM_ENCODE_TEXTURES 3
#define NUM_ENCODE_TEXTURE_FRAMES_TO_WAIT 1
#define NUM_RENDERING_MODES 3

static inline int64_t packet_dts_usec(struct encoder_packet *packet)
{
	return packet->dts * MICROSECOND_DEN / packet->timebase_den;
}

struct tick_callback {
	void (*tick)(void *param, float seconds);
	void *param;
};

struct draw_callback {
	void (*draw)(void *param, uint32_t cx, uint32_t cy);
	void *param;
};

/* ------------------------------------------------------------------------- */
/* validity checks */

static inline bool obs_object_valid(const void *obj, const char *f,
				    const char *t)
{
	if (!obj) {
		blog(LOG_DEBUG, "%s: Null '%s' parameter", f, t);
		return false;
	}

	return true;
}

#define obs_ptr_valid(ptr, func) obs_object_valid(ptr, func, #ptr)
#define obs_source_valid obs_ptr_valid
#define obs_output_valid obs_ptr_valid
#define obs_encoder_valid obs_ptr_valid
#define obs_service_valid obs_ptr_valid

/* ------------------------------------------------------------------------- */
/* modules */

struct obs_module {
	char *mod_name;
	const char *file;
	char *bin_path;
	char *data_path;
	void *module;
	bool loaded;

	bool (*load)(void);
	void (*unload)(void);
	void (*post_load)(void);
	void (*set_locale)(const char *locale);
	bool (*get_string)(const char *lookup_string,
			   const char **translated_string);
	void (*free_locale)(void);
	uint32_t (*ver)(void);
	void (*set_pointer)(obs_module_t *module);
	const char *(*name)(void);
	const char *(*description)(void);
	const char *(*author)(void);

	struct obs_module *next;
};

extern void free_module(struct obs_module *mod);

struct obs_module_path {
	char *bin;
	char *data;
};

static inline void free_module_path(struct obs_module_path *omp)
{
	if (omp) {
		bfree(omp->bin);
		bfree(omp->data);
	}
}

static inline bool check_path(const char *data, const char *path,
			      struct dstr *output)
{
	dstr_copy(output, path);
	dstr_cat(output, data);

	return os_file_exists(output->array);
}

/* ------------------------------------------------------------------------- */
/* hotkeys */

struct obs_hotkey {
	obs_hotkey_id id;
	char *name;
	char *description;

	obs_hotkey_func func;
	void *data;
	int pressed;

	obs_hotkey_registerer_t registerer_type;
	void *registerer;

	obs_hotkey_id pair_partner_id;
};

struct obs_hotkey_pair {
	obs_hotkey_pair_id pair_id;
	obs_hotkey_id id[2];
	obs_hotkey_active_func func[2];
	bool pressed0;
	bool pressed1;
	void *data[2];
};

typedef struct obs_hotkey_pair obs_hotkey_pair_t;

typedef struct obs_hotkeys_platform obs_hotkeys_platform_t;

void *obs_hotkey_thread(void *param);

struct obs_core_hotkeys;
bool obs_hotkeys_platform_init(struct obs_core_hotkeys *hotkeys);
void obs_hotkeys_platform_free(struct obs_core_hotkeys *hotkeys);
bool obs_hotkeys_platform_is_pressed(obs_hotkeys_platform_t *context,
				     obs_key_t key);

const char *obs_get_hotkey_translation(obs_key_t key, const char *def);

struct obs_context_data;
void obs_hotkeys_context_release(struct obs_context_data *context);

void obs_hotkeys_free(void);

struct obs_hotkey_binding {
	obs_key_combination_t key;
	bool pressed;
	bool modifiers_match;

	obs_hotkey_id hotkey_id;
	obs_hotkey_t *hotkey;
};

struct obs_hotkey_name_map;
void obs_hotkey_name_map_free(void);

/* ------------------------------------------------------------------------- */
/* views */

struct obs_view {
	pthread_mutex_t channels_mutex;
	obs_source_t *channels[MAX_CHANNELS];
};

extern bool obs_view_init(struct obs_view *view);
extern void obs_view_free(struct obs_view *view);

/* ------------------------------------------------------------------------- */
/* displays */

struct obs_display {
	bool update_color_space;
	bool enabled;
	uint32_t cx, cy;
	uint32_t next_cx, next_cy;
	uint32_t background_color;
	gs_swapchain_t *swap;
	pthread_mutex_t draw_callbacks_mutex;
	pthread_mutex_t draw_info_mutex;
	DARRAY(struct draw_callback) draw_callbacks;

	struct obs_display *next;
	struct obs_display **prev_next;
};

extern bool obs_display_init(struct obs_display *display,
			     const struct gs_init_data *graphics_data);
extern void obs_display_free(struct obs_display *display);

/* ------------------------------------------------------------------------- */
/* core */

struct obs_vframe_info {
	uint64_t timestamp;
	int count;
};

struct obs_tex_frame {
	gs_texture_t *tex;
	gs_texture_t *tex_uv;
	uint32_t handle;
	uint64_t timestamp;
	uint64_t lock_key;
	int count;
	bool released;
};

struct obs_task_info {
	obs_task_t task;
	void *param;
};

<<<<<<< HEAD
struct obs_textures {
=======
struct obs_core_video_mix {
	struct obs_view *view;

	gs_stagesurf_t *active_copy_surfaces[NUM_TEXTURES][NUM_CHANNELS];
>>>>>>> b4f7499b
	gs_stagesurf_t *copy_surfaces[NUM_TEXTURES][NUM_CHANNELS];
	gs_texture_t *convert_textures[NUM_CHANNELS];
#ifdef _WIN32
	gs_stagesurf_t *copy_surfaces_encode[NUM_TEXTURES];
	gs_texture_t *convert_textures_encode[NUM_CHANNELS];
#endif
	gs_texture_t *render_texture;
	gs_texture_t *output_texture;
	enum gs_color_space render_space;
	bool texture_rendered;
	bool textures_copied[NUM_TEXTURES];
	bool texture_converted;
};

struct obs_gpu_queues {
	struct circlebuf gpu_encoder_queue;
	struct circlebuf gpu_encoder_avail_queue;
};

struct obs_core_video {
	graphics_t *graphics;
	struct obs_textures textures[NUM_RENDERING_MODES];
	bool using_nv12_tex;
	bool using_p010_tex;
	struct circlebuf vframe_info_buffer;
	struct circlebuf vframe_info_buffer_gpu;
	gs_stagesurf_t *mapped_surfaces[NUM_CHANNELS];
	int cur_texture;
	volatile long raw_active;
	volatile long gpu_encoder_active;
	bool gpu_was_active;
	bool raw_was_active;
	bool was_active;
	pthread_mutex_t gpu_encoder_mutex;
	struct obs_gpu_queues gpu_queues[NUM_RENDERING_MODES];
	DARRAY(obs_encoder_t *) gpu_encoders;
	os_sem_t *gpu_encode_semaphore;
	os_event_t *gpu_encode_inactive;
	pthread_t gpu_encode_thread;
	bool gpu_encode_thread_initialized;
	volatile bool gpu_encode_stop;

	video_t *video;

	bool gpu_conversion;
	const char *conversion_techs[NUM_CHANNELS];
	bool conversion_needed;
	float conversion_width_i;
	float conversion_height_i;

	float color_matrix[16];
	enum obs_scale_type scale_type;
};

extern int obs_init_video_mix(struct obs_video_info *ovi,
			      struct obs_core_video_mix *video);
extern void obs_free_video_mix(struct obs_core_video_mix *video);

struct obs_core_video {
	graphics_t *graphics;
	gs_effect_t *default_effect;
	gs_effect_t *default_rect_effect;
	gs_effect_t *opaque_effect;
	gs_effect_t *solid_effect;
	gs_effect_t *repeat_effect;
	gs_effect_t *conversion_effect;
	gs_effect_t *bicubic_effect;
	gs_effect_t *lanczos_effect;
	gs_effect_t *area_effect;
	gs_effect_t *bilinear_lowres_effect;
	gs_effect_t *premultiplied_alpha_effect;
	gs_samplerstate_t *point_sampler;

	uint64_t video_time;
	uint64_t video_frame_interval_ns;
	uint64_t video_half_frame_interval_ns;
	uint64_t video_avg_frame_time_ns;
	double video_fps;
	pthread_t video_thread;
	uint32_t total_frames;
	uint32_t lagged_frames;
	bool thread_initialized;

	uint32_t base_width;
	uint32_t base_height;

	gs_texture_t *transparent_texture;

	gs_effect_t *deinterlace_discard_effect;
	gs_effect_t *deinterlace_discard_2x_effect;
	gs_effect_t *deinterlace_linear_effect;
	gs_effect_t *deinterlace_linear_2x_effect;
	gs_effect_t *deinterlace_blend_effect;
	gs_effect_t *deinterlace_blend_2x_effect;
	gs_effect_t *deinterlace_yadif_effect;
	gs_effect_t *deinterlace_yadif_2x_effect;

	struct obs_video_info ovi;
	float sdr_white_level;
	float hdr_nominal_peak_level;

	pthread_mutex_t task_mutex;
	struct circlebuf tasks;

	pthread_mutex_t mixes_mutex;
	DARRAY(struct obs_core_video_mix) mixes;
	struct obs_core_video_mix *main_mix;
};

struct audio_monitor;

struct obs_core_audio {
	audio_t *audio;

	DARRAY(struct obs_source *) render_order;
	DARRAY(struct obs_source *) root_nodes;

	uint64_t buffered_ts;
	struct circlebuf buffered_timestamps;
	uint64_t buffering_wait_ticks;
	int total_buffering_ticks;
	int max_buffering_ticks;
	bool fixed_buffer;

	float user_volume;

	pthread_mutex_t monitoring_mutex;
	DARRAY(struct audio_monitor *) monitors;
	char *monitoring_device_name;
	char *monitoring_device_id;

	pthread_mutex_t task_mutex;
	struct circlebuf tasks;
};

/* user sources, output channels, and displays */
struct obs_core_data {
	struct obs_source *first_source;
	struct obs_source *first_audio_source;
	struct obs_display *first_display;
	struct obs_output *first_output;
	struct obs_encoder *first_encoder;
	struct obs_service *first_service;

	pthread_mutex_t sources_mutex;
	pthread_mutex_t displays_mutex;
	pthread_mutex_t outputs_mutex;
	pthread_mutex_t encoders_mutex;
	pthread_mutex_t services_mutex;
	pthread_mutex_t audio_sources_mutex;
	pthread_mutex_t draw_callbacks_mutex;
	DARRAY(struct draw_callback) draw_callbacks;
	DARRAY(struct tick_callback) tick_callbacks;

	struct obs_view main_view;

	long long unnamed_index;

	obs_data_t *private_data;

	volatile bool valid;
};

/* user hotkeys */
struct obs_core_hotkeys {
	pthread_mutex_t mutex;
	DARRAY(obs_hotkey_t) hotkeys;
	obs_hotkey_id next_id;
	DARRAY(obs_hotkey_pair_t) hotkey_pairs;
	obs_hotkey_pair_id next_pair_id;

	pthread_t hotkey_thread;
	bool hotkey_thread_initialized;
	os_event_t *stop_event;
	bool thread_disable_press;
	bool strict_modifiers;
	bool reroute_hotkeys;
	DARRAY(obs_hotkey_binding_t) bindings;

	obs_hotkey_callback_router_func router_func;
	void *router_func_data;

	obs_hotkeys_platform_t *platform_context;

	pthread_once_t name_map_init_token;
	struct obs_hotkey_name_map *name_map;

	signal_handler_t *signals;

	char *translations[OBS_KEY_LAST_VALUE];
	char *mute;
	char *unmute;
	char *push_to_mute;
	char *push_to_talk;
	char *sceneitem_show;
	char *sceneitem_hide;
};

struct obs_core {
	struct obs_module *first_module;
	DARRAY(struct obs_module_path) module_paths;

	DARRAY(struct obs_source_info) source_types;
	DARRAY(struct obs_source_info) input_types;
	DARRAY(struct obs_source_info) filter_types;
	DARRAY(struct obs_source_info) transition_types;
	DARRAY(struct obs_output_info) output_types;
	DARRAY(struct obs_encoder_info) encoder_types;
	DARRAY(struct obs_service_info) service_types;
	DARRAY(struct obs_modal_ui) modal_ui_callbacks;
	DARRAY(struct obs_modeless_ui) modeless_ui_callbacks;

	signal_handler_t *signals;
	proc_handler_t *procs;

	char *locale;
	char *module_config_path;
	bool name_store_owned;
	profiler_name_store_t *name_store;

	/* segmented into multiple sub-structures to keep things a bit more
	 * clean and organized */
	struct obs_core_video video;
	struct obs_core_audio audio;
	struct obs_core_data data;
	struct obs_core_hotkeys hotkeys;

	bool multiple_rendering;
	enum obs_replay_buffer_rendering_mode replay_buffer_rendering_mode;
	enum obs_video_rendering_mode video_rendering_mode;
	enum obs_audio_rendering_mode audio_rendering_mode;

	os_task_queue_t *destruction_task_thread;

	obs_task_handler_t ui_task_handler;
};

extern struct obs_core *obs;

struct obs_graphics_context {
	uint64_t last_time;
	uint64_t interval;
	uint64_t frame_time_total_ns;
	uint64_t fps_total_ns;
	uint32_t fps_total_frames;
	const char *video_thread_name;
};

extern void *obs_graphics_thread(void *param);
extern bool obs_graphics_thread_loop(struct obs_graphics_context *context);
#ifdef __APPLE__
extern void *obs_graphics_thread_autorelease(void *param);
extern bool
obs_graphics_thread_loop_autorelease(struct obs_graphics_context *context);
#endif

extern gs_effect_t *obs_load_effect(gs_effect_t **effect, const char *file);

extern bool audio_callback(void *param, uint64_t start_ts_in,
			   uint64_t end_ts_in, uint64_t *out_ts,
			   uint32_t mixers,
			   struct audio_output_data *main_mixes,
			   struct audio_output_data *streaming_mixes,
			   struct audio_output_data *recording_mixes);
extern void cache_multiple_rendering(void);
extern bool get_cached_multiple_rendering(void);

extern void
start_raw_video(video_t *video, const struct video_scale_info *conversion,
		void (*callback)(void *param, struct video_data *streaming_frame,
			         struct video_data *recording_frame),
		void *param);
extern void stop_raw_video(video_t *video,
			   void (*callback)(void *param,
					    struct video_data *streaming_frame,
					    struct video_data *recording_frame),
			   void *param);

/* ------------------------------------------------------------------------- */
/* obs shared context data */

struct obs_weak_ref {
	volatile long refs;
	volatile long weak_refs;
};

struct obs_weak_object {
	struct obs_weak_ref ref;
	struct obs_context_data *object;
};

typedef void (*obs_destroy_cb)(void *obj);

struct obs_context_data {
	char *name;
	void *data;
	obs_data_t *settings;
	signal_handler_t *signals;
	proc_handler_t *procs;
	enum obs_obj_type type;

	struct obs_weak_object *control;
	obs_destroy_cb destroy;

	DARRAY(obs_hotkey_id) hotkeys;
	DARRAY(obs_hotkey_pair_id) hotkey_pairs;
	obs_data_t *hotkey_data;

	pthread_mutex_t                 *mutex;
	struct obs_context_data         *next;
	struct obs_context_data         **prev_next;

	bool                            private;

	DARRAY(char*)                   rename_cache;
	pthread_mutex_t                 rename_cache_mutex;
};

extern bool obs_context_data_init(struct obs_context_data *context,
				  enum obs_obj_type type, obs_data_t *settings,
				  const char *name, obs_data_t *hotkey_data,
				  bool private);
extern void obs_context_init_control(struct obs_context_data *context,
				     void *object, obs_destroy_cb destroy);
extern void obs_context_data_free(struct obs_context_data *context);

extern void obs_context_data_insert(struct obs_context_data *context,
				    pthread_mutex_t *mutex, void *first);
extern void obs_context_data_remove(struct obs_context_data *context);
extern void obs_context_wait(struct obs_context_data *context);

extern void obs_context_data_setname(struct obs_context_data *context,
				     const char *name);

/* ------------------------------------------------------------------------- */
/* ref-counting  */

static inline void obs_ref_addref(struct obs_weak_ref *ref)
{
	os_atomic_inc_long(&ref->refs);
}

static inline bool obs_ref_release(struct obs_weak_ref *ref)
{
	return os_atomic_dec_long(&ref->refs) == -1;
}

static inline void obs_weak_ref_addref(struct obs_weak_ref *ref)
{
	os_atomic_inc_long(&ref->weak_refs);
}

static inline bool obs_weak_ref_release(struct obs_weak_ref *ref)
{
	return os_atomic_dec_long(&ref->weak_refs) == -1;
}

static inline bool obs_weak_ref_get_ref(struct obs_weak_ref *ref)
{
	long owners = os_atomic_load_long(&ref->refs);
	while (owners > -1) {
		if (os_atomic_compare_exchange_long(&ref->refs, &owners,
						    owners + 1)) {
			return true;
		}
	}

	return false;
}

static inline bool obs_weak_ref_expired(struct obs_weak_ref *ref)
{
	long owners = os_atomic_load_long(&ref->refs);
	return owners < 0;
}

/* ------------------------------------------------------------------------- */
/* sources  */

struct async_frame {
	struct obs_source_frame *frame;
	long unused_count;
	bool used;
};

enum audio_action_type {
	AUDIO_ACTION_VOL,
	AUDIO_ACTION_MUTE,
	AUDIO_ACTION_PTT,
	AUDIO_ACTION_PTM,
};

struct audio_action {
	uint64_t timestamp;
	enum audio_action_type type;
	union {
		float vol;
		bool set;
	};
};

struct obs_weak_source {
	struct obs_weak_ref ref;
	struct obs_source *source;
};

struct audio_cb_info {
	obs_source_audio_capture_t callback;
	void *param;
};

struct caption_cb_info {
	obs_source_caption_t callback;
	void *param;
};

struct obs_source {
	struct obs_context_data context;
	struct obs_source_info info;

	/* general exposed flags that can be set for the source */
	uint32_t flags;
	uint32_t default_flags;
	uint32_t last_obs_ver;

	/* indicates ownership of the info.id buffer */
	bool owns_info_id;

	/* signals to call the source update in the video thread */
	long defer_update_count;

	/* ensures show/hide are only called once */
	volatile long show_refs;

	/* ensures activate/deactivate are only called once */
	volatile long activate_refs;

	/* source is in the process of being destroyed */
	volatile long destroying;

	/* used to indicate that the source has been removed and all
	 * references to it should be released (not exactly how I would prefer
	 * to handle things but it's the best option) */
	bool removed;

	/*  used to indicate if the source should show up when queried for user ui */
	bool temp_removed;

	bool active;
	bool showing;

	/* used to temporarily disable sources if needed */
	bool enabled;

	/* hint to allow sources to render more quickly */
	bool texcoords_centered;

	/* timing (if video is present, is based upon video) */
	volatile bool timing_set;
	volatile uint64_t timing_adjust;
	uint64_t resample_offset;
	uint64_t last_audio_ts;
	uint64_t next_audio_ts_min;
	uint64_t next_audio_sys_ts_min;
	uint64_t last_frame_ts;
	uint64_t last_sys_timestamp;
	bool async_rendered;

	/* audio */
	bool audio_failed;
	bool audio_pending;
	bool pending_stop;
	bool audio_active;
	bool user_muted;
	bool muted;
	struct obs_source *next_audio_source;
	struct obs_source **prev_next_audio_source;
	uint64_t audio_ts;
	struct circlebuf audio_input_buf[NUM_RENDERING_MODES][MAX_AUDIO_CHANNELS];
	size_t last_audio_input_buf_size[NUM_RENDERING_MODES];
	DARRAY(struct audio_action) audio_actions;
	float *audio_output_buf[NUM_RENDERING_MODES][MAX_AUDIO_MIXES][MAX_AUDIO_CHANNELS];
	float *audio_mix_buf[MAX_AUDIO_CHANNELS];
	struct resample_info sample_info;
	audio_resampler_t *resampler;
	pthread_mutex_t audio_actions_mutex;
	pthread_mutex_t audio_buf_mutex;
	pthread_mutex_t audio_mutex;
	pthread_mutex_t audio_cb_mutex;
	DARRAY(struct audio_cb_info) audio_cb_list;
	struct obs_audio_data audio_data;
	size_t audio_storage_size;
	uint32_t audio_mixers;
	float user_volume;
	float volume;
	int64_t sync_offset;
	int64_t last_sync_offset;
	float balance;

	/* async video data */
	gs_texture_t *async_textures[MAX_AV_PLANES];
	gs_texrender_t *async_texrender;
	struct obs_source_frame *cur_async_frame;
	bool async_gpu_conversion;
	enum video_format async_format;
	bool async_full_range;
	uint8_t async_trc;
	enum video_format async_cache_format;
	bool async_cache_full_range;
	uint8_t async_cache_trc;
	enum gs_color_format async_texture_formats[MAX_AV_PLANES];
	int async_channel_count;
	long async_rotation;
	bool async_flip;
	bool async_linear_alpha;
	bool async_active;
	bool async_update_texture;
	bool async_unbuffered;
	bool async_decoupled;
	struct obs_source_frame *async_preload_frame;
	DARRAY(struct async_frame) async_cache;
	DARRAY(struct obs_source_frame *) async_frames;
	pthread_mutex_t async_mutex;
	uint32_t async_width;
	uint32_t async_height;
	uint32_t async_cache_width;
	uint32_t async_cache_height;
	uint32_t async_convert_width[MAX_AV_PLANES];
	uint32_t async_convert_height[MAX_AV_PLANES];

	pthread_mutex_t caption_cb_mutex;
	DARRAY(struct caption_cb_info) caption_cb_list;

	/* async video deinterlacing */
	uint64_t deinterlace_offset;
	uint64_t deinterlace_frame_ts;
	gs_effect_t *deinterlace_effect;
	struct obs_source_frame *prev_async_frame;
	gs_texture_t *async_prev_textures[MAX_AV_PLANES];
	gs_texrender_t *async_prev_texrender;
	uint32_t deinterlace_half_duration;
	enum obs_deinterlace_mode deinterlace_mode;
	bool deinterlace_top_first;
	bool deinterlace_rendered;

	/* filters */
	struct obs_source *filter_parent;
	struct obs_source *filter_target;
	DARRAY(struct obs_source *) filters;
	pthread_mutex_t filter_mutex;
	gs_texrender_t *filter_texrender;
	enum obs_allow_direct_render allow_direct;
	bool rendering_filter;
	bool filter_bypass_active;

	/* sources specific hotkeys */
	obs_hotkey_pair_id mute_unmute_key;
	obs_hotkey_id push_to_mute_key;
	obs_hotkey_id push_to_talk_key;
	bool push_to_mute_enabled;
	bool push_to_mute_pressed;
	bool user_push_to_mute_pressed;
	bool push_to_talk_enabled;
	bool push_to_talk_pressed;
	bool user_push_to_talk_pressed;
	uint64_t push_to_mute_delay;
	uint64_t push_to_mute_stop_time;
	uint64_t push_to_talk_delay;
	uint64_t push_to_talk_stop_time;

	/* transitions */
	uint64_t transition_start_time;
	uint64_t transition_duration;
	pthread_mutex_t transition_tex_mutex;
	gs_texrender_t *transition_texrender[2];
	pthread_mutex_t transition_mutex;
	obs_source_t *transition_sources[2];
	float transition_manual_clamp;
	float transition_manual_torque;
	float transition_manual_target;
	float transition_manual_val;
	bool transitioning_video;
	bool transitioning_audio;
	bool transition_source_active[2];
	uint32_t transition_alignment;
	uint32_t transition_actual_cx;
	uint32_t transition_actual_cy;
	uint32_t transition_cx;
	uint32_t transition_cy;
	uint32_t transition_fixed_duration;
	bool transition_use_fixed_duration;
	enum obs_transition_mode transition_mode;
	enum obs_transition_scale_type transition_scale_type;
	struct matrix4 transition_matrices[2];

	/* color space */
	gs_texrender_t *color_space_texrender;

	struct audio_monitor *monitor;
	enum obs_monitoring_type monitoring_type;

	obs_data_t *private_settings;
};

extern struct obs_source_info *get_source_info(const char *id);
extern struct obs_source_info *get_source_info2(const char *unversioned_id,
						uint32_t ver);
extern bool obs_source_init_context(struct obs_source *source,
				    obs_data_t *settings, const char *name,
				    obs_data_t *hotkey_data, bool private);

extern bool obs_transition_init(obs_source_t *transition);
extern void obs_transition_free(obs_source_t *transition);
extern void obs_transition_tick(obs_source_t *transition, float t);
extern void obs_transition_enum_sources(obs_source_t *transition,
					obs_source_enum_proc_t enum_callback,
					void *param);
extern void obs_transition_save(obs_source_t *source, obs_data_t *data);
extern void obs_transition_load(obs_source_t *source, obs_data_t *data);

struct audio_monitor *audio_monitor_create(obs_source_t *source);
void audio_monitor_reset(struct audio_monitor *monitor);
extern void audio_monitor_destroy(struct audio_monitor *monitor);

extern obs_source_t *
obs_source_create_set_last_ver(const char *id, const char *name,
			       obs_data_t *settings, obs_data_t *hotkey_data,
			       uint32_t last_obs_ver, bool is_private);
extern void obs_source_destroy(struct obs_source *source);

enum view_type {
	MAIN_VIEW,
	AUX_VIEW,
};

static inline void obs_source_dosignal(struct obs_source *source,
				       const char *signal_obs,
				       const char *signal_source)
{
	struct calldata data;
	uint8_t stack[128];

	calldata_init_fixed(&data, stack, sizeof(stack));
	calldata_set_ptr(&data, "source", source);
	if (signal_obs && !source->context.private)
		signal_handler_signal(obs->signals, signal_obs, &data);
	if (signal_source)
		signal_handler_signal(source->context.signals, signal_source,
				      &data);
}

/* maximum timestamp variance in nanoseconds */
#define MAX_TS_VAR 2000000000ULL

static inline bool frame_out_of_bounds(const obs_source_t *source, uint64_t ts)
{
	if (ts < source->last_frame_ts)
		return ((source->last_frame_ts - ts) > MAX_TS_VAR);
	else
		return ((ts - source->last_frame_ts) > MAX_TS_VAR);
}

static inline enum gs_color_format
convert_video_format(enum video_format format, enum video_trc trc)
{
	switch (trc) {
	case VIDEO_TRC_PQ:
	case VIDEO_TRC_HLG:
		return GS_RGBA16F;
	default:
		switch (format) {
		case VIDEO_FORMAT_RGBA:
			return GS_RGBA;
		case VIDEO_FORMAT_BGRA:
		case VIDEO_FORMAT_I40A:
		case VIDEO_FORMAT_I42A:
		case VIDEO_FORMAT_YUVA:
		case VIDEO_FORMAT_AYUV:
			return GS_BGRA;
		case VIDEO_FORMAT_I010:
		case VIDEO_FORMAT_P010:
		case VIDEO_FORMAT_I210:
		case VIDEO_FORMAT_I412:
		case VIDEO_FORMAT_YA2L:
			return GS_RGBA16F;
		default:
			return GS_BGRX;
		}
	}
}

static inline enum gs_color_space convert_video_space(enum video_format format,
						      enum video_trc trc)
{
	enum gs_color_space space = GS_CS_SRGB;
	if (convert_video_format(format, trc) == GS_RGBA16F) {
		switch (trc) {
		case VIDEO_TRC_DEFAULT:
		case VIDEO_TRC_SRGB:
			space = GS_CS_SRGB_16F;
			break;
		case VIDEO_TRC_PQ:
		case VIDEO_TRC_HLG:
			space = GS_CS_709_EXTENDED;
		}
	}

	return space;
}

extern void obs_source_set_texcoords_centered(obs_source_t *source,
					      bool centered);
extern void obs_source_activate(obs_source_t *source, enum view_type type);
extern void obs_source_deactivate(obs_source_t *source, enum view_type type);
extern void obs_source_video_tick(obs_source_t *source, float seconds);
extern float obs_source_get_target_volume(obs_source_t *source,
					  obs_source_t *target);

extern void obs_source_audio_render(obs_source_t *source, uint32_t mixers,
				    size_t channels, size_t sample_rate,
				    size_t size);

extern void add_alignment(struct vec2 *v, uint32_t align, int cx, int cy);

extern struct obs_source_frame *filter_async_video(obs_source_t *source,
						   struct obs_source_frame *in);
extern bool update_async_texture(struct obs_source *source,
				 const struct obs_source_frame *frame,
				 gs_texture_t *tex, gs_texrender_t *texrender);
extern bool update_async_textures(struct obs_source *source,
				  const struct obs_source_frame *frame,
				  gs_texture_t *tex[MAX_AV_PLANES],
				  gs_texrender_t *texrender);
extern bool set_async_texture_size(struct obs_source *source,
				   const struct obs_source_frame *frame);
extern void remove_async_frame(obs_source_t *source,
			       struct obs_source_frame *frame);

extern void set_deinterlace_texture_size(obs_source_t *source);
extern void deinterlace_process_last_frame(obs_source_t *source,
					   uint64_t sys_time);
extern void deinterlace_update_async_video(obs_source_t *source);
extern void deinterlace_render(obs_source_t *s);

/* ------------------------------------------------------------------------- */
/* outputs  */

enum delay_msg {
	DELAY_MSG_PACKET,
	DELAY_MSG_START,
	DELAY_MSG_STOP,
};

struct delay_data {
	enum delay_msg msg;
	uint64_t ts;
	struct encoder_packet packet;
};

typedef void (*encoded_callback_t)(void *data, struct encoder_packet *packet);

struct obs_weak_output {
	struct obs_weak_ref ref;
	struct obs_output *output;
};

#define CAPTION_LINE_CHARS (32)
#define CAPTION_LINE_BYTES (4 * CAPTION_LINE_CHARS)
struct caption_text {
	char text[CAPTION_LINE_BYTES + 1];
	double display_duration;
	struct caption_text *next;
};

struct pause_data {
	pthread_mutex_t mutex;
	uint64_t last_video_ts;
	uint64_t ts_start;
	uint64_t ts_end;
	uint64_t ts_offset;
};

extern bool video_pause_check(struct pause_data *pause, uint64_t timestamp);
extern bool audio_pause_check(struct pause_data *pause, struct audio_data *data,
			      size_t sample_rate);
extern void pause_reset(struct pause_data *pause);

struct obs_output {
	struct obs_context_data context;
	struct obs_output_info info;

	/* indicates ownership of the info.id buffer */
	bool owns_info_id;

	bool received_video;
	bool received_audio;
	volatile bool data_active;
	volatile bool end_data_capture_thread_active;
	int64_t video_offset;
	int64_t audio_offsets[MAX_AUDIO_MIXES];
	int64_t highest_audio_ts;
	int64_t highest_video_ts;
	pthread_t end_data_capture_thread;
	os_event_t *stopping_event;
	pthread_mutex_t interleaved_mutex;
	DARRAY(struct encoder_packet) interleaved_packets;
	int stop_code;

	int reconnect_retry_sec;
	int reconnect_retry_max;
	int reconnect_retries;
	uint32_t reconnect_retry_cur_msec;
	float reconnect_retry_exp;
	pthread_t reconnect_thread;
	os_event_t *reconnect_stop_event;
	volatile bool reconnecting;
	volatile bool reconnect_thread_active;

	uint32_t starting_drawn_count;
	uint32_t starting_lagged_count;
	uint32_t starting_frame_count;

	int total_frames;

	volatile bool active;
	volatile bool paused;
	video_t *video;
	audio_t *audio;
	obs_encoder_t *video_encoder;
	obs_encoder_t *audio_encoders[MAX_AUDIO_MIXES];
	obs_service_t *service;
	size_t mixer_mask;

	struct pause_data pause;

	struct circlebuf audio_buffer[MAX_AUDIO_MIXES][MAX_AV_PLANES];
	uint64_t audio_start_ts;
	uint64_t video_start_ts;
	size_t audio_size;
	size_t planes;
	size_t sample_rate;
	size_t total_audio_frames;

	uint32_t scaled_width;
	uint32_t scaled_height;

	bool video_conversion_set;
	bool audio_conversion_set;
	struct video_scale_info video_conversion;
	struct audio_convert_info audio_conversion;

	pthread_mutex_t caption_mutex;
	double caption_timestamp;
	struct caption_text *caption_head;
	struct caption_text *caption_tail;

	struct circlebuf caption_data;

	bool valid;

	uint64_t active_delay_ns;
	encoded_callback_t delay_callback;
	struct circlebuf delay_data; /* struct delay_data */
	pthread_mutex_t delay_mutex;
	uint32_t delay_sec;
	uint32_t delay_flags;
	uint32_t delay_cur_flags;
	volatile long delay_restart_refs;
	volatile bool delay_active;
	volatile bool delay_capturing;

	char *last_error_message;

	float audio_data[MAX_AUDIO_CHANNELS][AUDIO_OUTPUT_FRAMES];
};

static inline void do_output_signal(struct obs_output *output,
				    const char *signal)
{
	struct calldata params = {0};
	calldata_set_ptr(&params, "output", output);
	signal_handler_signal(output->context.signals, signal, &params);
	calldata_free(&params);
}

extern void process_delay(void *data, struct encoder_packet *packet);
extern void obs_output_cleanup_delay(obs_output_t *output);
extern bool obs_output_delay_start(obs_output_t *output);
extern void obs_output_delay_stop(obs_output_t *output);
extern bool obs_output_actual_start(obs_output_t *output);
extern void obs_output_actual_stop(obs_output_t *output, bool force,
				   uint64_t ts);

extern const struct obs_output_info *find_output(const char *id);

extern void obs_output_remove_encoder(struct obs_output *output,
				      struct obs_encoder *encoder);

extern void
obs_encoder_packet_create_instance(struct encoder_packet *dst,
				   const struct encoder_packet *src);
void obs_output_destroy(obs_output_t *output);

/* ------------------------------------------------------------------------- */
/* encoders  */

struct obs_weak_encoder {
	struct obs_weak_ref ref;
	struct obs_encoder *encoder;
};

struct encoder_callback {
	bool sent_first_packet;
	void (*new_packet)(void *param, struct encoder_packet *packet);
	void *param;
};

struct obs_encoder {
	struct obs_context_data context;
	struct obs_encoder_info info;

	/* allows re-routing to another encoder */
	struct obs_encoder_info orig_info;

	pthread_mutex_t init_mutex;

	uint32_t samplerate;
	size_t planes;
	size_t blocksize;
	size_t framesize;
	size_t framesize_bytes;

	size_t mixer_idx;

	uint32_t scaled_width;
	uint32_t scaled_height;
	enum video_format preferred_format;

	volatile bool active;
	volatile bool paused;
	bool initialized;

	/* indicates ownership of the info.id buffer */
	bool owns_info_id;

	uint32_t timebase_num;
	uint32_t timebase_den;

	int64_t cur_pts;

	struct circlebuf audio_input_buffer[MAX_AV_PLANES];
	uint8_t *audio_output_buffer[MAX_AV_PLANES];

	/* if a video encoder is paired with an audio encoder, make it start
	 * up at the specific timestamp.  if this is the audio encoder,
	 * wait_for_video makes it wait until it's ready to sync up with
	 * video */
	bool wait_for_video;
	bool first_received;
	struct obs_encoder *paired_encoder;
	int64_t offset_usec;
	uint64_t first_raw_ts;
	uint64_t start_ts;

	pthread_mutex_t outputs_mutex;
	DARRAY(obs_output_t *) outputs;

	bool destroy_on_stop;

	/* stores the video/audio media output pointer.  video_t *or audio_t **/
	void *media;

	pthread_mutex_t callbacks_mutex;
	DARRAY(struct encoder_callback) callbacks;

	struct pause_data pause;

	const char *profile_encoder_encode_name;
	char *last_error_message;

	/* reconfigure encoder at next possible opportunity */
	bool reconfigure_requested;
};

extern struct obs_encoder_info *find_encoder(const char *id);

extern bool obs_encoder_initialize(obs_encoder_t *encoder);
extern void obs_encoder_shutdown(obs_encoder_t *encoder);

extern void obs_encoder_start(obs_encoder_t *encoder,
			      void (*new_packet)(void *param,
						 struct encoder_packet *packet),
			      void *param);
extern void obs_encoder_stop(obs_encoder_t *encoder,
			     void (*new_packet)(void *param,
						struct encoder_packet *packet),
			     void *param);

extern void obs_encoder_add_output(struct obs_encoder *encoder,
				   struct obs_output *output);
extern void obs_encoder_remove_output(struct obs_encoder *encoder,
				      struct obs_output *output);

extern bool start_gpu_encode(obs_encoder_t *encoder);
extern void stop_gpu_encode(obs_encoder_t *encoder);

extern bool do_encode(struct obs_encoder *encoder, struct encoder_frame *frame);
extern void send_off_encoder_packet(obs_encoder_t *encoder, bool success,
				    bool received, struct encoder_packet *pkt);

void obs_encoder_destroy(obs_encoder_t *encoder);

/* ------------------------------------------------------------------------- */
/* services */

struct obs_weak_service {
	struct obs_weak_ref ref;
	struct obs_service *service;
};

struct obs_service {
	struct obs_context_data context;
	struct obs_service_info info;

	/* indicates ownership of the info.id buffer */
	bool owns_info_id;

	bool active;
	bool destroy;
	struct obs_output *output;
};

extern const struct obs_service_info *find_service(const char *id);

extern void obs_service_activate(struct obs_service *service);
extern void obs_service_deactivate(struct obs_service *service, bool remove);
extern bool obs_service_initialize(struct obs_service *service,
				   struct obs_output *output);

void obs_service_destroy(obs_service_t *service);<|MERGE_RESOLUTION|>--- conflicted
+++ resolved
@@ -246,14 +246,10 @@
 	void *param;
 };
 
-<<<<<<< HEAD
-struct obs_textures {
-=======
 struct obs_core_video_mix {
 	struct obs_view *view;
 
 	gs_stagesurf_t *active_copy_surfaces[NUM_TEXTURES][NUM_CHANNELS];
->>>>>>> b4f7499b
 	gs_stagesurf_t *copy_surfaces[NUM_TEXTURES][NUM_CHANNELS];
 	gs_texture_t *convert_textures[NUM_CHANNELS];
 #ifdef _WIN32
@@ -266,16 +262,6 @@
 	bool texture_rendered;
 	bool textures_copied[NUM_TEXTURES];
 	bool texture_converted;
-};
-
-struct obs_gpu_queues {
-	struct circlebuf gpu_encoder_queue;
-	struct circlebuf gpu_encoder_avail_queue;
-};
-
-struct obs_core_video {
-	graphics_t *graphics;
-	struct obs_textures textures[NUM_RENDERING_MODES];
 	bool using_nv12_tex;
 	bool using_p010_tex;
 	struct circlebuf vframe_info_buffer;
@@ -288,7 +274,8 @@
 	bool raw_was_active;
 	bool was_active;
 	pthread_mutex_t gpu_encoder_mutex;
-	struct obs_gpu_queues gpu_queues[NUM_RENDERING_MODES];
+	struct circlebuf gpu_encoder_queue;
+	struct circlebuf gpu_encoder_avail_queue;
 	DARRAY(obs_encoder_t *) gpu_encoders;
 	os_sem_t *gpu_encode_semaphore;
 	os_event_t *gpu_encode_inactive;
@@ -306,6 +293,11 @@
 
 	float color_matrix[16];
 	enum obs_scale_type scale_type;
+};
+
+struct obs_gpu_queues {
+	struct circlebuf gpu_encoder_queue;
+	struct circlebuf gpu_encoder_avail_queue;
 };
 
 extern int obs_init_video_mix(struct obs_video_info *ovi,
@@ -514,22 +506,17 @@
 
 extern bool audio_callback(void *param, uint64_t start_ts_in,
 			   uint64_t end_ts_in, uint64_t *out_ts,
-			   uint32_t mixers,
-			   struct audio_output_data *main_mixes,
-			   struct audio_output_data *streaming_mixes,
-			   struct audio_output_data *recording_mixes);
+			   uint32_t mixers, struct audio_output_data *mixes);
 extern void cache_multiple_rendering(void);
 extern bool get_cached_multiple_rendering(void);
 
 extern void
 start_raw_video(video_t *video, const struct video_scale_info *conversion,
-		void (*callback)(void *param, struct video_data *streaming_frame,
-			         struct video_data *recording_frame),
+		void (*callback)(void *param, struct video_data *frame),
 		void *param);
 extern void stop_raw_video(video_t *video,
 			   void (*callback)(void *param,
-					    struct video_data *streaming_frame,
-					    struct video_data *recording_frame),
+					    struct video_data *frame),
 			   void *param);
 
 /* ------------------------------------------------------------------------- */
@@ -732,10 +719,10 @@
 	struct obs_source *next_audio_source;
 	struct obs_source **prev_next_audio_source;
 	uint64_t audio_ts;
-	struct circlebuf audio_input_buf[NUM_RENDERING_MODES][MAX_AUDIO_CHANNELS];
-	size_t last_audio_input_buf_size[NUM_RENDERING_MODES];
+	struct circlebuf audio_input_buf[MAX_AUDIO_CHANNELS];
+	size_t last_audio_input_buf_size;
 	DARRAY(struct audio_action) audio_actions;
-	float *audio_output_buf[NUM_RENDERING_MODES][MAX_AUDIO_MIXES][MAX_AUDIO_CHANNELS];
+	float *audio_output_buf[MAX_AUDIO_MIXES][MAX_AUDIO_CHANNELS];
 	float *audio_mix_buf[MAX_AUDIO_CHANNELS];
 	struct resample_info sample_info;
 	audio_resampler_t *resampler;
