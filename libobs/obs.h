/******************************************************************************
    Copyright (C) 2013-2014 by Hugh Bailey <jim@obsproject.com>

    This program is free software: you can redistribute it and/or modify
    it under the terms of the GNU General Public License as published by
    the Free Software Foundation, either version 2 of the License, or
    (at your option) any later version.

    This program is distributed in the hope that it will be useful,
    but WITHOUT ANY WARRANTY; without even the implied warranty of
    MERCHANTABILITY or FITNESS FOR A PARTICULAR PURPOSE.  See the
    GNU General Public License for more details.

    You should have received a copy of the GNU General Public License
    along with this program.  If not, see <http://www.gnu.org/licenses/>.
******************************************************************************/

#pragma once

#include "util/c99defs.h"
#include "util/bmem.h"
#include "util/profiler.h"
#include "util/text-lookup.h"
#include "graphics/graphics.h"
#include "graphics/vec2.h"
#include "graphics/vec3.h"
#include "media-io/audio-io.h"
#include "media-io/video-io.h"
#include "callback/signal.h"
#include "callback/proc.h"

#include "obs-config.h"
#include "obs-defs.h"
#include "obs-data.h"
#include "obs-ui.h"
#include "obs-properties.h"
#include "obs-interaction.h"

struct matrix4;

/* opaque types */
struct obs_context_data;
struct obs_display;
struct obs_view;
struct obs_source;
struct obs_scene;
struct obs_scene_item;
struct obs_output;
struct obs_encoder;
struct obs_service;
struct obs_module;
struct obs_fader;
struct obs_volmeter;

typedef struct obs_context_data obs_object_t;
typedef struct obs_display obs_display_t;
typedef struct obs_view obs_view_t;
typedef struct obs_source obs_source_t;
typedef struct obs_scene obs_scene_t;
typedef struct obs_scene_item obs_sceneitem_t;
typedef struct obs_output obs_output_t;
typedef struct obs_encoder obs_encoder_t;
typedef struct obs_service obs_service_t;
typedef struct obs_module obs_module_t;
typedef struct obs_fader obs_fader_t;
typedef struct obs_volmeter obs_volmeter_t;

typedef struct obs_weak_object obs_weak_object_t;
typedef struct obs_weak_source obs_weak_source_t;
typedef struct obs_weak_output obs_weak_output_t;
typedef struct obs_weak_encoder obs_weak_encoder_t;
typedef struct obs_weak_service obs_weak_service_t;

#include "obs-missing-files.h"
#include "obs-source.h"
#include "obs-encoder.h"
#include "obs-output.h"
#include "obs-service.h"
#include "obs-audio-controls.h"
#include "obs-hotkey.h"

/**
 * @file
 * @brief Main libobs header used by applications.
 *
 * @mainpage
 *
 * @section intro_sec Introduction
 *
 * This document describes the api for libobs to be used by applications as well
 * as @ref modules_page implementing some kind of functionality.
 *
 */

#ifdef __cplusplus
extern "C" {
#endif

/** Used for changing the order of items (for example, filters in a source,
 * or items in a scene) */
enum obs_order_movement {
	OBS_ORDER_MOVE_UP,
	OBS_ORDER_MOVE_DOWN,
	OBS_ORDER_MOVE_TOP,
	OBS_ORDER_MOVE_BOTTOM,
};

/**
 * Used with obs_source_process_filter to specify whether the filter should
 * render the source directly with the specified effect, or whether it should
 * render it to a texture
 */
enum obs_allow_direct_render {
	OBS_NO_DIRECT_RENDERING,
	OBS_ALLOW_DIRECT_RENDERING,
};

enum obs_scale_type {
	OBS_SCALE_DISABLE,
	OBS_SCALE_POINT,
	OBS_SCALE_BICUBIC,
	OBS_SCALE_BILINEAR,
	OBS_SCALE_LANCZOS,
	OBS_SCALE_AREA,
};

enum obs_blending_method {
	OBS_BLEND_METHOD_DEFAULT,
	OBS_BLEND_METHOD_SRGB_OFF,
};

enum obs_blending_type {
	OBS_BLEND_NORMAL,
	OBS_BLEND_ADDITIVE,
	OBS_BLEND_SUBTRACT,
	OBS_BLEND_SCREEN,
	OBS_BLEND_MULTIPLY,
	OBS_BLEND_LIGHTEN,
	OBS_BLEND_DARKEN,
};

/**
 * Used with scene items to indicate the type of bounds to use for scene items.
 * Mostly determines how the image will be scaled within those bounds, or
 * whether to use bounds at all.
 */
enum obs_bounds_type {
	OBS_BOUNDS_NONE,            /**< no bounds */
	OBS_BOUNDS_STRETCH,         /**< stretch (ignores base scale) */
	OBS_BOUNDS_SCALE_INNER,     /**< scales to inner rectangle */
	OBS_BOUNDS_SCALE_OUTER,     /**< scales to outer rectangle */
	OBS_BOUNDS_SCALE_TO_WIDTH,  /**< scales to the width  */
	OBS_BOUNDS_SCALE_TO_HEIGHT, /**< scales to the height */
	OBS_BOUNDS_MAX_ONLY,        /**< no scaling, maximum size only */
};

enum obs_audio_rendering_mode {
	OBS_MAIN_AUDIO_RENDERING,
	OBS_STREAMING_AUDIO_RENDERING,
	OBS_RECORDING_AUDIO_RENDERING,
};

enum obs_video_rendering_mode {
	OBS_MAIN_VIDEO_RENDERING,
	OBS_STREAMING_VIDEO_RENDERING,
	OBS_RECORDING_VIDEO_RENDERING,
};

enum obs_replay_buffer_rendering_mode {
	OBS_STREAMING_REPLAY_BUFFER_RENDERING,
	OBS_RECORDING_REPLAY_BUFFER_RENDERING,
};

struct obs_transform_info {
	struct vec2 pos;
	float rot;
	struct vec2 scale;
	uint32_t alignment;

	enum obs_bounds_type bounds_type;
	uint32_t bounds_alignment;
	struct vec2 bounds;
};

/**
 * Video initialization structure
 */
struct obs_video_info {
#ifndef SWIG
	/**
	 * Graphics module to use (usually "libobs-opengl" or "libobs-d3d11")
	 */
	const char *graphics_module;
#endif

	uint32_t fps_num; /**< Output FPS numerator */
	uint32_t fps_den; /**< Output FPS denominator */

	uint32_t base_width;  /**< Base compositing width */
	uint32_t base_height; /**< Base compositing height */

	uint32_t output_width;           /**< Output width */
	uint32_t output_height;          /**< Output height */
	enum video_format output_format; /**< Output format */

	/** Video adapter index to use (NOTE: avoid for optimus laptops) */
	uint32_t adapter;

	/** Use shaders to convert to different color formats */
	bool gpu_conversion;

	enum video_colorspace colorspace; /**< YUV type (if YUV) */
	enum video_range_type range;      /**< YUV range (if YUV) */

	enum obs_scale_type scale_type; /**< How to scale if scaling */
};

/**
 * Audio initialization structure
 */
struct obs_audio_info {
	uint32_t samples_per_sec;
	enum speaker_layout speakers;
};

struct obs_audio_info2 {
	uint32_t samples_per_sec;
	enum speaker_layout speakers;

	uint32_t max_buffering_ms;
	bool fixed_buffering;
};

/**
 * Sent to source filters via the filter_audio callback to allow filtering of
 * audio data
 */
struct obs_audio_data {
	uint8_t *data[MAX_AV_PLANES];
	uint32_t frames;
	uint64_t timestamp;
};

/**
 * Source audio output structure.  Used with obs_source_output_audio to output
 * source audio.  Audio is automatically resampled and remixed as necessary.
 */
struct obs_source_audio {
	const uint8_t *data[MAX_AV_PLANES];
	uint32_t frames;

	enum speaker_layout speakers;
	enum audio_format format;
	uint32_t samples_per_sec;

	uint64_t            timestamp;
	int64_t             dec_frame_pts;
};

struct obs_source_cea_708 {
	const uint8_t *data;
	uint32_t packets;
	uint64_t timestamp;
};

#define OBS_SOURCE_FRAME_LINEAR_ALPHA (1 << 0)

/**
 * Source asynchronous video output structure.  Used with
 * obs_source_output_video to output asynchronous video.  Video is buffered as
 * necessary to play according to timestamps.  When used with audio output,
 * audio is synced to video as it is played.
 *
 * If a YUV format is specified, it will be automatically upsampled and
 * converted to RGB via shader on the graphics processor.
 *
 * NOTE: Non-YUV formats will always be treated as full range with this
 * structure!  Use obs_source_frame2 along with obs_source_output_video2
 * instead if partial range support is desired for non-YUV video formats.
 */
struct obs_source_frame {
	uint8_t *data[MAX_AV_PLANES];
	uint32_t linesize[MAX_AV_PLANES];
	uint32_t width;
	uint32_t height;
	uint64_t timestamp;
	uint64_t duration;

	enum video_format format;
	float color_matrix[16];
	bool full_range;
	uint16_t max_luminance;
	float color_range_min[3];
	float color_range_max[3];
	bool flip;
	uint8_t flags;
	uint8_t trc; /* enum video_trc */

	/* used internally by libobs */
	volatile long refs;
	bool prev_frame;
	bool in_use;
};

struct obs_source_frame2 {
	uint8_t *data[MAX_AV_PLANES];
	uint32_t linesize[MAX_AV_PLANES];
	uint32_t width;
	uint32_t height;
	uint64_t timestamp;

	enum video_format format;
	enum video_range_type range;
	float color_matrix[16];
	float color_range_min[3];
	float color_range_max[3];
	bool flip;
	uint8_t flags;
	uint8_t trc; /* enum video_trc */
};

/** Access to the argc/argv used to start OBS. What you see is what you get. */
struct obs_cmdline_args {
	int argc;
	char **argv;
};

/* ------------------------------------------------------------------------- */
/* OBS context */

/**
 * Find a core libobs data file
 * @param path name of the base file
 * @return A string containing the full path to the file.
 *          Use bfree after use.
 */
EXPORT char *obs_find_data_file(const char *file);

/**
 * Add a path to search libobs data files in.
 * @param path Full path to directory to look in.
 *             The string is copied.
 */
EXPORT void obs_add_data_path(const char *path);

/**
 * Remove a path from libobs core data paths.
 * @param path The path to compare to currently set paths.
 *             It does not need to be the same pointer, but
 *             the path string must match an entry fully.
 * @return Whether or not the path was successfully removed.
 *         If false, the path could not be found.
 */
EXPORT bool obs_remove_data_path(const char *path);

/**
 * Initializes OBS
 *
 * @param  locale              The locale to use for modules
 * @param  module_config_path  Path to module config storage directory
 *                             (or NULL if none)
 * @param  store               The profiler name store for OBS to use or NULL
 */
EXPORT bool obs_startup(const char *locale, const char *module_config_path,
			profiler_name_store_t *store);

/** Releases all data associated with OBS and terminates the OBS context */
EXPORT void obs_shutdown(void);

/** @return true if the main OBS context has been initialized */
EXPORT bool obs_initialized(void);

/** @return The current core version */
EXPORT uint32_t obs_get_version(void);

/** @return The current core version string */
EXPORT const char *obs_get_version_string(void);

/**
 * Sets things up for calls to obs_get_cmdline_args. Called only once at startup
 * and safely copies argv/argc from main(). Subsequent calls do nothing.
 *
 * @param  argc  The count of command line arguments, from main()
 * @param  argv  An array of command line arguments, copied from main() and ends
 *               with NULL.
 */
EXPORT void obs_set_cmdline_args(int argc, const char *const *argv);

/**
 * Get the argc/argv used to start OBS
 *
 * @return  The command line arguments used for main(). Don't modify this or
 *          you'll mess things up for other callers.
 */
EXPORT struct obs_cmdline_args obs_get_cmdline_args(void);

/**
 * Sets a new locale to use for modules.  This will call obs_module_set_locale
 * for each module with the new locale.
 *
 * @param  locale  The locale to use for modules
 */
EXPORT void obs_set_locale(const char *locale);

/** @return the current locale */
EXPORT const char *obs_get_locale(void);

/** Initialize the Windows-specific crash handler */

#ifdef _WIN32
EXPORT void obs_init_win32_crash_handler(void);
#endif

/**
 * Returns the profiler name store (see util/profiler.h) used by OBS, which is
 * either a name store passed to obs_startup, an internal name store, or NULL
 * in case obs_initialized() returns false.
 */
EXPORT profiler_name_store_t *obs_get_profiler_name_store(void);

/**
 * Sets base video output base resolution/fps/format.
 *
 * @note This data cannot be changed if an output is currently active.
 * @note The graphics module cannot be changed without fully destroying the
 *       OBS context.
 *
 * @param   ovi  Pointer to an obs_video_info structure containing the
 *               specification of the graphics subsystem,
 * @return       OBS_VIDEO_SUCCESS if successful
 *               OBS_VIDEO_NOT_SUPPORTED if the adapter lacks capabilities
 *               OBS_VIDEO_INVALID_PARAM if a parameter is invalid
 *               OBS_VIDEO_CURRENTLY_ACTIVE if video is currently active
 *               OBS_VIDEO_MODULE_NOT_FOUND if the graphics module is not found
 *               OBS_VIDEO_FAIL for generic failure
 */
EXPORT int obs_reset_video(struct obs_video_info *ovi);

/**
 * Sets base audio output format/channels/samples/etc
 *
 * @note Cannot reset base audio if an output is currently active.
 */
EXPORT bool obs_reset_audio(const struct obs_audio_info *oai);
EXPORT bool obs_reset_audio2(const struct obs_audio_info2 *oai);

/** Gets the current video settings, returns false if no video */
EXPORT bool obs_get_video_info(struct obs_video_info *ovi);

/** Gets the SDR white level, returns 300.f if no video */
EXPORT float obs_get_video_sdr_white_level(void);

/** Gets the HDR nominal peak level, returns 1000.f if no video */
EXPORT float obs_get_video_hdr_nominal_peak_level(void);

/** Sets the video levels */
EXPORT void obs_set_video_levels(float sdr_white_level,
				 float hdr_nominal_peak_level);

/** Gets the current audio settings, returns false if no audio */
EXPORT bool obs_get_audio_info(struct obs_audio_info *oai);

/**
 * Opens a plugin module directly from a specific path.
 *
 * If the module already exists then the function will return successful, and
 * the module parameter will be given the pointer to the existing module.
 *
 * This does not initialize the module, it only loads the module image.  To
 * initialize the module, call obs_init_module.
 *
 * @param  module     The pointer to the created module.
 * @param  path       Specifies the path to the module library file.  If the
 *                    extension is not specified, it will use the extension
 *                    appropriate to the operating system.
 * @param  data_path  Specifies the path to the directory where the module's
 *                    data files are stored.
 * @returns           MODULE_SUCCESS if successful
 *                    MODULE_ERROR if a generic error occurred
 *                    MODULE_FILE_NOT_FOUND if the module was not found
 *                    MODULE_MISSING_EXPORTS if required exports are missing
 *                    MODULE_INCOMPATIBLE_VER if incompatible version
 */
EXPORT int obs_open_module(obs_module_t **module, const char *path,
			   const char *data_path);

/**
 * Initializes the module, which calls its obs_module_load export.  If the
 * module is already loaded, then this function does nothing and returns
 * successful.
 */
EXPORT bool obs_init_module(obs_module_t *module);

/** Returns a module based upon its name, or NULL if not found */
EXPORT obs_module_t *obs_get_module(const char *name);

/** Gets library of module */
EXPORT void *obs_get_module_lib(obs_module_t *module);

/** Returns locale text from a specific module */
EXPORT bool obs_module_get_locale_string(const obs_module_t *mod,
					 const char *lookup_string,
					 const char **translated_string);

EXPORT const char *obs_module_get_locale_text(const obs_module_t *mod,
					      const char *text);

/** Logs loaded modules */
EXPORT void obs_log_loaded_modules(void);

/** Returns the module file name */
EXPORT const char *obs_get_module_file_name(obs_module_t *module);

/** Returns the module full name */
EXPORT const char *obs_get_module_name(obs_module_t *module);

/** Returns the module author(s) */
EXPORT const char *obs_get_module_author(obs_module_t *module);

/** Returns the module description */
EXPORT const char *obs_get_module_description(obs_module_t *module);

/** Returns the module binary path */
EXPORT const char *obs_get_module_binary_path(obs_module_t *module);

/** Returns the module data path */
EXPORT const char *obs_get_module_data_path(obs_module_t *module);

#ifndef SWIG
/**
 * Adds a module search path to be used with obs_find_modules.  If the search
 * path strings contain %module%, that text will be replaced with the module
 * name when used.
 *
 * @param  bin   Specifies the module's binary directory search path.
 * @param  data  Specifies the module's data directory search path.
 */
EXPORT void obs_add_module_path(const char *bin, const char *data);

/** Automatically loads all modules from module paths (convenience function) */
EXPORT void obs_load_all_modules(void);

struct obs_module_failure_info {
	char **failed_modules;
	size_t count;
};

EXPORT void obs_module_failure_info_free(struct obs_module_failure_info *mfi);
EXPORT void obs_load_all_modules2(struct obs_module_failure_info *mfi);

/** Notifies modules that all modules have been loaded.  This function should
 * be called after all modules have been loaded. */
EXPORT void obs_post_load_modules(void);

struct obs_module_info {
	const char *bin_path;
	const char *data_path;
};

typedef void (*obs_find_module_callback_t)(void *param,
					   const struct obs_module_info *info);

/** Finds all modules within the search paths added by obs_add_module_path. */
EXPORT void obs_find_modules(obs_find_module_callback_t callback, void *param);

struct obs_module_info2 {
	const char *bin_path;
	const char *data_path;
	const char *name;
};

typedef void (*obs_find_module_callback2_t)(
	void *param, const struct obs_module_info2 *info);

/** Finds all modules within the search paths added by obs_add_module_path. */
EXPORT void obs_find_modules2(obs_find_module_callback2_t callback,
			      void *param);
#endif

typedef void (*obs_enum_module_callback_t)(void *param, obs_module_t *module);

/** Enumerates all loaded modules */
EXPORT void obs_enum_modules(obs_enum_module_callback_t callback, void *param);

/** Helper function for using default module locale */
EXPORT lookup_t *obs_module_load_locale(obs_module_t *module,
					const char *default_locale,
					const char *locale);

/**
 * Returns the location of a plugin module data file.
 *
 * @note   Modules should use obs_module_file function defined in obs-module.h
 *         as a more elegant means of getting their files without having to
 *         specify the module parameter.
 *
 * @param  module  The module associated with the file to locate
 * @param  file    The file to locate
 * @return         Path string, or NULL if not found.  Use bfree to free string.
 */
EXPORT char *obs_find_module_file(obs_module_t *module, const char *file);

/**
 * Returns the path of a plugin module config file (whether it exists or not)
 *
 * @note   Modules should use obs_module_config_path function defined in
 *         obs-module.h as a more elegant means of getting their files without
 *         having to specify the module parameter.
 *
 * @param  module  The module associated with the path
 * @param  file    The file to get a path to
 * @return         Path string, or NULL if not found.  Use bfree to free string.
 */
EXPORT char *obs_module_get_config_path(obs_module_t *module, const char *file);

/** Enumerates all source types (inputs, filters, transitions, etc).  */
EXPORT bool obs_enum_source_types(size_t idx, const char **id);

/**
 * Enumerates all available inputs source types.
 *
 *   Inputs are general source inputs (such as capture sources, device sources,
 * etc).
 */
EXPORT bool obs_enum_input_types(size_t idx, const char **id);
EXPORT bool obs_enum_input_types2(size_t idx, const char **id,
				  const char **unversioned_id);

EXPORT const char *obs_get_latest_input_type_id(const char *unversioned_id);

/**
 * Enumerates all available filter source types.
 *
 *   Filters are sources that are used to modify the video/audio output of
 * other sources.
 */
EXPORT bool obs_enum_filter_types(size_t idx, const char **id);

/**
 * Enumerates all available transition source types.
 *
 *   Transitions are sources used to transition between two or more other
 * sources.
 */
EXPORT bool obs_enum_transition_types(size_t idx, const char **id);

/** Enumerates all available output types. */
EXPORT bool obs_enum_output_types(size_t idx, const char **id);

/** Enumerates all available encoder types. */
EXPORT bool obs_enum_encoder_types(size_t idx, const char **id);

/** Enumerates all available service types. */
EXPORT bool obs_enum_service_types(size_t idx, const char **id);

/** Helper function for entering the OBS graphics context */
EXPORT void obs_enter_graphics(void);

/** Helper function for leaving the OBS graphics context */
EXPORT void obs_leave_graphics(void);

/** Gets the main audio output handler for this OBS context */
EXPORT audio_t *obs_get_audio(void);

/** Gets the main video output handler for this OBS context */
EXPORT video_t *obs_get_video(void);

/** Returns true if video is active, false otherwise */
EXPORT bool obs_video_active(void);

/** Sets the primary output source for a channel. */
EXPORT void obs_set_output_source(uint32_t channel, obs_source_t *source);

/**
 * Gets the primary output source for a channel and increments the reference
 * counter for that source.  Use obs_source_release to release.
 */
EXPORT obs_source_t *obs_get_output_source(uint32_t channel);

/**
 * Enumerates all input sources
 *
 *   Callback function returns true to continue enumeration, or false to end
 * enumeration.
 *
 *   Use obs_source_get_ref or obs_source_get_weak_source if you want to retain
 * a reference after obs_enum_sources finishes
 */
EXPORT void obs_enum_sources(bool (*enum_proc)(void *, obs_source_t *),
			     void *param);

/** Enumerates scenes */
EXPORT void obs_enum_scenes(bool (*enum_proc)(void *, obs_scene_t *),
			    void *param);

/** Enumerates all sources (regardless of type) */
EXPORT void obs_enum_all_sources(bool (*enum_proc)(void *, obs_source_t *),
				 void *param);

/** Enumerates outputs */
EXPORT void obs_enum_outputs(bool (*enum_proc)(void *, obs_output_t *),
			     void *param);

/** Enumerates encoders */
EXPORT void obs_enum_encoders(bool (*enum_proc)(void *, obs_encoder_t *),
			      void *param);

/** Enumerates encoders */
EXPORT void obs_enum_services(bool (*enum_proc)(void *, obs_service_t *),
			      void *param);

/** Check if global obs object know that reference */
EXPORT bool obs_scene_is_present(obs_scene_t * checking_scene);
EXPORT bool obs_source_is_present(obs_source_t * checking_source);

/**
 * Gets a source by its name.
 *
 *   Increments the source reference counter, use obs_source_release to
 * release it when complete.
 */
EXPORT obs_source_t *obs_get_source_by_name(const char *name);

/** Get a transition source by its name. */
EXPORT obs_source_t *obs_get_transition_by_name(const char *name);

/** Gets an output by its name. */
EXPORT obs_output_t *obs_get_output_by_name(const char *name);

/** Gets an encoder by its name. */
EXPORT obs_encoder_t *obs_get_encoder_by_name(const char *name);

/** Gets an service by its name. */
EXPORT obs_service_t *obs_get_service_by_name(const char *name);

enum obs_base_effect {
	OBS_EFFECT_DEFAULT,         /**< RGB/YUV */
	OBS_EFFECT_DEFAULT_RECT,    /**< RGB/YUV (using texture_rect) */
	OBS_EFFECT_OPAQUE,          /**< RGB/YUV (alpha set to 1.0) */
	OBS_EFFECT_SOLID,           /**< RGB/YUV (solid color only) */
	OBS_EFFECT_BICUBIC,         /**< Bicubic downscale */
	OBS_EFFECT_LANCZOS,         /**< Lanczos downscale */
	OBS_EFFECT_BILINEAR_LOWRES, /**< Bilinear low resolution downscale */
	OBS_EFFECT_PREMULTIPLIED_ALPHA, /**< Premultiplied alpha */
	OBS_EFFECT_REPEAT,              /**< RGB/YUV (repeating) */
	OBS_EFFECT_AREA,                /**< Area rescale */
};

/** Returns a commonly used base effect */
EXPORT gs_effect_t *obs_get_base_effect(enum obs_base_effect effect);

#ifndef SWIG
/* DEPRECATED: gets texture_rect default effect */
OBS_DEPRECATED
EXPORT gs_effect_t *obs_get_default_rect_effect(void);
#endif

/** Returns the primary obs signal handler */
EXPORT signal_handler_t *obs_get_signal_handler(void);

/** Returns the primary obs procedure handler */
EXPORT proc_handler_t *obs_get_proc_handler(void);

#ifndef SWIG
/** Renders the main view */
OBS_DEPRECATED
EXPORT void obs_render_main_view(void);
#endif

/** Renders the last main output texture */
EXPORT void obs_render_main_texture(void);

/** Renders the last main output texture ignoring background color */
EXPORT void obs_render_main_texture_src_color_only(void);

/** Renders the last streaming output texture */
EXPORT void obs_render_streaming_texture(void);

/** Renders the last recording output texture */
EXPORT void obs_render_recording_texture(void);

/** Returns the last main output texture.  This can return NULL if the texture
 * is unavailable. */
EXPORT gs_texture_t *obs_get_main_texture(void);

/** Enable/disable multiple rendering mode*/
EXPORT void obs_set_multiple_rendering(bool multiple_rendering);

/** Get current multiple rendering mode*/
EXPORT bool obs_get_multiple_rendering(void);

/** Sets video rendering mode*/
EXPORT void obs_set_video_rendering_mode(enum obs_video_rendering_mode mode);

/** Gets current video rendering mode */
EXPORT enum obs_video_rendering_mode obs_get_video_rendering_mode(void);

/** Sets audio rendering mode*/
EXPORT void obs_set_audio_rendering_mode(enum obs_audio_rendering_mode mode);

/** Gets current audio rendering mode */
EXPORT enum obs_audio_rendering_mode obs_get_audio_rendering_mode(void);

/** Set the replay buffer rendering mode*/
EXPORT void obs_set_replay_buffer_rendering_mode(
	enum obs_replay_buffer_rendering_mode mode);

/** Get current replay buffer rendering mode*/
EXPORT enum obs_replay_buffer_rendering_mode
obs_get_replay_buffer_rendering_mode(void);

/** Sets the master user volume */
EXPORT void obs_set_master_volume(float volume);

/** Gets the master user volume */
EXPORT float obs_get_master_volume(void);

/** Saves a source to settings data */
EXPORT obs_data_t *obs_save_source(obs_source_t *source);

/** Loads a source from settings data */
EXPORT obs_source_t *obs_load_source(obs_data_t *data);

/** Loads a private source from settings data */
EXPORT obs_source_t *obs_load_private_source(obs_data_t *data);

/** Send a save signal to sources */
EXPORT void obs_source_save(obs_source_t *source);

/** Send a load signal to sources (soft deprecated; does not load filters) */
EXPORT void obs_source_load(obs_source_t *source);

/** Send a load signal to sources */
EXPORT void obs_source_load2(obs_source_t *source);

typedef void (*obs_load_source_cb)(void *private_data, obs_source_t *source);

/** Loads sources from a data array */
EXPORT void obs_load_sources(obs_data_array_t *array, obs_load_source_cb cb,
			     void *private_data);

/** Saves sources to a data array */
EXPORT obs_data_array_t *obs_save_sources(void);

typedef bool (*obs_save_source_filter_cb)(void *data, obs_source_t *source);
EXPORT obs_data_array_t *obs_save_sources_filtered(obs_save_source_filter_cb cb,
						   void *data);

enum obs_obj_type {
	OBS_OBJ_TYPE_INVALID,
	OBS_OBJ_TYPE_SOURCE,
	OBS_OBJ_TYPE_OUTPUT,
	OBS_OBJ_TYPE_ENCODER,
	OBS_OBJ_TYPE_SERVICE,
};

EXPORT enum obs_obj_type obs_obj_get_type(void *obj);
EXPORT const char *obs_obj_get_id(void *obj);
EXPORT bool obs_obj_invalid(void *obj);
EXPORT void *obs_obj_get_data(void *obj);
EXPORT bool obs_obj_is_private(void *obj);

typedef bool (*obs_enum_audio_device_cb)(void *data, const char *name,
					 const char *id);

EXPORT bool obs_audio_monitoring_available(void);

EXPORT void obs_enum_audio_monitoring_devices(obs_enum_audio_device_cb cb,
					      void *data);

EXPORT bool obs_set_audio_monitoring_device(const char *name, const char *id);
EXPORT void obs_get_audio_monitoring_device(const char **name, const char **id);

EXPORT void obs_add_tick_callback(void (*tick)(void *param, float seconds),
				  void *param);
EXPORT void obs_remove_tick_callback(void (*tick)(void *param, float seconds),
				     void *param);

EXPORT void obs_add_main_render_callback(void (*draw)(void *param, uint32_t cx,
						      uint32_t cy),
					 void *param);
EXPORT void obs_remove_main_render_callback(
	void (*draw)(void *param, uint32_t cx, uint32_t cy), void *param);

EXPORT void obs_add_raw_video_callback(
	const struct video_scale_info *conversion,
	void (*callback)(void *param, struct video_data *streaming_frame,
			 struct video_data *recording_frame),
	void *param);
EXPORT void obs_remove_raw_video_callback(
	void (*callback)(void *param, struct video_data *streaming_frame,
			 struct video_data *recording_frame),
	void *param);

EXPORT void
obs_add_raw_audio_callback(size_t mix_idx,
			   const struct audio_convert_info *conversion,
			   audio_output_callback_t callback, void *param);
EXPORT void obs_remove_raw_audio_callback(size_t mix_idx,
					  audio_output_callback_t callback,
					  void *param);

EXPORT uint64_t obs_get_video_frame_time(void);

EXPORT double obs_get_active_fps(void);
EXPORT uint64_t obs_get_average_frame_time_ns(void);
EXPORT uint64_t obs_get_frame_interval_ns(void);

EXPORT uint32_t obs_get_total_frames(void);
EXPORT uint32_t obs_get_lagged_frames(void);

EXPORT bool obs_nv12_tex_active(void);
EXPORT bool obs_p010_tex_active(void);

EXPORT void obs_apply_private_data(obs_data_t *settings);
EXPORT void obs_set_private_data(obs_data_t *settings);
EXPORT obs_data_t *obs_get_private_data(void);

typedef void (*obs_task_t)(void *param);

enum obs_task_type {
	OBS_TASK_UI,
	OBS_TASK_GRAPHICS,
	OBS_TASK_AUDIO,
	OBS_TASK_DESTROY,
};

EXPORT void obs_queue_task(enum obs_task_type type, obs_task_t task,
			   void *param, bool wait);
EXPORT bool obs_in_task_thread(enum obs_task_type type);

EXPORT bool obs_wait_for_destroy_queue(void);

typedef void (*obs_task_handler_t)(obs_task_t task, void *param, bool wait);
EXPORT void obs_set_ui_task_handler(obs_task_handler_t handler);

EXPORT obs_object_t *obs_object_get_ref(obs_object_t *object);
EXPORT void obs_object_release(obs_object_t *object);

EXPORT void obs_weak_object_addref(obs_weak_object_t *weak);
EXPORT void obs_weak_object_release(obs_weak_object_t *weak);
EXPORT obs_weak_object_t *obs_object_get_weak_object(obs_object_t *object);
EXPORT obs_object_t *obs_weak_object_get_object(obs_weak_object_t *weak);
EXPORT bool obs_weak_object_expired(obs_weak_object_t *weak);
EXPORT bool obs_weak_object_references_object(obs_weak_object_t *weak,
					      obs_object_t *object);

/* ------------------------------------------------------------------------- */
/* View context */

/**
 * Creates a view context.
 *
 *   A view can be used for things like separate previews, or drawing
 * sources separately.
 */
EXPORT obs_view_t *obs_view_create(void);

/** Destroys this view context */
EXPORT void obs_view_destroy(obs_view_t *view);

/** Sets the source to be used for this view context. */
EXPORT void obs_view_set_source(obs_view_t *view, uint32_t channel,
				obs_source_t *source);

/** Gets the source currently in use for this view context */
EXPORT obs_source_t *obs_view_get_source(obs_view_t *view, uint32_t channel);

/** Renders the sources of this view context */
EXPORT void obs_view_render(obs_view_t *view);

/** Adds a view to the main render loop */
EXPORT video_t *obs_view_add(obs_view_t *view);

/** Removes a view from the main render loop */
EXPORT void obs_view_remove(obs_view_t *view);

/* ------------------------------------------------------------------------- */
/* Display context */

/**
 * Adds a new window display linked to the main render pipeline.  This creates
 * a new swap chain which updates every frame.
 *
 * @param  graphics_data  The swap chain initialization data.
 * @return                The new display context, or NULL if failed.
 */
EXPORT obs_display_t *
obs_display_create(const struct gs_init_data *graphics_data,
		   uint32_t backround_color);

/** Destroys a display context */
EXPORT void obs_display_destroy(obs_display_t *display);

/** Changes the size of this display */
EXPORT void obs_display_resize(obs_display_t *display, uint32_t cx,
			       uint32_t cy);
<<<<<<< HEAD
#ifdef __APPLE__
/** Creates IOSurface (Apple shared memory) */
EXPORT uint32_t obs_display_create_iosurface(obs_display_t *display,
						uint32_t width, uint32_t height);
#endif
=======

/** Updates the color space of this display */
EXPORT void obs_display_update_color_space(obs_display_t *display);

>>>>>>> b4f7499b
/**
 * Adds a draw callback for this display context
 *
 * @param  display  The display context.
 * @param  draw     The draw callback which is called each time a frame
 *                  updates.
 * @param  param    The user data to be associated with this draw callback.
 */
EXPORT void obs_display_add_draw_callback(obs_display_t *display,
					  void (*draw)(void *param, uint32_t cx,
						       uint32_t cy),
					  void *param);

/** Removes a draw callback for this display context */
EXPORT void obs_display_remove_draw_callback(
	obs_display_t *display,
	void (*draw)(void *param, uint32_t cx, uint32_t cy), void *param);

EXPORT void obs_display_set_enabled(obs_display_t *display, bool enable);
EXPORT bool obs_display_enabled(obs_display_t *display);

EXPORT void obs_display_set_background_color(obs_display_t *display,
					     uint32_t color);

EXPORT void obs_display_size(obs_display_t *display, uint32_t *width,
			     uint32_t *height);

/* ------------------------------------------------------------------------- */
/* Sources */

/** Returns the translated display name of a source */
EXPORT const char *obs_source_get_display_name(const char *id);

/**
 * Creates a source of the specified type with the specified settings.
 *
 *   The "source" context is used for anything related to presenting
 * or modifying video/audio.  Use obs_source_release to release it.
 */
EXPORT obs_source_t *obs_source_create(const char *id, const char *name,
				       obs_data_t *settings,
				       obs_data_t *hotkey_data);

EXPORT obs_source_t *obs_source_create_private(const char *id, const char *name,
					       obs_data_t *settings);

/* if source has OBS_SOURCE_DO_NOT_DUPLICATE output flag set, only returns a
 * reference */
EXPORT obs_source_t *obs_source_duplicate(obs_source_t *source,
					  const char *desired_name,
					  bool create_private);
/**
 * Adds/releases a reference to a source.  When the last reference is
 * released, the source is destroyed.
 */
OBS_EXTERNAL_DEPRECATED EXPORT void obs_source_addref(obs_source_t *source);
EXPORT void obs_source_release(obs_source_t *source);

EXPORT void obs_weak_source_addref(obs_weak_source_t *weak);
EXPORT void obs_weak_source_release(obs_weak_source_t *weak);

EXPORT obs_source_t *obs_source_get_ref(obs_source_t *source);
EXPORT obs_weak_source_t *obs_source_get_weak_source(obs_source_t *source);
EXPORT obs_source_t *obs_weak_source_get_source(obs_weak_source_t *weak);
EXPORT bool obs_weak_source_expired(obs_weak_source_t *weak);

EXPORT bool obs_weak_source_references_source(obs_weak_source_t *weak,
					      obs_source_t *source);

/** Notifies all references that the source should be released */
EXPORT void obs_source_remove(obs_source_t *source);

/** Returns true if the source should be released */
EXPORT bool obs_source_removed(const obs_source_t *source);

/** The 'hidden' flag is not the same as a sceneitem's visibility. It is a
  * property the determines if it can be found through searches. **/
/** Simply sets a 'hidden' flag when the source is still alive but shouldn't be found */
EXPORT void obs_source_set_hidden(obs_source_t *source, bool hidden);

/** Returns the current 'hidden' state on the source */
EXPORT bool obs_source_is_hidden(obs_source_t *source);

/** Returns capability flags of a source */
EXPORT uint32_t obs_source_get_output_flags(const obs_source_t *source);

/** Returns capability flags of a source type */
EXPORT uint32_t obs_get_source_output_flags(const char *id);

/** Gets the default settings for a source type */
EXPORT obs_data_t *obs_get_source_defaults(const char *id);

/** Returns the property list, if any.  Free with obs_properties_destroy */
EXPORT obs_properties_t *obs_get_source_properties(const char *id);

EXPORT obs_missing_files_t *
obs_source_get_missing_files(const obs_source_t *source);

EXPORT void obs_source_replace_missing_file(obs_missing_file_cb cb,
					    obs_source_t *source,
					    const char *new_path, void *data);

/** Returns whether the source has custom properties or not */
EXPORT bool obs_is_source_configurable(const char *id);

EXPORT bool obs_source_configurable(const obs_source_t *source);

/**
 * Returns the properties list for a specific existing source.  Free with
 * obs_properties_destroy
 */
EXPORT obs_properties_t *obs_source_properties(const obs_source_t *source);

/** Updates settings for this source */
EXPORT void obs_source_update(obs_source_t *source, obs_data_t *settings);
EXPORT void obs_source_reset_settings(obs_source_t *source,
				      obs_data_t *settings);

/** Renders a video source. */
EXPORT void obs_source_video_render(obs_source_t *source);

/** Updates a source. */
EXPORT void obs_source_video_tick(obs_source_t *source, float seconds);

/** Gets the width of a source (if it has video) */
EXPORT uint32_t obs_source_get_width(obs_source_t *source);

/** Gets the height of a source (if it has video) */
EXPORT uint32_t obs_source_get_height(obs_source_t *source);

/** Gets the color space of a source (if it has video) */
EXPORT enum gs_color_space
obs_source_get_color_space(obs_source_t *source, size_t count,
			   const enum gs_color_space *preferred_spaces);

/** Hints whether or not the source will blend texels */
EXPORT bool obs_source_get_texcoords_centered(obs_source_t *source);

/**
 * If the source is a filter, returns the parent source of the filter.  Only
 * guaranteed to be valid inside of the video_render, filter_audio,
 * filter_video, and filter_remove callbacks.
 */
EXPORT obs_source_t *obs_filter_get_parent(const obs_source_t *filter);

/**
 * If the source is a filter, returns the target source of the filter.  Only
 * guaranteed to be valid inside of the video_render, filter_audio,
 * filter_video, and filter_remove callbacks.
 */
EXPORT obs_source_t *obs_filter_get_target(const obs_source_t *filter);

/** Used to directly render a non-async source without any filter processing */
EXPORT void obs_source_default_render(obs_source_t *source);

/** Adds a filter to the source (which is used whenever the source is used) */
EXPORT void obs_source_filter_add(obs_source_t *source, obs_source_t *filter);

/** Removes a filter from the source */
EXPORT void obs_source_filter_remove(obs_source_t *source,
				     obs_source_t *filter);

/** Modifies the order of a specific filter */
EXPORT void obs_source_filter_set_order(obs_source_t *source,
					obs_source_t *filter,
					enum obs_order_movement movement);

/** Gets the settings string for a source */
EXPORT obs_data_t *obs_source_get_settings(const obs_source_t *source);

/** Gets the name of a source */
EXPORT const char *obs_source_get_name(const obs_source_t *source);

/** Sets the name of a source */
EXPORT void obs_source_set_name(obs_source_t *source, const char *name);

/** Gets the source type */
EXPORT enum obs_source_type obs_source_get_type(const obs_source_t *source);

/** Gets the source identifier */
EXPORT const char *obs_source_get_id(const obs_source_t *source);
EXPORT const char *obs_source_get_unversioned_id(const obs_source_t *source);

/** Returns the signal handler for a source */
EXPORT signal_handler_t *
obs_source_get_signal_handler(const obs_source_t *source);

/** Returns the procedure handler for a source */
EXPORT proc_handler_t *obs_source_get_proc_handler(const obs_source_t *source);

/** Sets the user volume for a source that has audio output */
EXPORT void obs_source_set_volume(obs_source_t *source, float volume);

/** Gets the user volume for a source that has audio output */
EXPORT float obs_source_get_volume(const obs_source_t *source);

/* Gets speaker layout of a source */
EXPORT enum speaker_layout obs_source_get_speaker_layout(obs_source_t *source);

/** Sets the balance value for a stereo audio source */
EXPORT void obs_source_set_balance_value(obs_source_t *source, float balance);

/** Gets the balance value for a stereo audio source */
EXPORT float obs_source_get_balance_value(const obs_source_t *source);

/** Sets the audio sync offset (in nanoseconds) for a source */
EXPORT void obs_source_set_sync_offset(obs_source_t *source, int64_t offset);

/** Gets the audio sync offset (in nanoseconds) for a source */
EXPORT int64_t obs_source_get_sync_offset(const obs_source_t *source);

/** Enumerates active child sources used by this source */
EXPORT void obs_source_enum_active_sources(obs_source_t *source,
					   obs_source_enum_proc_t enum_callback,
					   void *param);

/** Enumerates the entire active child source tree used by this source */
EXPORT void obs_source_enum_active_tree(obs_source_t *source,
					obs_source_enum_proc_t enum_callback,
					void *param);

EXPORT void obs_source_enum_full_tree(obs_source_t *source,
				      obs_source_enum_proc_t enum_callback,
				      void *param);

/** Returns true if active, false if not */
EXPORT bool obs_source_active(const obs_source_t *source);

/**
 * Returns true if currently displayed somewhere (active or not), false if not
 */
EXPORT bool obs_source_showing(const obs_source_t *source);

/** Unused flag */
#define OBS_SOURCE_FLAG_UNUSED_1 (1 << 0)
/** Specifies to force audio to mono */
#define OBS_SOURCE_FLAG_FORCE_MONO (1 << 1)

/**
 * Sets source flags.  Note that these are different from the main output
 * flags.  These are generally things that can be set by the source or user,
 * while the output flags are more used to determine capabilities of a source.
 */
EXPORT void obs_source_set_flags(obs_source_t *source, uint32_t flags);

/** Gets source flags. */
EXPORT uint32_t obs_source_get_flags(const obs_source_t *source);

/**
 * Sets audio mixer flags.  These flags are used to specify which mixers
 * the source's audio should be applied to.
 */
EXPORT void obs_source_set_audio_mixers(obs_source_t *source, uint32_t mixers);

/** Gets audio mixer flags */
EXPORT uint32_t obs_source_get_audio_mixers(const obs_source_t *source);

/**
 * Increments the 'showing' reference counter to indicate that the source is
 * being shown somewhere.  If the reference counter was 0, will call the 'show'
 * callback.
 */
EXPORT void obs_source_inc_showing(obs_source_t *source);

/**
 * Increments the 'active' reference counter to indicate that the source is
 * fully active.  If the reference counter was 0, will call the 'activate'
 * callback.
 *
 * Unlike obs_source_inc_showing, this will cause children of this source to be
 * considered showing as well (currently used by transition previews to make
 * the stinger transition show correctly).  obs_source_inc_showing should
 * generally be used instead.
 */
EXPORT void obs_source_inc_active(obs_source_t *source);

/**
 * Decrements the 'showing' reference counter to indicate that the source is
 * no longer being shown somewhere.  If the reference counter is set to 0,
 * will call the 'hide' callback
 */
EXPORT void obs_source_dec_showing(obs_source_t *source);

/**
 * Decrements the 'active' reference counter to indicate that the source is no
 * longer fully active.  If the reference counter is set to 0, will call the
 * 'deactivate' callback
 *
 * Unlike obs_source_dec_showing, this will cause children of this source to be
 * considered not showing as well.  obs_source_dec_showing should generally be
 * used instead.
 */
EXPORT void obs_source_dec_active(obs_source_t *source);

/** Enumerates filters assigned to the source */
EXPORT void obs_source_enum_filters(obs_source_t *source,
				    obs_source_enum_proc_t callback,
				    void *param);

/** Gets a filter of a source by its display name. */
EXPORT obs_source_t *obs_source_get_filter_by_name(obs_source_t *source,
						   const char *name);

/** Gets the number of filters the source has. */
EXPORT size_t obs_source_filter_count(const obs_source_t *source);

EXPORT void obs_source_copy_filters(obs_source_t *dst, obs_source_t *src);
EXPORT void obs_source_copy_single_filter(obs_source_t *dst,
					  obs_source_t *filter);

EXPORT bool obs_source_enabled(const obs_source_t *source);
EXPORT void obs_source_set_enabled(obs_source_t *source, bool enabled);

EXPORT bool obs_source_muted(const obs_source_t *source);
EXPORT void obs_source_set_muted(obs_source_t *source, bool muted);

EXPORT bool obs_source_push_to_mute_enabled(obs_source_t *source);
EXPORT void obs_source_enable_push_to_mute(obs_source_t *source, bool enabled);

EXPORT uint64_t obs_source_get_push_to_mute_delay(obs_source_t *source);
EXPORT void obs_source_set_push_to_mute_delay(obs_source_t *source,
					      uint64_t delay);

EXPORT bool obs_source_push_to_talk_enabled(obs_source_t *source);
EXPORT void obs_source_enable_push_to_talk(obs_source_t *source, bool enabled);

EXPORT uint64_t obs_source_get_push_to_talk_delay(obs_source_t *source);
EXPORT void obs_source_set_push_to_talk_delay(obs_source_t *source,
					      uint64_t delay);

typedef void (*obs_source_audio_capture_t)(void *param, obs_source_t *source,
					   const struct audio_data *audio_data,
					   bool muted);

EXPORT void obs_source_add_audio_capture_callback(
	obs_source_t *source, obs_source_audio_capture_t callback, void *param);
EXPORT void obs_source_remove_audio_capture_callback(
	obs_source_t *source, obs_source_audio_capture_t callback, void *param);

typedef void (*obs_source_caption_t)(void *param, obs_source_t *source,
				     const struct obs_source_cea_708 *captions);

EXPORT void obs_source_add_caption_callback(obs_source_t *source,
					    obs_source_caption_t callback,
					    void *param);
EXPORT void obs_source_remove_caption_callback(obs_source_t *source,
					       obs_source_caption_t callback,
					       void *param);

enum obs_deinterlace_mode {
	OBS_DEINTERLACE_MODE_DISABLE,
	OBS_DEINTERLACE_MODE_DISCARD,
	OBS_DEINTERLACE_MODE_RETRO,
	OBS_DEINTERLACE_MODE_BLEND,
	OBS_DEINTERLACE_MODE_BLEND_2X,
	OBS_DEINTERLACE_MODE_LINEAR,
	OBS_DEINTERLACE_MODE_LINEAR_2X,
	OBS_DEINTERLACE_MODE_YADIF,
	OBS_DEINTERLACE_MODE_YADIF_2X,
};

enum obs_deinterlace_field_order {
	OBS_DEINTERLACE_FIELD_ORDER_TOP,
	OBS_DEINTERLACE_FIELD_ORDER_BOTTOM,
};

EXPORT void obs_source_set_deinterlace_mode(obs_source_t *source,
					    enum obs_deinterlace_mode mode);
EXPORT enum obs_deinterlace_mode
obs_source_get_deinterlace_mode(const obs_source_t *source);
EXPORT void obs_source_set_deinterlace_field_order(
	obs_source_t *source, enum obs_deinterlace_field_order field_order);
EXPORT enum obs_deinterlace_field_order
obs_source_get_deinterlace_field_order(const obs_source_t *source);

enum obs_monitoring_type {
	OBS_MONITORING_TYPE_NONE,
	OBS_MONITORING_TYPE_MONITOR_ONLY,
	OBS_MONITORING_TYPE_MONITOR_AND_OUTPUT,
};

EXPORT void obs_source_set_monitoring_type(obs_source_t *source,
					   enum obs_monitoring_type type);
EXPORT enum obs_monitoring_type
obs_source_get_monitoring_type(const obs_source_t *source);

/** Gets private front-end settings data.  This data is saved/loaded
 * automatically.  Returns an incremented reference. */
EXPORT obs_data_t *obs_source_get_private_settings(obs_source_t *item);

EXPORT obs_data_array_t *obs_source_backup_filters(obs_source_t *source);
EXPORT void obs_source_restore_filters(obs_source_t *source,
				       obs_data_array_t *array);

/* ------------------------------------------------------------------------- */
/* Functions used by sources */

EXPORT void *obs_source_get_type_data(obs_source_t *source);

/**
 * Helper function to set the color matrix information when drawing the source.
 *
 * @param  color_matrix     The color matrix.  Assigns to the 'color_matrix'
 *                          effect variable.
 * @param  color_range_min  The minimum color range.  Assigns to the
 *                          'color_range_min' effect variable.  If NULL,
 *                          {0.0f, 0.0f, 0.0f} is used.
 * @param  color_range_max  The maximum color range.  Assigns to the
 *                          'color_range_max' effect variable.  If NULL,
 *                          {1.0f, 1.0f, 1.0f} is used.
 */
EXPORT void
obs_source_draw_set_color_matrix(const struct matrix4 *color_matrix,
				 const struct vec3 *color_range_min,
				 const struct vec3 *color_range_max);

/**
 * Helper function to draw sprites for a source (synchronous video).
 *
 * @param  image   The sprite texture to draw.  Assigns to the 'image' variable
 *                 of the current effect.
 * @param  x       X position of the sprite.
 * @param  y       Y position of the sprite.
 * @param  cx      Width of the sprite.  If 0, uses the texture width.
 * @param  cy      Height of the sprite.  If 0, uses the texture height.
 * @param  flip    Specifies whether to flip the image vertically.
 */
EXPORT void obs_source_draw(gs_texture_t *image, int x, int y, uint32_t cx,
			    uint32_t cy, bool flip);

/**
 * Outputs asynchronous video data.  Set to NULL to deactivate the texture
 *
 * NOTE: Non-YUV formats will always be treated as full range with this
 * function!  Use obs_source_output_video2 instead if partial range support is
 * desired for non-YUV video formats.
 */
EXPORT void obs_source_output_video(obs_source_t *source,
				    const struct obs_source_frame *frame);
EXPORT void obs_source_output_video2(obs_source_t *source,
				     const struct obs_source_frame2 *frame);

EXPORT void obs_source_set_async_rotation(obs_source_t *source, long rotation);

EXPORT void obs_source_output_cea708(obs_source_t *source,
				     const struct obs_source_cea_708 *captions);

/**
 * Preloads asynchronous video data to allow instantaneous playback
 *
 * NOTE: Non-YUV formats will always be treated as full range with this
 * function!  Use obs_source_preload_video2 instead if partial range support is
 * desired for non-YUV video formats.
 */
EXPORT void obs_source_preload_video(obs_source_t *source,
				     const struct obs_source_frame *frame);
EXPORT void obs_source_preload_video2(obs_source_t *source,
				      const struct obs_source_frame2 *frame);

/** Shows any preloaded video data */
EXPORT void obs_source_show_preloaded_video(obs_source_t *source);

/**
 * Sets current async video frame immediately
 *
 * NOTE: Non-YUV formats will always be treated as full range with this
 * function!  Use obs_source_preload_video2 instead if partial range support is
 * desired for non-YUV video formats.
 */
EXPORT void obs_source_set_video_frame(obs_source_t *source,
				       const struct obs_source_frame *frame);
EXPORT void obs_source_set_video_frame2(obs_source_t *source,
					const struct obs_source_frame2 *frame);

/** Outputs audio data (always asynchronous) */
EXPORT void obs_source_output_audio(obs_source_t *source,
				    const struct obs_source_audio *audio);

/** Signal an update to any currently used properties via 'update_properties' */
EXPORT void obs_source_update_properties(obs_source_t *source);

/** Gets the current async video frame */
EXPORT struct obs_source_frame *obs_source_get_frame(obs_source_t *source);

/** Releases the current async video frame */
EXPORT void obs_source_release_frame(obs_source_t *source,
				     struct obs_source_frame *frame);

/** Reset varables for video played before */
EXPORT void obs_source_reset_video(obs_source_t *source);

/**
 * Default RGB filter handler for generic effect filters.  Processes the
 * filter chain and renders them to texture if needed, then the filter is
 * drawn with
 *
 * After calling this, set your parameters for the effect, then call
 * obs_source_process_filter_end to draw the filter.
 *
 * Returns true if filtering should continue, false if the filter is bypassed
 * for whatever reason.
 */
EXPORT bool
obs_source_process_filter_begin(obs_source_t *filter,
				enum gs_color_format format,
				enum obs_allow_direct_render allow_direct);

EXPORT bool obs_source_process_filter_begin_with_color_space(
	obs_source_t *filter, enum gs_color_format format,
	enum gs_color_space space, enum obs_allow_direct_render allow_direct);

/**
 * Draws the filter.
 *
 * Before calling this function, first call obs_source_process_filter_begin and
 * then set the effect parameters, and then call this function to finalize the
 * filter.
 */
EXPORT void obs_source_process_filter_end(obs_source_t *filter,
					  gs_effect_t *effect, uint32_t width,
					  uint32_t height);

/**
 * Draws the filter with a specific technique.
 *
 * Before calling this function, first call obs_source_process_filter_begin and
 * then set the effect parameters, and then call this function to finalize the
 * filter.
 */
EXPORT void obs_source_process_filter_tech_end(obs_source_t *filter,
					       gs_effect_t *effect,
					       uint32_t width, uint32_t height,
					       const char *tech_name);

/** Skips the filter if the filter is invalid and cannot be rendered */
EXPORT void obs_source_skip_video_filter(obs_source_t *filter);

/**
 * Adds an active child source.  Must be called by parent sources on child
 * sources when the child is added and active.  This ensures that the source is
 * properly activated if the parent is active.
 *
 * @returns true if source can be added, false if it causes recursion
 */
EXPORT bool obs_source_add_active_child(obs_source_t *parent,
					obs_source_t *child);

/**
 * Removes an active child source.  Must be called by parent sources on child
 * sources when the child is removed or inactive.  This ensures that the source
 * is properly deactivated if the parent is no longer active.
 */
EXPORT void obs_source_remove_active_child(obs_source_t *parent,
					   obs_source_t *child);

/** Sends a mouse down/up event to a source */
EXPORT void obs_source_send_mouse_click(obs_source_t *source,
					const struct obs_mouse_event *event,
					int32_t type, bool mouse_up,
					uint32_t click_count);

/** Sends a mouse move event to a source. */
EXPORT void obs_source_send_mouse_move(obs_source_t *source,
				       const struct obs_mouse_event *event,
				       bool mouse_leave);

/** Sends a mouse wheel event to a source */
EXPORT void obs_source_send_mouse_wheel(obs_source_t *source,
					const struct obs_mouse_event *event,
					int x_delta, int y_delta);

/** Sends a got-focus or lost-focus event to a source */
EXPORT void obs_source_send_focus(obs_source_t *source, bool focus);

/** Sends a key up/down event to a source */
EXPORT void obs_source_send_key_click(obs_source_t *source,
				      const struct obs_key_event *event,
				      bool key_up);

/** Sets the default source flags. */
EXPORT void obs_source_set_default_flags(obs_source_t *source, uint32_t flags);

/** Gets the base width for a source (not taking in to account filtering) */
EXPORT uint32_t obs_source_get_base_width(obs_source_t *source);

/** Gets the base height for a source (not taking in to account filtering) */
EXPORT uint32_t obs_source_get_base_height(obs_source_t *source);

EXPORT bool obs_source_audio_pending(const obs_source_t *source);
EXPORT uint64_t obs_source_get_audio_timestamp(const obs_source_t *source);
EXPORT void obs_source_get_audio_mix(const obs_source_t *source,
				     struct obs_source_audio_mix *audio);

EXPORT void obs_source_set_async_unbuffered(obs_source_t *source,
					    bool unbuffered);
EXPORT bool obs_source_async_unbuffered(const obs_source_t *source);

/** Used to decouple audio from video so that audio doesn't attempt to sync up
 * with video.  I.E. Audio acts independently.  Only works when in unbuffered
 * mode. */
EXPORT void obs_source_set_async_decoupled(obs_source_t *source, bool decouple);
EXPORT bool obs_source_async_decoupled(const obs_source_t *source);

EXPORT void obs_source_set_audio_active(obs_source_t *source, bool show);
EXPORT bool obs_source_audio_active(const obs_source_t *source);

EXPORT uint32_t obs_source_get_last_obs_version(const obs_source_t *source);

/** Media controls */
EXPORT void obs_source_media_play_pause(obs_source_t *source, bool pause);
EXPORT void obs_source_media_restart(obs_source_t *source);
EXPORT void obs_source_media_stop(obs_source_t *source);
EXPORT void obs_source_media_next(obs_source_t *source);
EXPORT void obs_source_media_previous(obs_source_t *source);
EXPORT int64_t obs_source_media_get_duration(obs_source_t *source);
EXPORT int64_t obs_source_media_get_time(obs_source_t *source);
EXPORT void obs_source_media_set_time(obs_source_t *source, int64_t ms);
EXPORT enum obs_media_state obs_source_media_get_state(obs_source_t *source);
EXPORT void obs_source_media_started(obs_source_t *source);
EXPORT void obs_source_media_ended(obs_source_t *source);

/* ------------------------------------------------------------------------- */
/* Transition-specific functions */
enum obs_transition_target {
	OBS_TRANSITION_SOURCE_A,
	OBS_TRANSITION_SOURCE_B,
};

EXPORT obs_source_t *
obs_transition_get_source(obs_source_t *transition,
			  enum obs_transition_target target);
EXPORT void obs_transition_clear(obs_source_t *transition);

EXPORT obs_source_t *obs_transition_get_active_source(obs_source_t *transition);

enum obs_transition_mode {
	OBS_TRANSITION_MODE_AUTO,
	OBS_TRANSITION_MODE_MANUAL,
};

EXPORT bool obs_transition_start(obs_source_t *transition,
				 enum obs_transition_mode mode,
				 uint32_t duration_ms, obs_source_t *dest);

EXPORT void obs_transition_set(obs_source_t *transition, obs_source_t *source);

EXPORT void obs_transition_set_manual_time(obs_source_t *transition, float t);
EXPORT void obs_transition_set_manual_torque(obs_source_t *transition,
					     float torque, float clamp);

enum obs_transition_scale_type {
	OBS_TRANSITION_SCALE_MAX_ONLY,
	OBS_TRANSITION_SCALE_ASPECT,
	OBS_TRANSITION_SCALE_STRETCH,
};

EXPORT void obs_transition_set_scale_type(obs_source_t *transition,
					  enum obs_transition_scale_type type);
EXPORT enum obs_transition_scale_type
obs_transition_get_scale_type(const obs_source_t *transition);

EXPORT void obs_transition_set_alignment(obs_source_t *transition,
					 uint32_t alignment);
EXPORT uint32_t obs_transition_get_alignment(const obs_source_t *transition);

EXPORT void obs_transition_set_size(obs_source_t *transition, uint32_t cx,
				    uint32_t cy);
EXPORT void obs_transition_get_size(const obs_source_t *transition,
				    uint32_t *cx, uint32_t *cy);

/* function used by transitions */

/**
 * Enables fixed transitions (videos or specific types of transitions that
 * are of fixed duration and linearly interpolated
 */
EXPORT void obs_transition_enable_fixed(obs_source_t *transition, bool enable,
					uint32_t duration_ms);
EXPORT bool obs_transition_fixed(obs_source_t *transition);

typedef void (*obs_transition_video_render_callback_t)(void *data,
						       gs_texture_t *a,
						       gs_texture_t *b, float t,
						       uint32_t cx,
						       uint32_t cy);
typedef float (*obs_transition_audio_mix_callback_t)(void *data, float t);

EXPORT float obs_transition_get_time(obs_source_t *transition);

EXPORT void obs_transition_force_stop(obs_source_t *transition);

EXPORT void
obs_transition_video_render(obs_source_t *transition,
			    obs_transition_video_render_callback_t callback);

EXPORT void
obs_transition_video_render2(obs_source_t *transition,
			     obs_transition_video_render_callback_t callback,
			     gs_texture_t *placeholder_texture);

EXPORT enum gs_color_space
obs_transition_video_get_color_space(obs_source_t *transition);

/** Directly renders its sub-source instead of to texture.  Returns false if no
 * longer transitioning */
EXPORT bool
obs_transition_video_render_direct(obs_source_t *transition,
				   enum obs_transition_target target);

EXPORT bool
obs_transition_audio_render(obs_source_t *transition, uint64_t *ts_out,
			    struct obs_source_audio_mix *audio, uint32_t mixers,
			    size_t channels, size_t sample_rate,
			    obs_transition_audio_mix_callback_t mix_a_callback,
			    obs_transition_audio_mix_callback_t mix_b_callback);

/* swaps transition sources and textures as an optimization and to reduce
 * memory usage when switching between transitions */
EXPORT void obs_transition_swap_begin(obs_source_t *tr_dest,
				      obs_source_t *tr_source);
EXPORT void obs_transition_swap_end(obs_source_t *tr_dest,
				    obs_source_t *tr_source);

/* ------------------------------------------------------------------------- */
/* Scenes */

/**
 * Creates a scene.
 *
 *   A scene is a source which is a container of other sources with specific
 * display orientations.  Scenes can also be used like any other source.
 */
EXPORT obs_scene_t *obs_scene_create(const char *name);

EXPORT obs_scene_t *obs_scene_create_private(const char *name);

enum obs_scene_duplicate_type {
	OBS_SCENE_DUP_REFS,         /**< Source refs only */
	OBS_SCENE_DUP_COPY,         /**< Fully duplicate */
	OBS_SCENE_DUP_PRIVATE_REFS, /**< Source refs only (as private) */
	OBS_SCENE_DUP_PRIVATE_COPY, /**< Fully duplicate (as private) */
};

/**
 * Duplicates a scene.
 */
EXPORT obs_scene_t *obs_scene_duplicate(obs_scene_t *scene, const char *name,
					enum obs_scene_duplicate_type type);

OBS_EXTERNAL_DEPRECATED EXPORT void obs_scene_addref(obs_scene_t *scene);
EXPORT void obs_scene_release(obs_scene_t *scene);

EXPORT obs_scene_t *obs_scene_get_ref(obs_scene_t *scene);

/** Gets the scene's source context */
EXPORT obs_source_t *obs_scene_get_source(const obs_scene_t *scene);

/** Gets the scene from its source, or NULL if not a scene */
EXPORT obs_scene_t *obs_scene_from_source(const obs_source_t *source);

/** Determines whether a source is within a scene */
EXPORT obs_sceneitem_t *obs_scene_find_source(obs_scene_t *scene,
					      const char *name);

EXPORT obs_sceneitem_t *obs_scene_find_source_recursive(obs_scene_t *scene,
							const char *name);

EXPORT obs_sceneitem_t *obs_scene_find_sceneitem_by_id(obs_scene_t *scene,
						       int64_t id);

/** Gets scene by name, increments the reference */
static inline obs_scene_t *obs_get_scene_by_name(const char *name)
{
	obs_source_t *source = obs_get_source_by_name(name);
	obs_scene_t *scene = obs_scene_from_source(source);
	if (!scene) {
		obs_source_release(source);
		return NULL;
	}
	return scene;
}

/** Enumerates sources within a scene */
EXPORT void obs_scene_enum_items(obs_scene_t *scene,
				 bool (*callback)(obs_scene_t *,
						  obs_sceneitem_t *, void *),
				 void *param);

EXPORT bool obs_scene_reorder_items(obs_scene_t *scene,
				    obs_sceneitem_t *const *item_order,
				    size_t item_order_size);

struct obs_sceneitem_order_info {
	obs_sceneitem_t *group;
	obs_sceneitem_t *item;
};

EXPORT bool
obs_scene_reorder_items2(obs_scene_t *scene,
			 struct obs_sceneitem_order_info *item_order,
			 size_t item_order_size);

EXPORT bool obs_source_is_scene(const obs_source_t *source);

/** Adds/creates a new scene item for a source */
EXPORT obs_sceneitem_t *obs_scene_add(obs_scene_t *scene, obs_source_t *source);

typedef void (*obs_scene_atomic_update_func)(void *, obs_scene_t *scene);
EXPORT void obs_scene_atomic_update(obs_scene_t *scene,
				    obs_scene_atomic_update_func func,
				    void *data);

EXPORT void obs_sceneitem_addref(obs_sceneitem_t *item);
EXPORT void obs_sceneitem_release(obs_sceneitem_t *item);

/** Removes a scene item. */
EXPORT void obs_sceneitem_remove(obs_sceneitem_t *item);

/** Adds a scene item. */
EXPORT void obs_sceneitems_add(obs_scene_t *scene, obs_data_array_t *data);

/** Saves Sceneitem into an array, arr **/
EXPORT void obs_sceneitem_save(obs_sceneitem_t *item, obs_data_array_t *arr);

/** Set the ID of a sceneitem */
EXPORT void obs_sceneitem_set_id(obs_sceneitem_t *sceneitem, int64_t id);

/** Tries to find the sceneitem of the source in a given scene. Returns NULL if not found */
EXPORT obs_sceneitem_t *obs_scene_sceneitem_from_source(obs_scene_t *scene,
							obs_source_t *source);

/** Save all the transform states for a current scene's sceneitems */
EXPORT obs_data_t *obs_scene_save_transform_states(obs_scene_t *scene,
						   bool all_items);

/** Load all the transform states of sceneitems in that scene */
EXPORT void obs_scene_load_transform_states(const char *state);

/**  Gets a sceneitem's order in its scene */
EXPORT int obs_sceneitem_get_order_position(obs_sceneitem_t *item);

/** Gets the scene parent associated with the scene item. */
EXPORT obs_scene_t *obs_sceneitem_get_scene(const obs_sceneitem_t *item);

/** Gets the source of a scene item. */
EXPORT obs_source_t *obs_sceneitem_get_source(const obs_sceneitem_t *item);

/* FIXME: The following functions should be deprecated and replaced with a way
 * to specify saveable private user data. -Jim */
EXPORT void obs_sceneitem_select(obs_sceneitem_t *item, bool select);
EXPORT bool obs_sceneitem_selected(const obs_sceneitem_t *item);
EXPORT bool obs_sceneitem_locked(const obs_sceneitem_t *item);
EXPORT bool obs_sceneitem_set_locked(obs_sceneitem_t *item, bool lock);
EXPORT bool obs_sceneitem_stream_visible(const obs_sceneitem_t *item);
EXPORT bool obs_sceneitem_set_stream_visible(obs_sceneitem_t *item,
					     bool stream_visible);
EXPORT bool obs_sceneitem_recording_visible(const obs_sceneitem_t *item);
EXPORT bool obs_sceneitem_set_recording_visible(obs_sceneitem_t *item,
						bool recording_visible);

/* Functions for getting/setting specific orientation of a scene item */
EXPORT void obs_sceneitem_set_pos(obs_sceneitem_t *item,
				  const struct vec2 *pos);
EXPORT void obs_sceneitem_set_rot(obs_sceneitem_t *item, float rot_deg);
EXPORT void obs_sceneitem_set_scale(obs_sceneitem_t *item,
				    const struct vec2 *scale);
EXPORT void obs_sceneitem_set_alignment(obs_sceneitem_t *item,
					uint32_t alignment);
EXPORT void obs_sceneitem_set_order(obs_sceneitem_t *item,
				    enum obs_order_movement movement);
EXPORT void obs_sceneitem_set_order_position(obs_sceneitem_t *item,
					     int position);
EXPORT void obs_scene_set_items_order(obs_scene_t *scene, 
						 int64_t* new_items_order, 
						 int items_count);
EXPORT void obs_sceneitem_set_bounds_type(obs_sceneitem_t *item,
					  enum obs_bounds_type type);
EXPORT void obs_sceneitem_set_bounds_alignment(obs_sceneitem_t *item,
					       uint32_t alignment);
EXPORT void obs_sceneitem_set_bounds(obs_sceneitem_t *item,
				     const struct vec2 *bounds);

EXPORT int64_t obs_sceneitem_get_id(const obs_sceneitem_t *item);

EXPORT void obs_sceneitem_get_pos(const obs_sceneitem_t *item,
				  struct vec2 *pos);
EXPORT float obs_sceneitem_get_rot(const obs_sceneitem_t *item);
EXPORT void obs_sceneitem_get_scale(const obs_sceneitem_t *item,
				    struct vec2 *scale);
EXPORT uint32_t obs_sceneitem_get_alignment(const obs_sceneitem_t *item);

EXPORT enum obs_bounds_type
obs_sceneitem_get_bounds_type(const obs_sceneitem_t *item);
EXPORT uint32_t obs_sceneitem_get_bounds_alignment(const obs_sceneitem_t *item);
EXPORT void obs_sceneitem_get_bounds(const obs_sceneitem_t *item,
				     struct vec2 *bounds);

EXPORT void obs_sceneitem_get_info(const obs_sceneitem_t *item,
				   struct obs_transform_info *info);
EXPORT void obs_sceneitem_set_info(obs_sceneitem_t *item,
				   const struct obs_transform_info *info);

EXPORT void obs_sceneitem_get_draw_transform(const obs_sceneitem_t *item,
					     struct matrix4 *transform);
EXPORT void obs_sceneitem_get_box_transform(const obs_sceneitem_t *item,
					    struct matrix4 *transform);
EXPORT void obs_sceneitem_get_box_scale(const obs_sceneitem_t *item,
					struct vec2 *scale);

EXPORT bool obs_sceneitem_visible(const obs_sceneitem_t *item);
EXPORT bool obs_sceneitem_set_visible(obs_sceneitem_t *item, bool visible);

struct obs_sceneitem_crop {
	int left;
	int top;
	int right;
	int bottom;
};

EXPORT void obs_sceneitem_set_crop(obs_sceneitem_t *item,
				   const struct obs_sceneitem_crop *crop);
EXPORT void obs_sceneitem_get_crop(const obs_sceneitem_t *item,
				   struct obs_sceneitem_crop *crop);

EXPORT void obs_sceneitem_set_scale_filter(obs_sceneitem_t *item,
					   enum obs_scale_type filter);
EXPORT enum obs_scale_type
obs_sceneitem_get_scale_filter(obs_sceneitem_t *item);

EXPORT void obs_sceneitem_set_blending_method(obs_sceneitem_t *item,
					      enum obs_blending_method method);
EXPORT enum obs_blending_method
obs_sceneitem_get_blending_method(obs_sceneitem_t *item);

EXPORT void obs_sceneitem_set_blending_mode(obs_sceneitem_t *item,
					    enum obs_blending_type type);
EXPORT enum obs_blending_type
obs_sceneitem_get_blending_mode(obs_sceneitem_t *item);

EXPORT void obs_sceneitem_force_update_transform(obs_sceneitem_t *item);

EXPORT void obs_sceneitem_defer_update_begin(obs_sceneitem_t *item);
EXPORT void obs_sceneitem_defer_update_end(obs_sceneitem_t *item);

/** Gets private front-end settings data.  This data is saved/loaded
 * automatically.  Returns an incremented reference. */
EXPORT obs_data_t *obs_sceneitem_get_private_settings(obs_sceneitem_t *item);

EXPORT obs_sceneitem_t *obs_scene_add_group(obs_scene_t *scene,
					    const char *name);
EXPORT obs_sceneitem_t *obs_scene_insert_group(obs_scene_t *scene,
					       const char *name,
					       obs_sceneitem_t **items,
					       size_t count);

EXPORT obs_sceneitem_t *obs_scene_add_group2(obs_scene_t *scene,
					     const char *name, bool signal);
EXPORT obs_sceneitem_t *obs_scene_insert_group2(obs_scene_t *scene,
						const char *name,
						obs_sceneitem_t **items,
						size_t count, bool signal);

EXPORT obs_sceneitem_t *obs_scene_get_group(obs_scene_t *scene,
					    const char *name);

EXPORT bool obs_sceneitem_is_group(obs_sceneitem_t *item);

EXPORT obs_scene_t *obs_sceneitem_group_get_scene(const obs_sceneitem_t *group);

EXPORT void obs_sceneitem_group_ungroup(obs_sceneitem_t *group);
EXPORT void obs_sceneitem_group_ungroup2(obs_sceneitem_t *group, bool signal);

EXPORT void obs_sceneitem_group_add_item(obs_sceneitem_t *group,
					 obs_sceneitem_t *item);
EXPORT void obs_sceneitem_group_remove_item(obs_sceneitem_t *group,
					    obs_sceneitem_t *item);

EXPORT obs_sceneitem_t *obs_sceneitem_get_group(obs_scene_t *scene,
						obs_sceneitem_t *item);

EXPORT bool obs_source_is_group(const obs_source_t *source);
EXPORT bool obs_scene_is_group(const obs_scene_t *scene);

EXPORT void obs_sceneitem_group_enum_items(obs_sceneitem_t *group,
					   bool (*callback)(obs_scene_t *,
							    obs_sceneitem_t *,
							    void *),
					   void *param);

/** Gets the group from its source, or NULL if not a group */
EXPORT obs_scene_t *obs_group_from_source(const obs_source_t *source);

static inline obs_scene_t *
obs_group_or_scene_from_source(const obs_source_t *source)
{
	obs_scene_t *s = obs_scene_from_source(source);
	return s ? s : obs_group_from_source(source);
}

EXPORT void obs_sceneitem_defer_group_resize_begin(obs_sceneitem_t *item);
EXPORT void obs_sceneitem_defer_group_resize_end(obs_sceneitem_t *item);

EXPORT void obs_sceneitem_set_show_transition(obs_sceneitem_t *item,
					      obs_source_t *transition);
EXPORT void obs_sceneitem_set_show_transition_duration(obs_sceneitem_t *item,
						       uint32_t duration_ms);
OBS_DEPRECATED EXPORT obs_source_t *
obs_sceneitem_get_show_transition(obs_sceneitem_t *item);
OBS_DEPRECATED EXPORT uint32_t
obs_sceneitem_get_show_transition_duration(obs_sceneitem_t *item);
OBS_DEPRECATED EXPORT void
obs_sceneitem_set_hide_transition(obs_sceneitem_t *item,
				  obs_source_t *transition);
OBS_DEPRECATED EXPORT void
obs_sceneitem_set_hide_transition_duration(obs_sceneitem_t *item,
					   uint32_t duration_ms);
OBS_DEPRECATED EXPORT obs_source_t *
obs_sceneitem_get_hide_transition(obs_sceneitem_t *item);
OBS_DEPRECATED EXPORT uint32_t
obs_sceneitem_get_hide_transition_duration(obs_sceneitem_t *item);

EXPORT void obs_sceneitem_set_transition(obs_sceneitem_t *item, bool show,
					 obs_source_t *transition);
EXPORT obs_source_t *obs_sceneitem_get_transition(obs_sceneitem_t *item,
						  bool show);
EXPORT void obs_sceneitem_set_transition_duration(obs_sceneitem_t *item,
						  bool show,
						  uint32_t duration_ms);
EXPORT uint32_t obs_sceneitem_get_transition_duration(obs_sceneitem_t *item,
						      bool show);
EXPORT void obs_sceneitem_do_transition(obs_sceneitem_t *item, bool visible);
EXPORT void obs_sceneitem_transition_load(struct obs_scene_item *item,
					  obs_data_t *data, bool show);
EXPORT obs_data_t *obs_sceneitem_transition_save(struct obs_scene_item *item,
						 bool show);
EXPORT void obs_scene_prune_sources(obs_scene_t *scene);

/* ------------------------------------------------------------------------- */
/* Outputs */

EXPORT const char *obs_output_get_display_name(const char *id);

/**
 * Creates an output.
 *
 *   Outputs allow outputting to file, outputting to network, outputting to
 * directshow, or other custom outputs.
 */
EXPORT obs_output_t *obs_output_create(const char *id, const char *name,
				       obs_data_t *settings,
				       obs_data_t *hotkey_data);

/**
 * Adds/releases a reference to an output.  When the last reference is
 * released, the output is destroyed.
 */
OBS_EXTERNAL_DEPRECATED EXPORT void obs_output_addref(obs_output_t *output);
EXPORT void obs_output_release(obs_output_t *output);

EXPORT void obs_weak_output_addref(obs_weak_output_t *weak);
EXPORT void obs_weak_output_release(obs_weak_output_t *weak);

EXPORT obs_output_t *obs_output_get_ref(obs_output_t *output);
EXPORT obs_weak_output_t *obs_output_get_weak_output(obs_output_t *output);
EXPORT obs_output_t *obs_weak_output_get_output(obs_weak_output_t *weak);

EXPORT bool obs_weak_output_references_output(obs_weak_output_t *weak,
					      obs_output_t *output);

EXPORT const char *obs_output_get_name(const obs_output_t *output);

/** Starts the output. */
EXPORT bool obs_output_is_ready_to_update(obs_output_t *output);

/** Starts the output. */
EXPORT bool obs_output_start(obs_output_t *output);

/** Stops the output. */
EXPORT void obs_output_stop(obs_output_t *output);

/**
 * On reconnection, start where it left of on reconnection.  Note however that
 * this option will consume extra memory to continually increase delay while
 * waiting to reconnect.
 */
#define OBS_OUTPUT_DELAY_PRESERVE (1 << 0)

/**
 * Sets the current output delay, in seconds (if the output supports delay).
 *
 * If delay is currently active, it will set the delay value, but will not
 * affect the current delay, it will only affect the next time the output is
 * activated.
 */
EXPORT void obs_output_set_delay(obs_output_t *output, uint32_t delay_sec,
				 uint32_t flags);

/** Gets the currently set delay value, in seconds. */
EXPORT uint32_t obs_output_get_delay(const obs_output_t *output);

/** If delay is active, gets the currently active delay value, in seconds. */
EXPORT uint32_t obs_output_get_active_delay(const obs_output_t *output);

/** Forces the output to stop.  Usually only used with delay. */
EXPORT void obs_output_force_stop(obs_output_t *output);

/** Returns whether the output is active */
EXPORT bool obs_output_active(const obs_output_t *output);

/** Returns output capability flags */
EXPORT uint32_t obs_output_get_flags(const obs_output_t *output);

/** Returns output capability flags */
EXPORT uint32_t obs_get_output_flags(const char *id);

/** Gets the default settings for an output type */
EXPORT obs_data_t *obs_output_defaults(const char *id);

/** Returns the property list, if any.  Free with obs_properties_destroy */
EXPORT obs_properties_t *obs_get_output_properties(const char *id);

/**
 * Returns the property list of an existing output, if any.  Free with
 * obs_properties_destroy
 */
EXPORT obs_properties_t *obs_output_properties(const obs_output_t *output);

/** Updates the settings for this output context */
EXPORT void obs_output_update(obs_output_t *output, obs_data_t *settings);

/** Specifies whether the output can be paused */
EXPORT bool obs_output_can_pause(const obs_output_t *output);

/** Pauses the output (if the functionality is allowed by the output */
EXPORT bool obs_output_pause(obs_output_t *output, bool pause);

/** Returns whether output is paused */
EXPORT bool obs_output_paused(const obs_output_t *output);

/* Gets the current output settings string */
EXPORT obs_data_t *obs_output_get_settings(const obs_output_t *output);

/** Returns the signal handler for an output  */
EXPORT signal_handler_t *
obs_output_get_signal_handler(const obs_output_t *output);

/** Returns the procedure handler for an output */
EXPORT proc_handler_t *obs_output_get_proc_handler(const obs_output_t *output);

/**
 * Sets the current audio/video media contexts associated with this output,
 * required for non-encoded outputs.  Can be null.
 */
EXPORT void obs_output_set_media(obs_output_t *output, video_t *video,
				 audio_t *audio);

/** Returns the video media context associated with this output */
EXPORT video_t *obs_output_video(const obs_output_t *output);

/** Returns the audio media context associated with this output */
EXPORT audio_t *obs_output_audio(const obs_output_t *output);

/** Sets the current audio mixer for non-encoded outputs */
EXPORT void obs_output_set_mixer(obs_output_t *output, size_t mixer_idx);

/** Gets the current audio mixer for non-encoded outputs */
EXPORT size_t obs_output_get_mixer(const obs_output_t *output);

/** Sets the current audio mixes (mask) for a non-encoded multi-track output */
EXPORT void obs_output_set_mixers(obs_output_t *output, size_t mixers);

/** Gets the current audio mixes (mask) for a non-encoded multi-track output */
EXPORT size_t obs_output_get_mixers(const obs_output_t *output);

/**
 * Sets the current video encoder associated with this output,
 * required for encoded outputs
 */
EXPORT void obs_output_set_video_encoder(obs_output_t *output,
					 obs_encoder_t *encoder);

/**
 * Sets the current audio encoder associated with this output,
 * required for encoded outputs.
 *
 * The idx parameter specifies the audio encoder index to set the encoder to.
 * Only used with outputs that have multiple audio outputs (RTMP typically),
 * otherwise the parameter is ignored.
 */
EXPORT void obs_output_set_audio_encoder(obs_output_t *output,
					 obs_encoder_t *encoder, size_t idx);

/** Returns the current video encoder associated with this output */
EXPORT obs_encoder_t *obs_output_get_video_encoder(const obs_output_t *output);

/**
 * Returns the current audio encoder associated with this output
 *
 * The idx parameter specifies the audio encoder index.  Only used with
 * outputs that have multiple audio outputs, otherwise the parameter is
 * ignored.
 */
EXPORT obs_encoder_t *obs_output_get_audio_encoder(const obs_output_t *output,
						   size_t idx);

/** Sets the current service associated with this output. */
EXPORT void obs_output_set_service(obs_output_t *output,
				   obs_service_t *service);

/** Gets the current service associated with this output. */
EXPORT obs_service_t *obs_output_get_service(const obs_output_t *output);

/**
 * Sets the reconnect settings.  Set retry_count to 0 to disable reconnecting.
 */
EXPORT void obs_output_set_reconnect_settings(obs_output_t *output,
					      int retry_count, int retry_sec);

EXPORT uint64_t obs_output_get_total_bytes(const obs_output_t *output);
EXPORT int obs_output_get_frames_dropped(const obs_output_t *output);
EXPORT int obs_output_get_total_frames(const obs_output_t *output);

/**
 * Sets the preferred scaled resolution for this output.  Set width and height
 * to 0 to disable scaling.
 *
 * If this output uses an encoder, it will call obs_encoder_set_scaled_size on
 * the encoder before the stream is started.  If the encoder is already active,
 * then this function will trigger a warning and do nothing.
 */
EXPORT void obs_output_set_preferred_size(obs_output_t *output, uint32_t width,
					  uint32_t height);

/** For video outputs, returns the width of the encoded image */
EXPORT uint32_t obs_output_get_width(const obs_output_t *output);

/** For video outputs, returns the height of the encoded image */
EXPORT uint32_t obs_output_get_height(const obs_output_t *output);

EXPORT const char *obs_output_get_id(const obs_output_t *output);

EXPORT void obs_output_caption(obs_output_t *output,
			       const struct obs_source_cea_708 *captions);

EXPORT void obs_output_output_caption_text1(obs_output_t *output,
					    const char *text);
EXPORT void obs_output_output_caption_text2(obs_output_t *output,
					    const char *text,
					    double display_duration);

EXPORT float obs_output_get_congestion(obs_output_t *output);
EXPORT int obs_output_get_connect_time_ms(obs_output_t *output);

EXPORT bool obs_output_reconnecting(const obs_output_t *output);

/** Pass a string of the last output error, for UI use */
EXPORT void obs_output_set_last_error(obs_output_t *output,
				      const char *message);
EXPORT const char *obs_output_get_last_error(obs_output_t *output);

EXPORT const char *
obs_output_get_supported_video_codecs(const obs_output_t *output);
EXPORT const char *
obs_output_get_supported_audio_codecs(const obs_output_t *output);

/* ------------------------------------------------------------------------- */
/* Functions used by outputs */

EXPORT void *obs_output_get_type_data(obs_output_t *output);

/** Optionally sets the video conversion info.  Used only for raw output */
EXPORT void
obs_output_set_video_conversion(obs_output_t *output,
				const struct video_scale_info *conversion);

/** Optionally sets the audio conversion info.  Used only for raw output */
EXPORT void
obs_output_set_audio_conversion(obs_output_t *output,
				const struct audio_convert_info *conversion);

/** Returns whether data capture can begin with the specified flags */
EXPORT bool obs_output_can_begin_data_capture(const obs_output_t *output,
					      uint32_t flags);

/** Initializes encoders (if any) */
EXPORT bool obs_output_initialize_encoders(obs_output_t *output,
					   uint32_t flags);

/**
 * Begins data capture from media/encoders.
 *
 * @param  output  Output context
 * @param  flags   Set this to 0 to use default output flags set in the
 *                 obs_output_info structure, otherwise set to a either
 *                 OBS_OUTPUT_VIDEO or OBS_OUTPUT_AUDIO to specify whether to
 *                 connect audio or video.  This is useful for things like
 *                 ffmpeg which may or may not always want to use both audio
 *                 and video.
 * @return         true if successful, false otherwise.
 */
EXPORT bool obs_output_begin_data_capture(obs_output_t *output, uint32_t flags);

/** Ends data capture from media/encoders */
EXPORT void obs_output_end_data_capture(obs_output_t *output);

/**
 * Signals that the output has stopped itself.
 *
 * @param  output  Output context
 * @param  code    Error code (or OBS_OUTPUT_SUCCESS if not an error)
 */
EXPORT void obs_output_signal_stop(obs_output_t *output, int code);

EXPORT uint64_t obs_output_get_pause_offset(obs_output_t *output);

/* ------------------------------------------------------------------------- */
/* Encoders */

EXPORT const char *obs_encoder_get_display_name(const char *id);

/**
 * Creates a video encoder context
 *
 * @param  id        Video encoder ID
 * @param  name      Name to assign to this context
 * @param  settings  Settings
 * @return           The video encoder context, or NULL if failed or not found.
 */
EXPORT obs_encoder_t *obs_video_encoder_create(const char *id, const char *name,
					       obs_data_t *settings,
					       obs_data_t *hotkey_data);

/**
 * Creates an audio encoder context
 *
 * @param  id        Audio Encoder ID
 * @param  name      Name to assign to this context
 * @param  settings  Settings
 * @param  mixer_idx Index of the mixer to use for this audio encoder
 * @return           The video encoder context, or NULL if failed or not found.
 */
EXPORT obs_encoder_t *obs_audio_encoder_create(const char *id, const char *name,
					       obs_data_t *settings,
					       size_t mixer_idx,
					       obs_data_t *hotkey_data);

/**
 * Adds/releases a reference to an encoder.  When the last reference is
 * released, the encoder is destroyed.
 */
OBS_EXTERNAL_DEPRECATED EXPORT void obs_encoder_addref(obs_encoder_t *encoder);
EXPORT void obs_encoder_release(obs_encoder_t *encoder);

EXPORT void obs_weak_encoder_addref(obs_weak_encoder_t *weak);
EXPORT void obs_weak_encoder_release(obs_weak_encoder_t *weak);

EXPORT obs_encoder_t *obs_encoder_get_ref(obs_encoder_t *encoder);
EXPORT obs_weak_encoder_t *obs_encoder_get_weak_encoder(obs_encoder_t *encoder);
EXPORT obs_encoder_t *obs_weak_encoder_get_encoder(obs_weak_encoder_t *weak);

EXPORT bool obs_weak_encoder_references_encoder(obs_weak_encoder_t *weak,
						obs_encoder_t *encoder);

EXPORT void obs_encoder_set_name(obs_encoder_t *encoder, const char *name);
EXPORT const char *obs_encoder_get_name(const obs_encoder_t *encoder);

/** Returns the codec of an encoder by the id */
EXPORT const char *obs_get_encoder_codec(const char *id);

/** Returns the type of an encoder by the id */
EXPORT enum obs_encoder_type obs_get_encoder_type(const char *id);

/** Returns the codec of the encoder */
EXPORT const char *obs_encoder_get_codec(const obs_encoder_t *encoder);

/** Returns the type of an encoder */
EXPORT enum obs_encoder_type obs_encoder_get_type(const obs_encoder_t *encoder);

/**
 * Sets the scaled resolution for a video encoder.  Set width and height to 0
 * to disable scaling.  If the encoder is active, this function will trigger
 * a warning, and do nothing.
 */
EXPORT void obs_encoder_set_scaled_size(obs_encoder_t *encoder, uint32_t width,
					uint32_t height);

/** For video encoders, returns true if pre-encode scaling is enabled */
EXPORT bool obs_encoder_scaling_enabled(const obs_encoder_t *encoder);

/** For video encoders, returns the width of the encoded image */
EXPORT uint32_t obs_encoder_get_width(const obs_encoder_t *encoder);

/** For video encoders, returns the height of the encoded image */
EXPORT uint32_t obs_encoder_get_height(const obs_encoder_t *encoder);

/** For audio encoders, returns the sample rate of the audio */
EXPORT uint32_t obs_encoder_get_sample_rate(const obs_encoder_t *encoder);

/** For audio encoders, returns the frame size of the audio packet */
EXPORT size_t obs_encoder_get_frame_size(const obs_encoder_t *encoder);

/**
 * Sets the preferred video format for a video encoder.  If the encoder can use
 * the format specified, it will force a conversion to that format if the
 * obs output format does not match the preferred format.
 *
 * If the format is set to VIDEO_FORMAT_NONE, will revert to the default
 * functionality of converting only when absolutely necessary.
 */
EXPORT void obs_encoder_set_preferred_video_format(obs_encoder_t *encoder,
						   enum video_format format);
EXPORT enum video_format
obs_encoder_get_preferred_video_format(const obs_encoder_t *encoder);

/** Gets the default settings for an encoder type */
EXPORT obs_data_t *obs_encoder_defaults(const char *id);
EXPORT obs_data_t *obs_encoder_get_defaults(const obs_encoder_t *encoder);

/** Returns the property list, if any.  Free with obs_properties_destroy */
EXPORT obs_properties_t *obs_get_encoder_properties(const char *id);

/**
 * Returns the property list of an existing encoder, if any.  Free with
 * obs_properties_destroy
 */
EXPORT obs_properties_t *obs_encoder_properties(const obs_encoder_t *encoder);

/**
 * Updates the settings of the encoder context.  Usually used for changing
 * bitrate while active
 */
EXPORT void obs_encoder_update(obs_encoder_t *encoder, obs_data_t *settings);

/** Gets extra data (headers) associated with this context */
EXPORT bool obs_encoder_get_extra_data(const obs_encoder_t *encoder,
				       uint8_t **extra_data, size_t *size);

/** Returns the current settings for this encoder */
EXPORT obs_data_t *obs_encoder_get_settings(const obs_encoder_t *encoder);

/** Sets the video output context to be used with this encoder */
EXPORT void obs_encoder_set_video(obs_encoder_t *encoder, video_t *video);

/** Sets the audio output context to be used with this encoder */
EXPORT void obs_encoder_set_audio(obs_encoder_t *encoder, audio_t *audio);

/**
 * Returns the video output context used with this encoder, or NULL if not
 * a video context
 */
EXPORT video_t *obs_encoder_video(const obs_encoder_t *encoder);

/**
 * Returns the audio output context used with this encoder, or NULL if not
 * a audio context
 */
EXPORT audio_t *obs_encoder_audio(const obs_encoder_t *encoder);

/** Returns true if encoder is active, false otherwise */
EXPORT bool obs_encoder_active(const obs_encoder_t *encoder);

EXPORT void *obs_encoder_get_type_data(obs_encoder_t *encoder);

EXPORT const char *obs_encoder_get_id(const obs_encoder_t *encoder);

EXPORT uint32_t obs_get_encoder_caps(const char *encoder_id);
EXPORT uint32_t obs_encoder_get_caps(const obs_encoder_t *encoder);

#ifndef SWIG
/** Duplicates an encoder packet */
OBS_DEPRECATED
EXPORT void obs_duplicate_encoder_packet(struct encoder_packet *dst,
					 const struct encoder_packet *src);

OBS_DEPRECATED
EXPORT void obs_free_encoder_packet(struct encoder_packet *packet);
#endif

EXPORT void obs_encoder_packet_ref(struct encoder_packet *dst,
				   struct encoder_packet *src);
EXPORT void obs_encoder_packet_release(struct encoder_packet *packet);

EXPORT void *obs_encoder_create_rerouted(obs_encoder_t *encoder,
					 const char *reroute_id);

/** Returns whether encoder is paused */
EXPORT bool obs_encoder_paused(const obs_encoder_t *output);

/** Set encoder error to outputs */
EXPORT void obs_outputs_set_last_error(obs_encoder_t *encoder, const char * error_text);
EXPORT const char *obs_encoder_get_last_error(obs_encoder_t *encoder);
EXPORT void obs_encoder_set_last_error(obs_encoder_t *encoder,
				       const char *message);

/* ------------------------------------------------------------------------- */
/* Stream Services */

EXPORT const char *obs_service_get_display_name(const char *id);

EXPORT obs_service_t *obs_service_create(const char *id, const char *name,
					 obs_data_t *settings,
					 obs_data_t *hotkey_data);

EXPORT obs_service_t *obs_service_create_private(const char *id,
						 const char *name,
						 obs_data_t *settings);

/**
 * Adds/releases a reference to a service.  When the last reference is
 * released, the service is destroyed.
 */
OBS_EXTERNAL_DEPRECATED EXPORT void obs_service_addref(obs_service_t *service);
EXPORT void obs_service_release(obs_service_t *service);

EXPORT void obs_weak_service_addref(obs_weak_service_t *weak);
EXPORT void obs_weak_service_release(obs_weak_service_t *weak);

EXPORT obs_service_t *obs_service_get_ref(obs_service_t *service);
EXPORT obs_weak_service_t *obs_service_get_weak_service(obs_service_t *service);
EXPORT obs_service_t *obs_weak_service_get_service(obs_weak_service_t *weak);

EXPORT bool obs_weak_service_references_service(obs_weak_service_t *weak,
						obs_service_t *service);

EXPORT const char *obs_service_get_name(const obs_service_t *service);

/** Gets the default settings for a service */
EXPORT obs_data_t *obs_service_defaults(const char *id);

/** Returns the property list, if any.  Free with obs_properties_destroy */
EXPORT obs_properties_t *obs_get_service_properties(const char *id);

/**
 * Returns the property list of an existing service context, if any.  Free with
 * obs_properties_destroy
 */
EXPORT obs_properties_t *obs_service_properties(const obs_service_t *service);

/** Gets the service type */
EXPORT const char *obs_service_get_type(const obs_service_t *service);

/** Updates the settings of the service context */
EXPORT void obs_service_update(obs_service_t *service, obs_data_t *settings);
EXPORT bool obs_service_is_ready_to_update(obs_service_t *service);

/** Returns the current settings for this service */
EXPORT obs_data_t *obs_service_get_settings(const obs_service_t *service);

/** Returns the URL for this service context */
EXPORT const char *obs_service_get_url(const obs_service_t *service);

/** Returns the stream key (if any) for this service context */
EXPORT const char *obs_service_get_key(const obs_service_t *service);

/** Returns the username (if any) for this service context */
EXPORT const char *obs_service_get_username(const obs_service_t *service);

/** Returns the password (if any) for this service context */
EXPORT const char *obs_service_get_password(const obs_service_t *service);

/**
 * Applies service-specific video encoder settings.
 *
 * @param  video_encoder_settings  Video encoder settings.  Optional.
 * @param  audio_encoder_settings  Audio encoder settings.  Optional.
 */
EXPORT void
obs_service_apply_encoder_settings(obs_service_t *service,
				   obs_data_t *video_encoder_settings,
				   obs_data_t *audio_encoder_settings);

EXPORT void *obs_service_get_type_data(obs_service_t *service);

EXPORT const char *obs_service_get_id(const obs_service_t *service);

EXPORT void obs_service_get_supported_resolutions(
	const obs_service_t *service,
	struct obs_service_resolution **resolutions, size_t *count);
EXPORT void obs_service_get_max_fps(const obs_service_t *service, int *fps);

EXPORT void obs_service_get_max_bitrate(const obs_service_t *service,
					int *video_bitrate, int *audio_bitrate);

EXPORT const char **
obs_service_get_supported_video_codecs(const obs_service_t *service);

/* NOTE: This function is temporary and should be removed/replaced at a later
 * date. */
EXPORT const char *obs_service_get_output_type(const obs_service_t *service);

/* ------------------------------------------------------------------------- */
/* Source frame allocation functions */
EXPORT void obs_source_frame_init(struct obs_source_frame *frame,
				  enum video_format format, uint32_t width,
				  uint32_t height);

static inline void obs_source_frame_free(struct obs_source_frame *frame)
{
	if (frame) {
		bfree(frame->data[0]);
		memset(frame, 0, sizeof(*frame));
	}
}

static inline struct obs_source_frame *
obs_source_frame_create(enum video_format format, uint32_t width,
			uint32_t height)
{
	struct obs_source_frame *frame;

	frame = (struct obs_source_frame *)bzalloc(sizeof(*frame));
	obs_source_frame_init(frame, format, width, height);
	return frame;
}

static inline void obs_source_frame_destroy(struct obs_source_frame *frame)
{
	if (frame) {
		bfree(frame->data[0]);
		bfree(frame);
	}
}

EXPORT void obs_source_frame_copy(struct obs_source_frame *dst,
				  const struct obs_source_frame *src);

/* ------------------------------------------------------------------------- */
/* Get source icon type */
EXPORT enum obs_icon_type obs_source_get_icon_type(const char *id);

#ifdef __cplusplus
}
#endif<|MERGE_RESOLUTION|>--- conflicted
+++ resolved
@@ -884,13 +884,9 @@
 
 EXPORT void obs_add_raw_video_callback(
 	const struct video_scale_info *conversion,
-	void (*callback)(void *param, struct video_data *streaming_frame,
-			 struct video_data *recording_frame),
-	void *param);
+	void (*callback)(void *param, struct video_data *frame), void *param);
 EXPORT void obs_remove_raw_video_callback(
-	void (*callback)(void *param, struct video_data *streaming_frame,
-			 struct video_data *recording_frame),
-	void *param);
+	void (*callback)(void *param, struct video_data *frame), void *param);
 
 EXPORT void
 obs_add_raw_audio_callback(size_t mix_idx,
@@ -995,18 +991,15 @@
 /** Changes the size of this display */
 EXPORT void obs_display_resize(obs_display_t *display, uint32_t cx,
 			       uint32_t cy);
-<<<<<<< HEAD
 #ifdef __APPLE__
 /** Creates IOSurface (Apple shared memory) */
 EXPORT uint32_t obs_display_create_iosurface(obs_display_t *display,
 						uint32_t width, uint32_t height);
 #endif
-=======
 
 /** Updates the color space of this display */
 EXPORT void obs_display_update_color_space(obs_display_t *display);
 
->>>>>>> b4f7499b
 /**
  * Adds a draw callback for this display context
  *
