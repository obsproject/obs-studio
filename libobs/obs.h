/******************************************************************************
    Copyright (C) 2013-2014 by Hugh Bailey <jim@obsproject.com>

    This program is free software: you can redistribute it and/or modify
    it under the terms of the GNU General Public License as published by
    the Free Software Foundation, either version 2 of the License, or
    (at your option) any later version.

    This program is distributed in the hope that it will be useful,
    but WITHOUT ANY WARRANTY; without even the implied warranty of
    MERCHANTABILITY or FITNESS FOR A PARTICULAR PURPOSE.  See the
    GNU General Public License for more details.

    You should have received a copy of the GNU General Public License
    along with this program.  If not, see <http://www.gnu.org/licenses/>.
******************************************************************************/

#pragma once

#include "util/c99defs.h"
#include "util/bmem.h"
#include "util/profiler.h"
#include "util/text-lookup.h"
#include "graphics/graphics.h"
#include "graphics/vec2.h"
#include "graphics/vec3.h"
#include "media-io/audio-io.h"
#include "media-io/video-io.h"
#include "callback/signal.h"
#include "callback/proc.h"

#include "obs-config.h"
#include "obs-defs.h"
#include "obs-data.h"
#include "obs-ui.h"
#include "obs-properties.h"
#include "obs-interaction.h"

struct matrix4;

/* opaque types */
struct obs_context_data;
struct obs_display;
struct obs_view;
struct obs_source;
struct obs_scene;
struct obs_scene_item;
struct obs_output;
struct obs_encoder;
struct obs_service;
struct obs_module;
struct obs_fader;
struct obs_volmeter;
struct obs_core_video_mix;

typedef struct obs_context_data obs_object_t;
typedef struct obs_display obs_display_t;
typedef struct obs_view obs_view_t;
typedef struct obs_source obs_source_t;
typedef struct obs_scene obs_scene_t;
typedef struct obs_scene_item obs_sceneitem_t;
typedef struct obs_output obs_output_t;
typedef struct obs_encoder obs_encoder_t;
typedef struct obs_service obs_service_t;
typedef struct obs_module obs_module_t;
typedef struct obs_fader obs_fader_t;
typedef struct obs_volmeter obs_volmeter_t;
typedef struct obs_core_video_mix obs_core_video_mix_t;


typedef struct obs_weak_object obs_weak_object_t;
typedef struct obs_weak_source obs_weak_source_t;
typedef struct obs_weak_output obs_weak_output_t;
typedef struct obs_weak_encoder obs_weak_encoder_t;
typedef struct obs_weak_service obs_weak_service_t;

#include "obs-missing-files.h"
#include "obs-source.h"
#include "obs-encoder.h"
#include "obs-output.h"
#include "obs-service.h"
#include "obs-audio-controls.h"
#include "obs-hotkey.h"

/**
 * @file
 * @brief Main libobs header used by applications.
 *
 * @mainpage
 *
 * @section intro_sec Introduction
 *
 * This document describes the api for libobs to be used by applications as well
 * as @ref modules_page implementing some kind of functionality.
 *
 */

#ifdef __cplusplus
extern "C" {
#endif

/** Used for changing the order of items (for example, filters in a source,
 * or items in a scene) */
enum obs_order_movement {
	OBS_ORDER_MOVE_UP,
	OBS_ORDER_MOVE_DOWN,
	OBS_ORDER_MOVE_TOP,
	OBS_ORDER_MOVE_BOTTOM,
};

/**
 * Used with obs_source_process_filter to specify whether the filter should
 * render the source directly with the specified effect, or whether it should
 * render it to a texture
 */
enum obs_allow_direct_render {
	OBS_NO_DIRECT_RENDERING,
	OBS_ALLOW_DIRECT_RENDERING,
};

enum obs_scale_type {
	OBS_SCALE_DISABLE,
	OBS_SCALE_POINT,
	OBS_SCALE_BICUBIC,
	OBS_SCALE_BILINEAR,
	OBS_SCALE_LANCZOS,
	OBS_SCALE_AREA,
};

enum obs_blending_method {
	OBS_BLEND_METHOD_DEFAULT,
	OBS_BLEND_METHOD_SRGB_OFF,
};

enum obs_blending_type {
	OBS_BLEND_NORMAL,
	OBS_BLEND_ADDITIVE,
	OBS_BLEND_SUBTRACT,
	OBS_BLEND_SCREEN,
	OBS_BLEND_MULTIPLY,
	OBS_BLEND_LIGHTEN,
	OBS_BLEND_DARKEN,
};

/**
 * Used with scene items to indicate the type of bounds to use for scene items.
 * Mostly determines how the image will be scaled within those bounds, or
 * whether to use bounds at all.
 */
enum obs_bounds_type {
	OBS_BOUNDS_NONE,            /**< no bounds */
	OBS_BOUNDS_STRETCH,         /**< stretch (ignores base scale) */
	OBS_BOUNDS_SCALE_INNER,     /**< scales to inner rectangle */
	OBS_BOUNDS_SCALE_OUTER,     /**< scales to outer rectangle */
	OBS_BOUNDS_SCALE_TO_WIDTH,  /**< scales to the width  */
	OBS_BOUNDS_SCALE_TO_HEIGHT, /**< scales to the height */
	OBS_BOUNDS_MAX_ONLY,        /**< no scaling, maximum size only */
};

enum obs_audio_rendering_mode {
	OBS_MAIN_AUDIO_RENDERING,
	OBS_STREAMING_AUDIO_RENDERING,
	OBS_RECORDING_AUDIO_RENDERING,
};

enum obs_video_rendering_mode {
	OBS_MAIN_VIDEO_RENDERING,
	OBS_STREAMING_VIDEO_RENDERING,
	OBS_RECORDING_VIDEO_RENDERING,
};

enum obs_replay_buffer_rendering_mode {
	OBS_STREAMING_REPLAY_BUFFER_RENDERING,
	OBS_RECORDING_REPLAY_BUFFER_RENDERING,
};

struct obs_transform_info {
	struct vec2 pos;
	float rot;
	struct vec2 scale;
	uint32_t alignment;

	enum obs_bounds_type bounds_type;
	uint32_t bounds_alignment;
	struct vec2 bounds;
};

/**
 * Video initialization structure
 */

struct obs_video_info {
	bool initialized;
#ifndef SWIG
	/**
	 * Graphics module to use (usually "libobs-opengl" or "libobs-d3d11")
	 */
	const char *graphics_module;
#endif

	uint32_t fps_num; /**< Output FPS numerator */
	uint32_t fps_den; /**< Output FPS denominator */

	uint32_t base_width;  /**< Base compositing width */
	uint32_t base_height; /**< Base compositing height */

	uint32_t output_width;  /**< Output width */
	uint32_t output_height; /**< Output height */

	enum video_format output_format; /**< Output format */

	/** Video adapter index to use (NOTE: avoid for optimus laptops) */
	uint32_t adapter;

	/** Use shaders to convert to different color formats */
	bool gpu_conversion;

	enum video_colorspace colorspace; /**< YUV type (if YUV) */
	enum video_range_type range;      /**< YUV range (if YUV) */

	enum obs_scale_type scale_type; /**< How to scale if scaling */
};

/**
 * Audio initialization structure
 */
struct obs_audio_info {
	uint32_t samples_per_sec;
	enum speaker_layout speakers;
};

struct obs_audio_info2 {
	uint32_t samples_per_sec;
	enum speaker_layout speakers;

	uint32_t max_buffering_ms;
	bool fixed_buffering;
};

/**
 * Sent to source filters via the filter_audio callback to allow filtering of
 * audio data
 */
struct obs_audio_data {
	uint8_t *data[MAX_AV_PLANES];
	uint32_t frames;
	uint64_t timestamp;
};

/**
 * Source audio output structure.  Used with obs_source_output_audio to output
 * source audio.  Audio is automatically resampled and remixed as necessary.
 */
struct obs_source_audio {
	const uint8_t *data[MAX_AV_PLANES];
	uint32_t frames;

	enum speaker_layout speakers;
	enum audio_format format;
	uint32_t samples_per_sec;

	uint64_t timestamp;
	int64_t dec_frame_pts;
};

struct obs_source_cea_708 {
	const uint8_t *data;
	uint32_t packets;
	uint64_t timestamp;
};

#define OBS_SOURCE_FRAME_LINEAR_ALPHA (1 << 0)

/**
 * Source asynchronous video output structure.  Used with
 * obs_source_output_video to output asynchronous video.  Video is buffered as
 * necessary to play according to timestamps.  When used with audio output,
 * audio is synced to video as it is played.
 *
 * If a YUV format is specified, it will be automatically upsampled and
 * converted to RGB via shader on the graphics processor.
 *
 * NOTE: Non-YUV formats will always be treated as full range with this
 * structure!  Use obs_source_frame2 along with obs_source_output_video2
 * instead if partial range support is desired for non-YUV video formats.
 */
struct obs_source_frame {
	uint8_t *data[MAX_AV_PLANES];
	uint32_t linesize[MAX_AV_PLANES];
	uint32_t width;
	uint32_t height;
	uint64_t timestamp;
	uint64_t duration;

	enum video_format format;
	float color_matrix[16];
	bool full_range;
	uint16_t max_luminance;
	float color_range_min[3];
	float color_range_max[3];
	bool flip;
	uint8_t flags;
	uint8_t trc; /* enum video_trc */

	/* used internally by libobs */
	volatile long refs;
	bool prev_frame;
	bool in_use;
};

struct obs_source_frame2 {
	uint8_t *data[MAX_AV_PLANES];
	uint32_t linesize[MAX_AV_PLANES];
	uint32_t width;
	uint32_t height;
	uint64_t timestamp;

	enum video_format format;
	enum video_range_type range;
	float color_matrix[16];
	float color_range_min[3];
	float color_range_max[3];
	bool flip;
	uint8_t flags;
	uint8_t trc; /* enum video_trc */
};

/** Access to the argc/argv used to start OBS. What you see is what you get. */
struct obs_cmdline_args {
	int argc;
	char **argv;
};

/* ------------------------------------------------------------------------- */
/* OBS context */

/**
 * Find a core libobs data file
 * @param path name of the base file
 * @return A string containing the full path to the file.
 *          Use bfree after use.
 */
EXPORT char *obs_find_data_file(const char *file);

/**
 * Add a path to search libobs data files in.
 * @param path Full path to directory to look in.
 *             The string is copied.
 */
EXPORT void obs_add_data_path(const char *path);

/**
 * Remove a path from libobs core data paths.
 * @param path The path to compare to currently set paths.
 *             It does not need to be the same pointer, but
 *             the path string must match an entry fully.
 * @return Whether or not the path was successfully removed.
 *         If false, the path could not be found.
 */
EXPORT bool obs_remove_data_path(const char *path);

/**
 * Initializes OBS
 *
 * @param  locale              The locale to use for modules
 * @param  module_config_path  Path to module config storage directory
 *                             (or NULL if none)
 * @param  store               The profiler name store for OBS to use or NULL
 */
EXPORT bool obs_startup(const char *locale, const char *module_config_path,
			profiler_name_store_t *store);

/** Releases all data associated with OBS and terminates the OBS context */
EXPORT void obs_shutdown(void);

/** @return true if the main OBS context has been initialized */
EXPORT bool obs_initialized(void);

/** @return The current core version */
EXPORT uint32_t obs_get_version(void);

/** @return The current core version string */
EXPORT const char *obs_get_version_string(void);

/**
 * Sets things up for calls to obs_get_cmdline_args. Called only once at startup
 * and safely copies argv/argc from main(). Subsequent calls do nothing.
 *
 * @param  argc  The count of command line arguments, from main()
 * @param  argv  An array of command line arguments, copied from main() and ends
 *               with NULL.
 */
EXPORT void obs_set_cmdline_args(int argc, const char *const *argv);

/**
 * Get the argc/argv used to start OBS
 *
 * @return  The command line arguments used for main(). Don't modify this or
 *          you'll mess things up for other callers.
 */
EXPORT struct obs_cmdline_args obs_get_cmdline_args(void);

/**
 * Sets a new locale to use for modules.  This will call obs_module_set_locale
 * for each module with the new locale.
 *
 * @param  locale  The locale to use for modules
 */
EXPORT void obs_set_locale(const char *locale);

/** @return the current locale */
EXPORT const char *obs_get_locale(void);

/** Initialize the Windows-specific crash handler */

#ifdef _WIN32
EXPORT void obs_init_win32_crash_handler(void);
#endif

/**
 * Returns the profiler name store (see util/profiler.h) used by OBS, which is
 * either a name store passed to obs_startup, an internal name store, or NULL
 * in case obs_initialized() returns false.
 */
EXPORT profiler_name_store_t *obs_get_profiler_name_store(void);

/**
 * Sets base video output base resolution/fps/format.
 *
 * @note This data cannot be changed if an output is currently active.
 * @note The graphics module cannot be changed without fully destroying the
 *       OBS context.
 *
 * @param   ovi  Pointer to an obs_video_info structure containing the
 *               specification of the graphics subsystem,
 * @return       OBS_VIDEO_SUCCESS if successful
 *               OBS_VIDEO_NOT_SUPPORTED if the adapter lacks capabilities
 *               OBS_VIDEO_INV`ALID_PARAM if a parameter is invalid
 *               OBS_VIDEO_CURRENTLY_ACTIVE if video is currently active
 *               OBS_VIDEO_MODULE_NOT_FOUND if the graphics module is not found
 *               OBS_VIDEO_FAIL for generic failure
 */
EXPORT int obs_reset_video();

EXPORT int obs_set_video_info(struct obs_video_info *canvas,
			      struct obs_video_info *updated);

/** Gets video info first/default */
EXPORT bool obs_get_video_info(struct obs_video_info *ovi);
/** Gets video info currently being rendired*/
EXPORT bool obs_get_video_info_current(struct obs_video_info *ovi);
/** Gets video info by index*/
EXPORT size_t obs_get_video_info_count();
EXPORT bool obs_get_video_info_by_index(size_t index,
					struct obs_video_info *ovi);
/** Gets video info used by output*/
EXPORT bool obs_get_video_info_for_output(obs_output_t *output,
					  struct obs_video_info *ovi);
/** Gets video info used by output*/
EXPORT bool obs_get_video_info_for_encoder(obs_encoder_t *encoder,
					  struct obs_video_info *ovi);

EXPORT bool obs_get_video_info_scene_item(obs_sceneitem_t *item,
					  struct obs_video_info *ovi);

/** Remove a video info */
EXPORT int obs_remove_video_info(struct obs_video_info *ovi);
/** Adds new video info to array of video info objects, need to be initialized */
EXPORT struct obs_video_info *obs_create_video_info();


/**
 * Sets base audio output format/channels/samples/etc
 *
 * @note Cannot reset base audio if an output is currently active.
 */
EXPORT bool obs_reset_audio(const struct obs_audio_info *oai);
EXPORT bool obs_reset_audio2(const struct obs_audio_info2 *oai);



/** Gets the SDR white level, returns 300.f if no video */
EXPORT float obs_get_video_sdr_white_level(void);

/** Gets the HDR nominal peak level, returns 1000.f if no video */
EXPORT float obs_get_video_hdr_nominal_peak_level(void);

/** Sets the video levels */
EXPORT void obs_set_video_levels(float sdr_white_level,
				 float hdr_nominal_peak_level);

/** Gets the current audio settings, returns false if no audio */
EXPORT bool obs_get_audio_info(struct obs_audio_info *oai);

/**
 * Opens a plugin module directly from a specific path.
 *
 * If the module already exists then the function will return successful, and
 * the module parameter will be given the pointer to the existing module.
 *
 * This does not initialize the module, it only loads the module image.  To
 * initialize the module, call obs_init_module.
 *
 * @param  module     The pointer to the created module.
 * @param  path       Specifies the path to the module library file.  If the
 *                    extension is not specified, it will use the extension
 *                    appropriate to the operating system.
 * @param  data_path  Specifies the path to the directory where the module's
 *                    data files are stored.
 * @returns           MODULE_SUCCESS if successful
 *                    MODULE_ERROR if a generic error occurred
 *                    MODULE_FILE_NOT_FOUND if the module was not found
 *                    MODULE_MISSING_EXPORTS if required exports are missing
 *                    MODULE_INCOMPATIBLE_VER if incompatible version
 */
EXPORT int obs_open_module(obs_module_t **module, const char *path,
			   const char *data_path);

/**
 * Initializes the module, which calls its obs_module_load export.  If the
 * module is already loaded, then this function does nothing and returns
 * successful.
 */
EXPORT bool obs_init_module(obs_module_t *module);

/** Returns a module based upon its name, or NULL if not found */
EXPORT obs_module_t *obs_get_module(const char *name);

/** Gets library of module */
EXPORT void *obs_get_module_lib(obs_module_t *module);

/** Returns locale text from a specific module */
EXPORT bool obs_module_get_locale_string(const obs_module_t *mod,
					 const char *lookup_string,
					 const char **translated_string);

EXPORT const char *obs_module_get_locale_text(const obs_module_t *mod,
					      const char *text);

/** Logs loaded modules */
EXPORT void obs_log_loaded_modules(void);

/** Returns the module file name */
EXPORT const char *obs_get_module_file_name(obs_module_t *module);

/** Returns the module full name */
EXPORT const char *obs_get_module_name(obs_module_t *module);

/** Returns the module author(s) */
EXPORT const char *obs_get_module_author(obs_module_t *module);

/** Returns the module description */
EXPORT const char *obs_get_module_description(obs_module_t *module);

/** Returns the module binary path */
EXPORT const char *obs_get_module_binary_path(obs_module_t *module);

/** Returns the module data path */
EXPORT const char *obs_get_module_data_path(obs_module_t *module);

#ifndef SWIG
/**
 * Adds a module search path to be used with obs_find_modules.  If the search
 * path strings contain %module%, that text will be replaced with the module
 * name when used.
 *
 * @param  bin   Specifies the module's binary directory search path.
 * @param  data  Specifies the module's data directory search path.
 */
EXPORT void obs_add_module_path(const char *bin, const char *data);

/** Automatically loads all modules from module paths (convenience function) */
EXPORT void obs_load_all_modules(void);

struct obs_module_failure_info {
	char **failed_modules;
	size_t count;
};

EXPORT void obs_module_failure_info_free(struct obs_module_failure_info *mfi);
EXPORT void obs_load_all_modules2(struct obs_module_failure_info *mfi);

/** Notifies modules that all modules have been loaded.  This function should
 * be called after all modules have been loaded. */
EXPORT void obs_post_load_modules(void);

struct obs_module_info {
	const char *bin_path;
	const char *data_path;
};

typedef void (*obs_find_module_callback_t)(void *param,
					   const struct obs_module_info *info);

/** Finds all modules within the search paths added by obs_add_module_path. */
EXPORT void obs_find_modules(obs_find_module_callback_t callback, void *param);

struct obs_module_info2 {
	const char *bin_path;
	const char *data_path;
	const char *name;
};

typedef void (*obs_find_module_callback2_t)(
	void *param, const struct obs_module_info2 *info);

/** Finds all modules within the search paths added by obs_add_module_path. */
EXPORT void obs_find_modules2(obs_find_module_callback2_t callback,
			      void *param);
#endif

typedef void (*obs_enum_module_callback_t)(void *param, obs_module_t *module);

/** Enumerates all loaded modules */
EXPORT void obs_enum_modules(obs_enum_module_callback_t callback, void *param);

/** Helper function for using default module locale */
EXPORT lookup_t *obs_module_load_locale(obs_module_t *module,
					const char *default_locale,
					const char *locale);

/**
 * Returns the location of a plugin module data file.
 *
 * @note   Modules should use obs_module_file function defined in obs-module.h
 *         as a more elegant means of getting their files without having to
 *         specify the module parameter.
 *
 * @param  module  The module associated with the file to locate
 * @param  file    The file to locate
 * @return         Path string, or NULL if not found.  Use bfree to free string.
 */
EXPORT char *obs_find_module_file(obs_module_t *module, const char *file);

/**
 * Returns the path of a plugin module config file (whether it exists or not)
 *
 * @note   Modules should use obs_module_config_path function defined in
 *         obs-module.h as a more elegant means of getting their files without
 *         having to specify the module parameter.
 *
 * @param  module  The module associated with the path
 * @param  file    The file to get a path to
 * @return         Path string, or NULL if not found.  Use bfree to free string.
 */
EXPORT char *obs_module_get_config_path(obs_module_t *module, const char *file);

/** Enumerates all source types (inputs, filters, transitions, etc).  */
EXPORT bool obs_enum_source_types(size_t idx, const char **id);

/**
 * Enumerates all available inputs source types.
 *
 *   Inputs are general source inputs (such as capture sources, device sources,
 * etc).
 */
EXPORT bool obs_enum_input_types(size_t idx, const char **id);
EXPORT bool obs_enum_input_types2(size_t idx, const char **id,
				  const char **unversioned_id);

EXPORT const char *obs_get_latest_input_type_id(const char *unversioned_id);

/**
 * Enumerates all available filter source types.
 *
 *   Filters are sources that are used to modify the video/audio output of
 * other sources.
 */
EXPORT bool obs_enum_filter_types(size_t idx, const char **id);

/**
 * Enumerates all available transition source types.
 *
 *   Transitions are sources used to transition between two or more other
 * sources.
 */
EXPORT bool obs_enum_transition_types(size_t idx, const char **id);

/** Enumerates all available output types. */
EXPORT bool obs_enum_output_types(size_t idx, const char **id);

/** Enumerates all available encoder types. */
EXPORT bool obs_enum_encoder_types(size_t idx, const char **id);

/** Enumerates all available service types. */
EXPORT bool obs_enum_service_types(size_t idx, const char **id);

/** Helper function for entering the OBS graphics context */
EXPORT void obs_enter_graphics(void);

/** Helper function for leaving the OBS graphics context */
EXPORT void obs_leave_graphics(void);

/** Gets the main audio output handler for this OBS context */
EXPORT audio_t *obs_get_audio(void);

/** Gets the main video output handler for this OBS context */
EXPORT video_t *obs_get_video(void);

/** Gets the main video output handler for this OBS context */
EXPORT video_t *obs_get_stream_video(void);

/** Gets the main video output handler for this OBS context */
EXPORT video_t *obs_get_record_video(void);

/** Returns true if video is active, false otherwise */
EXPORT bool obs_video_active(void);

/** Sets the primary output source for a channel. */
EXPORT void obs_set_output_source(uint32_t channel, obs_source_t *source);

/**
 * Gets the primary output source for a channel and increments the reference
 * counter for that source.  Use obs_source_release to release.
 */
EXPORT obs_source_t *obs_get_output_source(uint32_t channel);

/**
 * Enumerates all input sources
 *
 *   Callback function returns true to continue enumeration, or false to end
 * enumeration.
 *
 *   Use obs_source_get_ref or obs_source_get_weak_source if you want to retain
 * a reference after obs_enum_sources finishes
 */
EXPORT void obs_enum_sources(bool (*enum_proc)(void *, obs_source_t *),
			     void *param);

/** Enumerates scenes */
EXPORT void obs_enum_scenes(bool (*enum_proc)(void *, obs_source_t *),
			    void *param);

/** Enumerates all sources (regardless of type) */
EXPORT void obs_enum_all_sources(bool (*enum_proc)(void *, obs_source_t *),
				 void *param);

/** Enumerates outputs */
EXPORT void obs_enum_outputs(bool (*enum_proc)(void *, obs_output_t *),
			     void *param);

/** Enumerates encoders */
EXPORT void obs_enum_encoders(bool (*enum_proc)(void *, obs_encoder_t *),
			      void *param);

/** Enumerates encoders */
EXPORT void obs_enum_services(bool (*enum_proc)(void *, obs_service_t *),
			      void *param);

/** Check if global obs object know that reference */
EXPORT bool obs_scene_is_present(obs_scene_t *checking_scene);
EXPORT bool obs_source_is_present(obs_source_t *checking_source);

/**
 * Gets a source by its name.
 *
 *   Increments the source reference counter, use obs_source_release to
 * release it when complete.
 */
EXPORT obs_source_t *obs_get_source_by_name(const char *name);

/** Get a transition source by its name. */
EXPORT obs_source_t *obs_get_transition_by_name(const char *name);

/** Gets an output by its name. */
EXPORT obs_output_t *obs_get_output_by_name(const char *name);

/** Gets an encoder by its name. */
EXPORT obs_encoder_t *obs_get_encoder_by_name(const char *name);

/** Gets an service by its name. */
EXPORT obs_service_t *obs_get_service_by_name(const char *name);

enum obs_base_effect {
	OBS_EFFECT_DEFAULT,         /**< RGB/YUV */
	OBS_EFFECT_DEFAULT_RECT,    /**< RGB/YUV (using texture_rect) */
	OBS_EFFECT_OPAQUE,          /**< RGB/YUV (alpha set to 1.0) */
	OBS_EFFECT_SOLID,           /**< RGB/YUV (solid color only) */
	OBS_EFFECT_BICUBIC,         /**< Bicubic downscale */
	OBS_EFFECT_LANCZOS,         /**< Lanczos downscale */
	OBS_EFFECT_BILINEAR_LOWRES, /**< Bilinear low resolution downscale */
	OBS_EFFECT_PREMULTIPLIED_ALPHA, /**< Premultiplied alpha */
	OBS_EFFECT_REPEAT,              /**< RGB/YUV (repeating) */
	OBS_EFFECT_AREA,                /**< Area rescale */
};

/** Returns a commonly used base effect */
EXPORT gs_effect_t *obs_get_base_effect(enum obs_base_effect effect);

#ifndef SWIG
/* DEPRECATED: gets texture_rect default effect */
OBS_DEPRECATED
EXPORT gs_effect_t *obs_get_default_rect_effect(void);
#endif

/** Returns the primary obs signal handler */
EXPORT signal_handler_t *obs_get_signal_handler(void);

/** Returns the primary obs procedure handler */
EXPORT proc_handler_t *obs_get_proc_handler(void);

#ifndef SWIG
/** Renders the main view */
OBS_DEPRECATED
EXPORT void obs_render_main_view(void);
#endif

/** Renders the last main output texture */
EXPORT void obs_render_main_texture(void);

/** Renders the output texture for a specific output*/
EXPORT void obs_render_texture(struct obs_video_info *ovi,
			       enum obs_video_rendering_mode mode);

	/** Renders the last main output texture ignoring background color */
EXPORT void obs_render_main_texture_src_color_only(void);

/** Returns the last main output texture.  This can return NULL if the texture
 * is unavailable. */
EXPORT gs_texture_t *obs_get_main_texture(void);

/** Enable/disable multiple rendering mode*/
EXPORT void obs_set_multiple_rendering(bool multiple_rendering);

/** Get current multiple rendering mode*/
EXPORT bool obs_get_multiple_rendering(void);

/** Sets video rendering mode*/
EXPORT void obs_set_video_rendering_mode(enum obs_video_rendering_mode mode);

/** Gets current video rendering mode */
EXPORT enum obs_video_rendering_mode obs_get_video_rendering_mode(void);

/** Sets audio rendering mode*/
EXPORT void obs_set_audio_rendering_mode(enum obs_audio_rendering_mode mode);

/** Gets current audio rendering mode */
EXPORT enum obs_audio_rendering_mode obs_get_audio_rendering_mode(void);

/** Sets/Gets current video rendering canvas*/
EXPORT void obs_set_video_rendering_canvas(struct obs_video_info *ovi);
EXPORT struct obs_video_info *obs_get_video_rendering_canvas(void);

	/** Set the replay buffer rendering mode*/
EXPORT void obs_set_replay_buffer_rendering_mode(
	enum obs_replay_buffer_rendering_mode mode);

/** Get current replay buffer rendering mode*/
EXPORT enum obs_replay_buffer_rendering_mode
obs_get_replay_buffer_rendering_mode(void);

/** Sets the master user volume */
EXPORT void obs_set_master_volume(float volume);

/** Gets the master user volume */
EXPORT float obs_get_master_volume(void);

/** Saves a source to settings data */
EXPORT obs_data_t *obs_save_source(obs_source_t *source);

/** Loads a source from settings data */
EXPORT obs_source_t *obs_load_source(obs_data_t *data);

/** Loads a private source from settings data */
EXPORT obs_source_t *obs_load_private_source(obs_data_t *data);

/** Send a save signal to sources */
EXPORT void obs_source_save(obs_source_t *source);

/** Send a load signal to sources (soft deprecated; does not load filters) */
EXPORT void obs_source_load(obs_source_t *source);

/** Send a load signal to sources */
EXPORT void obs_source_load2(obs_source_t *source);

typedef void (*obs_load_source_cb)(void *private_data, obs_source_t *source);

/** Loads sources from a data array */
EXPORT void obs_load_sources(obs_data_array_t *array, obs_load_source_cb cb,
			     void *private_data);

/** Saves sources to a data array */
EXPORT obs_data_array_t *obs_save_sources(void);

typedef bool (*obs_save_source_filter_cb)(void *data, obs_source_t *source);
EXPORT obs_data_array_t *obs_save_sources_filtered(obs_save_source_filter_cb cb,
						   void *data);

enum obs_obj_type {
	OBS_OBJ_TYPE_INVALID,
	OBS_OBJ_TYPE_SOURCE,
	OBS_OBJ_TYPE_OUTPUT,
	OBS_OBJ_TYPE_ENCODER,
	OBS_OBJ_TYPE_SERVICE,
};

EXPORT enum obs_obj_type obs_obj_get_type(void *obj);
EXPORT const char *obs_obj_get_id(void *obj);
EXPORT bool obs_obj_invalid(void *obj);
EXPORT void *obs_obj_get_data(void *obj);
EXPORT bool obs_obj_is_private(void *obj);

typedef bool (*obs_enum_audio_device_cb)(void *data, const char *name,
					 const char *id);

EXPORT bool obs_audio_monitoring_available(void);

EXPORT void obs_enum_audio_monitoring_devices(obs_enum_audio_device_cb cb,
					      void *data);

EXPORT bool obs_set_audio_monitoring_device(const char *name, const char *id);
EXPORT void obs_get_audio_monitoring_device(const char **name, const char **id);

EXPORT void obs_add_tick_callback(void (*tick)(void *param, float seconds),
				  void *param);
EXPORT void obs_remove_tick_callback(void (*tick)(void *param, float seconds),
				     void *param);

EXPORT void obs_add_main_render_callback(void (*draw)(void *param, uint32_t cx,
						      uint32_t cy),
					 void *param);
EXPORT void obs_remove_main_render_callback(
	void (*draw)(void *param, uint32_t cx, uint32_t cy), void *param);

EXPORT void obs_add_raw_video_callback(
	const struct video_scale_info *conversion,
	void (*callback)(void *param, struct video_data *frame), void *param);
EXPORT void obs_remove_raw_video_callback(
	void (*callback)(void *param, struct video_data *frame), void *param);

EXPORT void
obs_add_raw_audio_callback(size_t mix_idx,
			   const struct audio_convert_info *conversion,
			   audio_output_callback_t callback, void *param);
EXPORT void obs_remove_raw_audio_callback(size_t mix_idx,
					  audio_output_callback_t callback,
					  void *param);

EXPORT uint64_t obs_get_video_frame_time(void);

EXPORT double obs_get_active_fps(void);
EXPORT uint64_t obs_get_average_frame_time_ns(void);
EXPORT uint64_t obs_get_frame_interval_ns(void);

EXPORT uint32_t obs_get_total_frames(void);
EXPORT uint32_t obs_get_lagged_frames(void);

EXPORT bool obs_nv12_tex_active(void);
EXPORT bool obs_p010_tex_active(void);

EXPORT void obs_apply_private_data(obs_data_t *settings);
EXPORT void obs_set_private_data(obs_data_t *settings);
EXPORT obs_data_t *obs_get_private_data(void);

typedef void (*obs_task_t)(void *param);

enum obs_task_type {
	OBS_TASK_UI,
	OBS_TASK_GRAPHICS,
	OBS_TASK_AUDIO,
	OBS_TASK_DESTROY,
};

EXPORT void obs_queue_task(enum obs_task_type type, obs_task_t task,
			   void *param, bool wait);
EXPORT bool obs_in_task_thread(enum obs_task_type type);

EXPORT bool obs_wait_for_destroy_queue(void);

typedef void (*obs_task_handler_t)(obs_task_t task, void *param, bool wait);
EXPORT void obs_set_ui_task_handler(obs_task_handler_t handler);

EXPORT obs_object_t *obs_object_get_ref(obs_object_t *object);
EXPORT void obs_object_release(obs_object_t *object);

EXPORT void obs_weak_object_addref(obs_weak_object_t *weak);
EXPORT void obs_weak_object_release(obs_weak_object_t *weak);
EXPORT obs_weak_object_t *obs_object_get_weak_object(obs_object_t *object);
EXPORT obs_object_t *obs_weak_object_get_object(obs_weak_object_t *weak);
EXPORT bool obs_weak_object_expired(obs_weak_object_t *weak);
EXPORT bool obs_weak_object_references_object(obs_weak_object_t *weak,
					      obs_object_t *object);

/* ------------------------------------------------------------------------- */
/* View context */

/**
 * Creates a view context.
 *
 *   A view can be used for things like separate previews, or drawing
 * sources separately.
 */
EXPORT obs_view_t *obs_view_create(void);

/** Destroys this view context */
EXPORT void obs_view_destroy(obs_view_t *view);

/** Sets the source to be used for this view context. */
EXPORT void obs_view_set_source(obs_view_t *view, uint32_t channel,
				obs_source_t *source);

/** Gets the source currently in use for this view context */
EXPORT obs_source_t *obs_view_get_source(obs_view_t *view, uint32_t channel);

/** Renders the sources of this view context */
EXPORT void obs_view_render(obs_view_t *view);

/** Adds a view to the main render loop */
EXPORT video_t *obs_view_add(obs_view_t *view, struct obs_video_info *ovi);

/** Adds a view to the main render loop */
EXPORT video_t *obs_stream_view_add(obs_view_t *view, struct obs_video_info *ovi);

/** Adds a view to the main render loop */
EXPORT video_t *obs_record_view_add(obs_view_t *view, struct obs_video_info *ovi);

/** Removes a view from the main render loop */
EXPORT void obs_view_remove(obs_view_t *view);

/* ------------------------------------------------------------------------- */
/* Display context */

/**
 * Adds a new window display linked to the main render pipeline.  This creates
 * a new swap chain which updates every frame.
 *
 * @param  graphics_data  The swap chain initialization data.
 * @return                The new display context, or NULL if failed.
 */
EXPORT obs_display_t *
obs_display_create(const struct gs_init_data *graphics_data,
		   uint32_t backround_color);

/** Destroys a display context */
EXPORT void obs_display_destroy(obs_display_t *display);

/** Changes the size of this display */
EXPORT void obs_display_resize(obs_display_t *display, uint32_t cx,
			       uint32_t cy);
#ifdef __APPLE__
/** Creates IOSurface (Apple shared memory) */
EXPORT uint32_t obs_display_create_iosurface(obs_display_t *display,
					     uint32_t width, uint32_t height);
#endif

/** Updates the color space of this display */
EXPORT void obs_display_update_color_space(obs_display_t *display);

/**
 * Adds a draw callback for this display context
 *
 * @param  display  The display context.
 * @param  draw     The draw callback which is called each time a frame
 *                  updates.
 * @param  param    The user data to be associated with this draw callback.
 */
EXPORT void obs_display_add_draw_callback(obs_display_t *display,
					  void (*draw)(void *param, uint32_t cx,
						       uint32_t cy),
					  void *param);

/** Removes a draw callback for this display context */
EXPORT void obs_display_remove_draw_callback(
	obs_display_t *display,
	void (*draw)(void *param, uint32_t cx, uint32_t cy), void *param);

EXPORT void obs_display_set_enabled(obs_display_t *display, bool enable);
EXPORT bool obs_display_enabled(obs_display_t *display);

EXPORT void obs_display_set_background_color(obs_display_t *display,
					     uint32_t color);

EXPORT void obs_display_size(obs_display_t *display, uint32_t *width,
			     uint32_t *height);

/* ------------------------------------------------------------------------- */
/* Sources */

/** Returns the translated display name of a source */
EXPORT const char *obs_source_get_display_name(const char *id);

/**
 * Creates a source of the specified type with the specified settings.
 *
 *   The "source" context is used for anything related to presenting
 * or modifying video/audio.  Use obs_source_release to release it.
 */
EXPORT obs_source_t *obs_source_create(const char *id, const char *name,
				       obs_data_t *settings,
				       obs_data_t *hotkey_data);

EXPORT obs_source_t *obs_source_create_private(const char *id, const char *name,
					       obs_data_t *settings);

/* if source has OBS_SOURCE_DO_NOT_DUPLICATE output flag set, only returns a
 * reference */
EXPORT obs_source_t *obs_source_duplicate(obs_source_t *source,
					  const char *desired_name,
					  bool create_private);
/**
 * Adds/releases a reference to a source.  When the last reference is
 * released, the source is destroyed.
 */
OBS_EXTERNAL_DEPRECATED EXPORT void obs_source_addref(obs_source_t *source);
EXPORT void obs_source_release(obs_source_t *source);

EXPORT void obs_weak_source_addref(obs_weak_source_t *weak);
EXPORT void obs_weak_source_release(obs_weak_source_t *weak);

EXPORT obs_source_t *obs_source_get_ref(obs_source_t *source);
EXPORT obs_weak_source_t *obs_source_get_weak_source(obs_source_t *source);
EXPORT obs_source_t *obs_weak_source_get_source(obs_weak_source_t *weak);
EXPORT bool obs_weak_source_expired(obs_weak_source_t *weak);

EXPORT bool obs_weak_source_references_source(obs_weak_source_t *weak,
					      obs_source_t *source);

/** Notifies all references that the source should be released */
EXPORT void obs_source_remove(obs_source_t *source);

/** Returns true if the source should be released */
EXPORT bool obs_source_removed(const obs_source_t *source);

/** The 'hidden' flag is not the same as a sceneitem's visibility. It is a
  * property the determines if it can be found through searches. **/
/** Simply sets a 'hidden' flag when the source is still alive but shouldn't be found */
EXPORT void obs_source_set_hidden(obs_source_t *source, bool hidden);

/** Returns the current 'hidden' state on the source */
EXPORT bool obs_source_is_hidden(obs_source_t *source);

/** Returns capability flags of a source */
EXPORT uint32_t obs_source_get_output_flags(const obs_source_t *source);

/** Returns capability flags of a source type */
EXPORT uint32_t obs_get_source_output_flags(const char *id);

/** Gets the default settings for a source type */
EXPORT obs_data_t *obs_get_source_defaults(const char *id);

/** Returns the property list, if any.  Free with obs_properties_destroy */
EXPORT obs_properties_t *obs_get_source_properties(const char *id);

EXPORT obs_missing_files_t *
obs_source_get_missing_files(const obs_source_t *source);

EXPORT void obs_source_replace_missing_file(obs_missing_file_cb cb,
					    obs_source_t *source,
					    const char *new_path, void *data);

/** Returns whether the source has custom properties or not */
EXPORT bool obs_is_source_configurable(const char *id);

EXPORT bool obs_source_configurable(const obs_source_t *source);

/**
 * Returns the properties list for a specific existing source.  Free with
 * obs_properties_destroy
 */
EXPORT obs_properties_t *obs_source_properties(const obs_source_t *source);

/** Updates settings for this source */
EXPORT void obs_source_update(obs_source_t *source, obs_data_t *settings);
EXPORT void obs_source_reset_settings(obs_source_t *source,
				      obs_data_t *settings);

/** Renders a video source. */
EXPORT void obs_source_video_render(obs_source_t *source);

/** Updates a source. */
EXPORT void obs_source_video_tick(obs_source_t *source, float seconds);

/** Gets the width of a source (if it has video) */
EXPORT uint32_t obs_source_get_width(obs_source_t *source);

/** Gets the height of a source (if it has video) */
EXPORT uint32_t obs_source_get_height(obs_source_t *source);

/** Gets the color space of a source (if it has video) */
EXPORT enum gs_color_space
obs_source_get_color_space(obs_source_t *source, size_t count,
			   const enum gs_color_space *preferred_spaces);

/** Hints whether or not the source will blend texels */
EXPORT bool obs_source_get_texcoords_centered(obs_source_t *source);

/**
 * If the source is a filter, returns the parent source of the filter.  Only
 * guaranteed to be valid inside of the video_render, filter_audio,
 * filter_video, and filter_remove callbacks.
 */
EXPORT obs_source_t *obs_filter_get_parent(const obs_source_t *filter);

/**
 * If the source is a filter, returns the target source of the filter.  Only
 * guaranteed to be valid inside of the video_render, filter_audio,
 * filter_video, and filter_remove callbacks.
 */
EXPORT obs_source_t *obs_filter_get_target(const obs_source_t *filter);

/** Used to directly render a non-async source without any filter processing */
EXPORT void obs_source_default_render(obs_source_t *source);

/** Adds a filter to the source (which is used whenever the source is used) */
EXPORT void obs_source_filter_add(obs_source_t *source, obs_source_t *filter);

/** Removes a filter from the source */
EXPORT void obs_source_filter_remove(obs_source_t *source,
				     obs_source_t *filter);

/** Modifies the order of a specific filter */
EXPORT void obs_source_filter_set_order(obs_source_t *source,
					obs_source_t *filter,
					enum obs_order_movement movement);

/** Gets the settings string for a source */
EXPORT obs_data_t *obs_source_get_settings(const obs_source_t *source);

/** Gets the name of a source */
EXPORT const char *obs_source_get_name(const obs_source_t *source);

/** Sets the name of a source */
EXPORT void obs_source_set_name(obs_source_t *source, const char *name);

/** Gets the source type */
EXPORT enum obs_source_type obs_source_get_type(const obs_source_t *source);

/** Gets the source identifier */
EXPORT const char *obs_source_get_id(const obs_source_t *source);
EXPORT const char *obs_source_get_unversioned_id(const obs_source_t *source);

/** Returns the signal handler for a source */
EXPORT signal_handler_t *
obs_source_get_signal_handler(const obs_source_t *source);

/** Returns the procedure handler for a source */
EXPORT proc_handler_t *obs_source_get_proc_handler(const obs_source_t *source);

/** Sets the user volume for a source that has audio output */
EXPORT void obs_source_set_volume(obs_source_t *source, float volume);

/** Gets the user volume for a source that has audio output */
EXPORT float obs_source_get_volume(const obs_source_t *source);

/* Gets speaker layout of a source */
EXPORT enum speaker_layout obs_source_get_speaker_layout(obs_source_t *source);

/** Sets the balance value for a stereo audio source */
EXPORT void obs_source_set_balance_value(obs_source_t *source, float balance);

/** Gets the balance value for a stereo audio source */
EXPORT float obs_source_get_balance_value(const obs_source_t *source);

/** Sets the audio sync offset (in nanoseconds) for a source */
EXPORT void obs_source_set_sync_offset(obs_source_t *source, int64_t offset);

/** Gets the audio sync offset (in nanoseconds) for a source */
EXPORT int64_t obs_source_get_sync_offset(const obs_source_t *source);

/** Enumerates active child sources used by this source */
EXPORT void obs_source_enum_active_sources(obs_source_t *source,
					   obs_source_enum_proc_t enum_callback,
					   void *param);

/** Enumerates the entire active child source tree used by this source */
EXPORT void obs_source_enum_active_tree(obs_source_t *source,
					obs_source_enum_proc_t enum_callback,
					void *param);

EXPORT void obs_source_enum_full_tree(obs_source_t *source,
				      obs_source_enum_proc_t enum_callback,
				      void *param);

/** Returns true if active, false if not */
EXPORT bool obs_source_active(const obs_source_t *source);

/**
 * Returns true if currently displayed somewhere (active or not), false if not
 */
EXPORT bool obs_source_showing(const obs_source_t *source);

/** Unused flag */
#define OBS_SOURCE_FLAG_UNUSED_1 (1 << 0)
/** Specifies to force audio to mono */
#define OBS_SOURCE_FLAG_FORCE_MONO (1 << 1)

/**
 * Sets source flags.  Note that these are different from the main output
 * flags.  These are generally things that can be set by the source or user,
 * while the output flags are more used to determine capabilities of a source.
 */
EXPORT void obs_source_set_flags(obs_source_t *source, uint32_t flags);

/** Gets source flags. */
EXPORT uint32_t obs_source_get_flags(const obs_source_t *source);

/**
 * Sets audio mixer flags.  These flags are used to specify which mixers
 * the source's audio should be applied to.
 */
EXPORT void obs_source_set_audio_mixers(obs_source_t *source, uint32_t mixers);

/** Gets audio mixer flags */
EXPORT uint32_t obs_source_get_audio_mixers(const obs_source_t *source);

/**
 * Increments the 'showing' reference counter to indicate that the source is
 * being shown somewhere.  If the reference counter was 0, will call the 'show'
 * callback.
 */
EXPORT void obs_source_inc_showing(obs_source_t *source);

/**
 * Increments the 'active' reference counter to indicate that the source is
 * fully active.  If the reference counter was 0, will call the 'activate'
 * callback.
 *
 * Unlike obs_source_inc_showing, this will cause children of this source to be
 * considered showing as well (currently used by transition previews to make
 * the stinger transition show correctly).  obs_source_inc_showing should
 * generally be used instead.
 */
EXPORT void obs_source_inc_active(obs_source_t *source);

/**
 * Decrements the 'showing' reference counter to indicate that the source is
 * no longer being shown somewhere.  If the reference counter is set to 0,
 * will call the 'hide' callback
 */
EXPORT void obs_source_dec_showing(obs_source_t *source);

/**
 * Decrements the 'active' reference counter to indicate that the source is no
 * longer fully active.  If the reference counter is set to 0, will call the
 * 'deactivate' callback
 *
 * Unlike obs_source_dec_showing, this will cause children of this source to be
 * considered not showing as well.  obs_source_dec_showing should generally be
 * used instead.
 */
EXPORT void obs_source_dec_active(obs_source_t *source);

/** Enumerates filters assigned to the source */
EXPORT void obs_source_enum_filters(obs_source_t *source,
				    obs_source_enum_proc_t callback,
				    void *param);

/** Gets a filter of a source by its display name. */
EXPORT obs_source_t *obs_source_get_filter_by_name(obs_source_t *source,
						   const char *name);

/** Gets the number of filters the source has. */
EXPORT size_t obs_source_filter_count(const obs_source_t *source);

EXPORT void obs_source_copy_filters(obs_source_t *dst, obs_source_t *src);
EXPORT void obs_source_copy_single_filter(obs_source_t *dst,
					  obs_source_t *filter);

EXPORT bool obs_source_enabled(const obs_source_t *source);
EXPORT void obs_source_set_enabled(obs_source_t *source, bool enabled);

EXPORT bool obs_source_muted(const obs_source_t *source);
EXPORT void obs_source_set_muted(obs_source_t *source, bool muted);

EXPORT bool obs_source_push_to_mute_enabled(obs_source_t *source);
EXPORT void obs_source_enable_push_to_mute(obs_source_t *source, bool enabled);

EXPORT uint64_t obs_source_get_push_to_mute_delay(obs_source_t *source);
EXPORT void obs_source_set_push_to_mute_delay(obs_source_t *source,
					      uint64_t delay);

EXPORT bool obs_source_push_to_talk_enabled(obs_source_t *source);
EXPORT void obs_source_enable_push_to_talk(obs_source_t *source, bool enabled);

EXPORT uint64_t obs_source_get_push_to_talk_delay(obs_source_t *source);
EXPORT void obs_source_set_push_to_talk_delay(obs_source_t *source,
					      uint64_t delay);

typedef void (*obs_source_audio_capture_t)(void *param, obs_source_t *source,
					   const struct audio_data *audio_data,
					   bool muted);

EXPORT void obs_source_add_audio_capture_callback(
	obs_source_t *source, obs_source_audio_capture_t callback, void *param);
EXPORT void obs_source_remove_audio_capture_callback(
	obs_source_t *source, obs_source_audio_capture_t callback, void *param);

typedef void (*obs_source_caption_t)(void *param, obs_source_t *source,
				     const struct obs_source_cea_708 *captions);

EXPORT void obs_source_add_caption_callback(obs_source_t *source,
					    obs_source_caption_t callback,
					    void *param);
EXPORT void obs_source_remove_caption_callback(obs_source_t *source,
					       obs_source_caption_t callback,
					       void *param);

enum obs_deinterlace_mode {
	OBS_DEINTERLACE_MODE_DISABLE,
	OBS_DEINTERLACE_MODE_DISCARD,
	OBS_DEINTERLACE_MODE_RETRO,
	OBS_DEINTERLACE_MODE_BLEND,
	OBS_DEINTERLACE_MODE_BLEND_2X,
	OBS_DEINTERLACE_MODE_LINEAR,
	OBS_DEINTERLACE_MODE_LINEAR_2X,
	OBS_DEINTERLACE_MODE_YADIF,
	OBS_DEINTERLACE_MODE_YADIF_2X,
};

enum obs_deinterlace_field_order {
	OBS_DEINTERLACE_FIELD_ORDER_TOP,
	OBS_DEINTERLACE_FIELD_ORDER_BOTTOM,
};

EXPORT void obs_source_set_deinterlace_mode(obs_source_t *source,
					    enum obs_deinterlace_mode mode);
EXPORT enum obs_deinterlace_mode
obs_source_get_deinterlace_mode(const obs_source_t *source);
EXPORT void obs_source_set_deinterlace_field_order(
	obs_source_t *source, enum obs_deinterlace_field_order field_order);
EXPORT enum obs_deinterlace_field_order
obs_source_get_deinterlace_field_order(const obs_source_t *source);

enum obs_monitoring_type {
	OBS_MONITORING_TYPE_NONE,
	OBS_MONITORING_TYPE_MONITOR_ONLY,
	OBS_MONITORING_TYPE_MONITOR_AND_OUTPUT,
};

EXPORT void obs_source_set_monitoring_type(obs_source_t *source,
					   enum obs_monitoring_type type);
EXPORT enum obs_monitoring_type
obs_source_get_monitoring_type(const obs_source_t *source);

/** Gets private front-end settings data.  This data is saved/loaded
 * automatically.  Returns an incremented reference. */
EXPORT obs_data_t *obs_source_get_private_settings(obs_source_t *item);

EXPORT obs_data_array_t *obs_source_backup_filters(obs_source_t *source);
EXPORT void obs_source_restore_filters(obs_source_t *source,
				       obs_data_array_t *array);

/* ------------------------------------------------------------------------- */
/* Functions used by sources */

EXPORT void *obs_source_get_type_data(obs_source_t *source);

/**
 * Helper function to set the color matrix information when drawing the source.
 *
 * @param  color_matrix     The color matrix.  Assigns to the 'color_matrix'
 *                          effect variable.
 * @param  color_range_min  The minimum color range.  Assigns to the
 *                          'color_range_min' effect variable.  If NULL,
 *                          {0.0f, 0.0f, 0.0f} is used.
 * @param  color_range_max  The maximum color range.  Assigns to the
 *                          'color_range_max' effect variable.  If NULL,
 *                          {1.0f, 1.0f, 1.0f} is used.
 */
EXPORT void
obs_source_draw_set_color_matrix(const struct matrix4 *color_matrix,
				 const struct vec3 *color_range_min,
				 const struct vec3 *color_range_max);

/**
 * Helper function to draw sprites for a source (synchronous video).
 *
 * @param  image   The sprite texture to draw.  Assigns to the 'image' variable
 *                 of the current effect.
 * @param  x       X position of the sprite.
 * @param  y       Y position of the sprite.
 * @param  cx      Width of the sprite.  If 0, uses the texture width.
 * @param  cy      Height of the sprite.  If 0, uses the texture height.
 * @param  flip    Specifies whether to flip the image vertically.
 */
EXPORT void obs_source_draw(gs_texture_t *image, int x, int y, uint32_t cx,
			    uint32_t cy, bool flip);

/**
 * Outputs asynchronous video data.  Set to NULL to deactivate the texture
 *
 * NOTE: Non-YUV formats will always be treated as full range with this
 * function!  Use obs_source_output_video2 instead if partial range support is
 * desired for non-YUV video formats.
 */
EXPORT void obs_source_output_video(obs_source_t *source,
				    const struct obs_source_frame *frame);
EXPORT void obs_source_output_video2(obs_source_t *source,
				     const struct obs_source_frame2 *frame);

EXPORT void obs_source_set_async_rotation(obs_source_t *source, long rotation);

EXPORT void obs_source_output_cea708(obs_source_t *source,
				     const struct obs_source_cea_708 *captions);

/**
 * Preloads asynchronous video data to allow instantaneous playback
 *
 * NOTE: Non-YUV formats will always be treated as full range with this
 * function!  Use obs_source_preload_video2 instead if partial range support is
 * desired for non-YUV video formats.
 */
EXPORT void obs_source_preload_video(obs_source_t *source,
				     const struct obs_source_frame *frame);
EXPORT void obs_source_preload_video2(obs_source_t *source,
				      const struct obs_source_frame2 *frame);

/** Shows any preloaded video data */
EXPORT void obs_source_show_preloaded_video(obs_source_t *source);

/**
 * Sets current async video frame immediately
 *
 * NOTE: Non-YUV formats will always be treated as full range with this
 * function!  Use obs_source_preload_video2 instead if partial range support is
 * desired for non-YUV video formats.
 */
EXPORT void obs_source_set_video_frame(obs_source_t *source,
				       const struct obs_source_frame *frame);
EXPORT void obs_source_set_video_frame2(obs_source_t *source,
					const struct obs_source_frame2 *frame);

/** Outputs audio data (always asynchronous) */
EXPORT void obs_source_output_audio(obs_source_t *source,
				    const struct obs_source_audio *audio);

/** Signal an update to any currently used properties via 'update_properties' */
EXPORT void obs_source_update_properties(obs_source_t *source);

/** Gets the current async video frame */
EXPORT struct obs_source_frame *obs_source_get_frame(obs_source_t *source);

/** Releases the current async video frame */
EXPORT void obs_source_release_frame(obs_source_t *source,
				     struct obs_source_frame *frame);

/** Reset varables for video played before */
EXPORT void obs_source_reset_video(obs_source_t *source);

/**
 * Default RGB filter handler for generic effect filters.  Processes the
 * filter chain and renders them to texture if needed, then the filter is
 * drawn with
 *
 * After calling this, set your parameters for the effect, then call
 * obs_source_process_filter_end to draw the filter.
 *
 * Returns true if filtering should continue, false if the filter is bypassed
 * for whatever reason.
 */
EXPORT bool
obs_source_process_filter_begin(obs_source_t *filter,
				enum gs_color_format format,
				enum obs_allow_direct_render allow_direct);

EXPORT bool obs_source_process_filter_begin_with_color_space(
	obs_source_t *filter, enum gs_color_format format,
	enum gs_color_space space, enum obs_allow_direct_render allow_direct);

/**
 * Draws the filter.
 *
 * Before calling this function, first call obs_source_process_filter_begin and
 * then set the effect parameters, and then call this function to finalize the
 * filter.
 */
EXPORT void obs_source_process_filter_end(obs_source_t *filter,
					  gs_effect_t *effect, uint32_t width,
					  uint32_t height);

/**
 * Draws the filter with a specific technique.
 *
 * Before calling this function, first call obs_source_process_filter_begin and
 * then set the effect parameters, and then call this function to finalize the
 * filter.
 */
EXPORT void obs_source_process_filter_tech_end(obs_source_t *filter,
					       gs_effect_t *effect,
					       uint32_t width, uint32_t height,
					       const char *tech_name);

/** Skips the filter if the filter is invalid and cannot be rendered */
EXPORT void obs_source_skip_video_filter(obs_source_t *filter);

/**
 * Adds an active child source.  Must be called by parent sources on child
 * sources when the child is added and active.  This ensures that the source is
 * properly activated if the parent is active.
 *
 * @returns true if source can be added, false if it causes recursion
 */
EXPORT bool obs_source_add_active_child(obs_source_t *parent,
					obs_source_t *child);

/**
 * Removes an active child source.  Must be called by parent sources on child
 * sources when the child is removed or inactive.  This ensures that the source
 * is properly deactivated if the parent is no longer active.
 */
EXPORT void obs_source_remove_active_child(obs_source_t *parent,
					   obs_source_t *child);

/** Sends a mouse down/up event to a source */
EXPORT void obs_source_send_mouse_click(obs_source_t *source,
					const struct obs_mouse_event *event,
					int32_t type, bool mouse_up,
					uint32_t click_count);

/** Sends a mouse move event to a source. */
EXPORT void obs_source_send_mouse_move(obs_source_t *source,
				       const struct obs_mouse_event *event,
				       bool mouse_leave);

/** Sends a mouse wheel event to a source */
EXPORT void obs_source_send_mouse_wheel(obs_source_t *source,
					const struct obs_mouse_event *event,
					int x_delta, int y_delta);

/** Sends a got-focus or lost-focus event to a source */
EXPORT void obs_source_send_focus(obs_source_t *source, bool focus);

/** Sends a key up/down event to a source */
EXPORT void obs_source_send_key_click(obs_source_t *source,
				      const struct obs_key_event *event,
				      bool key_up);

/** Sets the default source flags. */
EXPORT void obs_source_set_default_flags(obs_source_t *source, uint32_t flags);

/** Gets the base width for a source (not taking in to account filtering) */
EXPORT uint32_t obs_source_get_base_width(obs_source_t *source);

/** Gets the base height for a source (not taking in to account filtering) */
EXPORT uint32_t obs_source_get_base_height(obs_source_t *source);

EXPORT bool obs_source_audio_pending(const obs_source_t *source);
EXPORT uint64_t obs_source_get_audio_timestamp(const obs_source_t *source);
EXPORT void obs_source_get_audio_mix(const obs_source_t *source,
				     struct obs_source_audio_mix *audio);

EXPORT void obs_source_set_async_unbuffered(obs_source_t *source,
					    bool unbuffered);
EXPORT bool obs_source_async_unbuffered(const obs_source_t *source);

/** Used to decouple audio from video so that audio doesn't attempt to sync up
 * with video.  I.E. Audio acts independently.  Only works when in unbuffered
 * mode. */
EXPORT void obs_source_set_async_decoupled(obs_source_t *source, bool decouple);
EXPORT bool obs_source_async_decoupled(const obs_source_t *source);

EXPORT void obs_source_set_audio_active(obs_source_t *source, bool show);
EXPORT bool obs_source_audio_active(const obs_source_t *source);

EXPORT uint32_t obs_source_get_last_obs_version(const obs_source_t *source);

/** Media controls */
EXPORT void obs_source_media_play_pause(obs_source_t *source, bool pause);
EXPORT void obs_source_media_restart(obs_source_t *source);
EXPORT void obs_source_media_stop(obs_source_t *source);
EXPORT void obs_source_media_next(obs_source_t *source);
EXPORT void obs_source_media_previous(obs_source_t *source);
EXPORT int64_t obs_source_media_get_duration(obs_source_t *source);
EXPORT int64_t obs_source_media_get_time(obs_source_t *source);
EXPORT void obs_source_media_set_time(obs_source_t *source, int64_t ms);
EXPORT enum obs_media_state obs_source_media_get_state(obs_source_t *source);
EXPORT void obs_source_media_started(obs_source_t *source);
EXPORT void obs_source_media_ended(obs_source_t *source);

/* ------------------------------------------------------------------------- */
/* Transition-specific functions */
enum obs_transition_target {
	OBS_TRANSITION_SOURCE_A,
	OBS_TRANSITION_SOURCE_B,
};

EXPORT obs_source_t *
obs_transition_get_source(obs_source_t *transition,
			  enum obs_transition_target target);
EXPORT void obs_transition_clear(obs_source_t *transition);

EXPORT obs_source_t *obs_transition_get_active_source(obs_source_t *transition);

enum obs_transition_mode {
	OBS_TRANSITION_MODE_AUTO,
	OBS_TRANSITION_MODE_MANUAL,
};

EXPORT bool obs_transition_start(obs_source_t *transition,
				 enum obs_transition_mode mode,
				 uint32_t duration_ms, obs_source_t *dest);

EXPORT void obs_transition_set(obs_source_t *transition, obs_source_t *source);

EXPORT void obs_transition_set_manual_time(obs_source_t *transition, float t);
EXPORT void obs_transition_set_manual_torque(obs_source_t *transition,
					     float torque, float clamp);

enum obs_transition_scale_type {
	OBS_TRANSITION_SCALE_MAX_ONLY,
	OBS_TRANSITION_SCALE_ASPECT,
	OBS_TRANSITION_SCALE_STRETCH,
};

EXPORT void obs_transition_set_scale_type(obs_source_t *transition,
					  enum obs_transition_scale_type type);
EXPORT enum obs_transition_scale_type
obs_transition_get_scale_type(const obs_source_t *transition);

EXPORT void obs_transition_set_alignment(obs_source_t *transition,
					 uint32_t alignment);
EXPORT uint32_t obs_transition_get_alignment(const obs_source_t *transition);

EXPORT void obs_transition_set_size(obs_source_t *transition, uint32_t cx,
				    uint32_t cy);
EXPORT void obs_transition_get_size(const obs_source_t *transition,
				    uint32_t *cx, uint32_t *cy);

/* function used by transitions */

/**
 * Enables fixed transitions (videos or specific types of transitions that
 * are of fixed duration and linearly interpolated
 */
EXPORT void obs_transition_enable_fixed(obs_source_t *transition, bool enable,
					uint32_t duration_ms);
EXPORT bool obs_transition_fixed(obs_source_t *transition);

typedef void (*obs_transition_video_render_callback_t)(void *data,
						       gs_texture_t *a,
						       gs_texture_t *b, float t,
						       uint32_t cx,
						       uint32_t cy);
typedef float (*obs_transition_audio_mix_callback_t)(void *data, float t);

EXPORT float obs_transition_get_time(obs_source_t *transition);

EXPORT void obs_transition_force_stop(obs_source_t *transition);

EXPORT void
obs_transition_video_render(obs_source_t *transition,
			    obs_transition_video_render_callback_t callback);

EXPORT void
obs_transition_video_render2(obs_source_t *transition,
			     obs_transition_video_render_callback_t callback,
			     gs_texture_t *placeholder_texture);

EXPORT enum gs_color_space
obs_transition_video_get_color_space(obs_source_t *transition);

/** Directly renders its sub-source instead of to texture.  Returns false if no
 * longer transitioning */
EXPORT bool
obs_transition_video_render_direct(obs_source_t *transition,
				   enum obs_transition_target target);

EXPORT bool
obs_transition_audio_render(obs_source_t *transition, uint64_t *ts_out,
			    struct obs_source_audio_mix *audio, uint32_t mixers,
			    size_t channels, size_t sample_rate,
			    obs_transition_audio_mix_callback_t mix_a_callback,
			    obs_transition_audio_mix_callback_t mix_b_callback);

/* swaps transition sources and textures as an optimization and to reduce
 * memory usage when switching between transitions */
EXPORT void obs_transition_swap_begin(obs_source_t *tr_dest,
				      obs_source_t *tr_source);
EXPORT void obs_transition_swap_end(obs_source_t *tr_dest,
				    obs_source_t *tr_source);

/* ------------------------------------------------------------------------- */
/* Scenes */

/**
 * Creates a scene.
 *
 *   A scene is a source which is a container of other sources with specific
 * display orientations.  Scenes can also be used like any other source.
 */
EXPORT obs_scene_t *obs_scene_create(const char *name);

EXPORT obs_scene_t *obs_scene_create_private(const char *name);

enum obs_scene_duplicate_type {
	OBS_SCENE_DUP_REFS,         /**< Source refs only */
	OBS_SCENE_DUP_COPY,         /**< Fully duplicate */
	OBS_SCENE_DUP_PRIVATE_REFS, /**< Source refs only (as private) */
	OBS_SCENE_DUP_PRIVATE_COPY, /**< Fully duplicate (as private) */
};

/**
 * Duplicates a scene.
 */
EXPORT obs_scene_t *obs_scene_duplicate(obs_scene_t *scene, const char *name,
					enum obs_scene_duplicate_type type);

OBS_EXTERNAL_DEPRECATED EXPORT void obs_scene_addref(obs_scene_t *scene);
EXPORT void obs_scene_release(obs_scene_t *scene);

EXPORT obs_scene_t *obs_scene_get_ref(obs_scene_t *scene);

/** Gets the scene's source context */
EXPORT obs_source_t *obs_scene_get_source(const obs_scene_t *scene);

/** Gets the scene from its source, or NULL if not a scene */
EXPORT obs_scene_t *obs_scene_from_source(const obs_source_t *source);

/** Determines whether a source is within a scene */
EXPORT obs_sceneitem_t *obs_scene_find_source(obs_scene_t *scene,
					      const char *name);

EXPORT obs_sceneitem_t *obs_scene_find_source_recursive(obs_scene_t *scene,
							const char *name);

EXPORT obs_sceneitem_t *obs_scene_find_sceneitem_by_id(obs_scene_t *scene,
						       int64_t id);

/** Gets scene by name, increments the reference */
static inline obs_scene_t *obs_get_scene_by_name(const char *name)
{
	obs_source_t *source = obs_get_source_by_name(name);
	obs_scene_t *scene = obs_scene_from_source(source);
	if (!scene) {
		obs_source_release(source);
		return NULL;
	}
	return scene;
}

/** Enumerates sources within a scene */
EXPORT void obs_scene_enum_items(obs_scene_t *scene,
				 bool (*callback)(obs_scene_t *,
						  obs_sceneitem_t *, void *),
				 void *param);

EXPORT bool obs_scene_reorder_items(obs_scene_t *scene,
				    obs_sceneitem_t *const *item_order,
				    size_t item_order_size);

struct obs_sceneitem_order_info {
	obs_sceneitem_t *group;
	obs_sceneitem_t *item;
};

EXPORT bool
obs_scene_reorder_items2(obs_scene_t *scene,
			 struct obs_sceneitem_order_info *item_order,
			 size_t item_order_size);

EXPORT bool obs_source_is_scene(const obs_source_t *source);

/** Adds/creates a new scene item for a source */
EXPORT obs_sceneitem_t *obs_scene_add(obs_scene_t *scene, obs_source_t *source);

typedef void (*obs_scene_atomic_update_func)(void *, obs_scene_t *scene);
EXPORT void obs_scene_atomic_update(obs_scene_t *scene,
				    obs_scene_atomic_update_func func,
				    void *data);

EXPORT void obs_sceneitem_addref(obs_sceneitem_t *item);
EXPORT void obs_sceneitem_release(obs_sceneitem_t *item);

/** Removes a scene item. */
EXPORT void obs_sceneitem_remove(obs_sceneitem_t *item);

/** Adds a scene item. */
EXPORT void obs_sceneitems_add(obs_scene_t *scene, obs_data_array_t *data);

/** Saves Sceneitem into an array, arr **/
EXPORT void obs_sceneitem_save(obs_sceneitem_t *item, obs_data_array_t *arr);

/** Set the ID of a sceneitem */
EXPORT void obs_sceneitem_set_id(obs_sceneitem_t *sceneitem, int64_t id);

/** Tries to find the sceneitem of the source in a given scene. Returns NULL if not found */
EXPORT obs_sceneitem_t *obs_scene_sceneitem_from_source(obs_scene_t *scene,
							obs_source_t *source);

/** Save all the transform states for a current scene's sceneitems */
EXPORT obs_data_t *obs_scene_save_transform_states(obs_scene_t *scene,
						   bool all_items);

/** Load all the transform states of sceneitems in that scene */
EXPORT void obs_scene_load_transform_states(const char *state);

/**  Gets a sceneitem's order in its scene */
EXPORT int obs_sceneitem_get_order_position(obs_sceneitem_t *item);

/** Gets the scene parent associated with the scene item. */
EXPORT obs_scene_t *obs_sceneitem_get_scene(const obs_sceneitem_t *item);

/** Gets the source of a scene item. */
EXPORT obs_source_t *obs_sceneitem_get_source(const obs_sceneitem_t *item);

/* FIXME: The following functions should be deprecated and replaced with a way
 * to specify saveable private user data. -Jim */
EXPORT void obs_sceneitem_select(obs_sceneitem_t *item, bool select);
EXPORT bool obs_sceneitem_selected(const obs_sceneitem_t *item);
EXPORT bool obs_sceneitem_locked(const obs_sceneitem_t *item);
EXPORT bool obs_sceneitem_set_locked(obs_sceneitem_t *item, bool lock);
EXPORT bool obs_sceneitem_stream_visible(const obs_sceneitem_t *item);
EXPORT bool obs_sceneitem_set_stream_visible(obs_sceneitem_t *item,
					     bool stream_visible);
EXPORT bool obs_sceneitem_recording_visible(const obs_sceneitem_t *item);
EXPORT bool obs_sceneitem_set_recording_visible(obs_sceneitem_t *item,
						bool recording_visible);

/* Functions for getting/setting specific orientation of a scene item */
EXPORT void obs_sceneitem_set_pos(obs_sceneitem_t *item,
				  const struct vec2 *pos);
EXPORT void obs_sceneitem_set_rot(obs_sceneitem_t *item, float rot_deg);
EXPORT void obs_sceneitem_set_scale(obs_sceneitem_t *item,
				    const struct vec2 *scale);
EXPORT void obs_sceneitem_set_alignment(obs_sceneitem_t *item,
					uint32_t alignment);
EXPORT void obs_sceneitem_set_order(obs_sceneitem_t *item,
				    enum obs_order_movement movement);
EXPORT void obs_sceneitem_set_order_position(obs_sceneitem_t *item,
					     int position);
EXPORT void obs_scene_set_items_order(obs_scene_t *scene,
				      int64_t *new_items_order,
				      int items_count);
EXPORT void obs_sceneitem_set_bounds_type(obs_sceneitem_t *item,
					  enum obs_bounds_type type);
EXPORT void obs_sceneitem_set_bounds_alignment(obs_sceneitem_t *item,
					       uint32_t alignment);
EXPORT void obs_sceneitem_set_bounds(obs_sceneitem_t *item,
				     const struct vec2 *bounds);

EXPORT int64_t obs_sceneitem_get_id(const obs_sceneitem_t *item);

EXPORT void obs_sceneitem_get_pos(const obs_sceneitem_t *item,
				  struct vec2 *pos);
EXPORT float obs_sceneitem_get_rot(const obs_sceneitem_t *item);
EXPORT void obs_sceneitem_get_scale(const obs_sceneitem_t *item,
				    struct vec2 *scale);
EXPORT uint32_t obs_sceneitem_get_alignment(const obs_sceneitem_t *item);

EXPORT enum obs_bounds_type
obs_sceneitem_get_bounds_type(const obs_sceneitem_t *item);
EXPORT uint32_t obs_sceneitem_get_bounds_alignment(const obs_sceneitem_t *item);
EXPORT void obs_sceneitem_get_bounds(const obs_sceneitem_t *item,
				     struct vec2 *bounds);

EXPORT void obs_sceneitem_get_info(const obs_sceneitem_t *item,
				   struct obs_transform_info *info);
EXPORT void obs_sceneitem_set_info(obs_sceneitem_t *item,
				   const struct obs_transform_info *info);

EXPORT void obs_sceneitem_get_draw_transform(const obs_sceneitem_t *item,
					     struct matrix4 *transform);
EXPORT void obs_sceneitem_get_box_transform(const obs_sceneitem_t *item,
					    struct matrix4 *transform);
EXPORT void obs_sceneitem_get_box_scale(const obs_sceneitem_t *item,
					struct vec2 *scale);

EXPORT bool obs_sceneitem_visible(const obs_sceneitem_t *item);
EXPORT bool obs_sceneitem_set_visible(obs_sceneitem_t *item, bool visible);
EXPORT void obs_sceneitem_set_canvas(obs_sceneitem_t *item, struct obs_video_info *canvas);
EXPORT struct obs_video_info *obs_sceneitem_get_canvas(obs_sceneitem_t *item);

struct obs_sceneitem_crop {
	int left;
	int top;
	int right;
	int bottom;
};

EXPORT void obs_sceneitem_set_crop(obs_sceneitem_t *item,
				   const struct obs_sceneitem_crop *crop);
EXPORT void obs_sceneitem_get_crop(const obs_sceneitem_t *item,
				   struct obs_sceneitem_crop *crop);

EXPORT void obs_sceneitem_set_scale_filter(obs_sceneitem_t *item,
					   enum obs_scale_type filter);
EXPORT enum obs_scale_type
obs_sceneitem_get_scale_filter(obs_sceneitem_t *item);

EXPORT void obs_sceneitem_set_blending_method(obs_sceneitem_t *item,
					      enum obs_blending_method method);
EXPORT enum obs_blending_method
obs_sceneitem_get_blending_method(obs_sceneitem_t *item);

EXPORT void obs_sceneitem_set_blending_mode(obs_sceneitem_t *item,
					    enum obs_blending_type type);
EXPORT enum obs_blending_type
obs_sceneitem_get_blending_mode(obs_sceneitem_t *item);

EXPORT void obs_sceneitem_force_update_transform(obs_sceneitem_t *item);

EXPORT void obs_sceneitem_defer_update_begin(obs_sceneitem_t *item);
EXPORT void obs_sceneitem_defer_update_end(obs_sceneitem_t *item);

/** Gets private front-end settings data.  This data is saved/loaded
 * automatically.  Returns an incremented reference. */
EXPORT obs_data_t *obs_sceneitem_get_private_settings(obs_sceneitem_t *item);

EXPORT obs_sceneitem_t *obs_scene_add_group(obs_scene_t *scene,
					    const char *name);
EXPORT obs_sceneitem_t *obs_scene_insert_group(obs_scene_t *scene,
					       const char *name,
					       obs_sceneitem_t **items,
					       size_t count);

EXPORT obs_sceneitem_t *obs_scene_add_group2(obs_scene_t *scene,
					     const char *name, bool signal);
EXPORT obs_sceneitem_t *obs_scene_insert_group2(obs_scene_t *scene,
						const char *name,
						obs_sceneitem_t **items,
						size_t count, bool signal);

EXPORT obs_sceneitem_t *obs_scene_get_group(obs_scene_t *scene,
					    const char *name);

EXPORT bool obs_sceneitem_is_group(obs_sceneitem_t *item);

EXPORT obs_scene_t *obs_sceneitem_group_get_scene(const obs_sceneitem_t *group);

EXPORT void obs_sceneitem_group_ungroup(obs_sceneitem_t *group);
EXPORT void obs_sceneitem_group_ungroup2(obs_sceneitem_t *group, bool signal);

EXPORT void obs_sceneitem_group_add_item(obs_sceneitem_t *group,
					 obs_sceneitem_t *item);
EXPORT void obs_sceneitem_group_remove_item(obs_sceneitem_t *group,
					    obs_sceneitem_t *item);

EXPORT obs_sceneitem_t *obs_sceneitem_get_group(obs_scene_t *scene,
						obs_sceneitem_t *item);

EXPORT bool obs_source_is_group(const obs_source_t *source);
EXPORT bool obs_scene_is_group(const obs_scene_t *scene);

EXPORT void obs_sceneitem_group_enum_items(obs_sceneitem_t *group,
					   bool (*callback)(obs_scene_t *,
							    obs_sceneitem_t *,
							    void *),
					   void *param);

/** Gets the group from its source, or NULL if not a group */
EXPORT obs_scene_t *obs_group_from_source(const obs_source_t *source);

static inline obs_scene_t *
obs_group_or_scene_from_source(const obs_source_t *source)
{
	obs_scene_t *s = obs_scene_from_source(source);
	return s ? s : obs_group_from_source(source);
}

EXPORT void obs_sceneitem_defer_group_resize_begin(obs_sceneitem_t *item);
EXPORT void obs_sceneitem_defer_group_resize_end(obs_sceneitem_t *item);

EXPORT void obs_sceneitem_set_show_transition(obs_sceneitem_t *item,
					      obs_source_t *transition);
EXPORT void obs_sceneitem_set_show_transition_duration(obs_sceneitem_t *item,
						       uint32_t duration_ms);
OBS_DEPRECATED EXPORT obs_source_t *
obs_sceneitem_get_show_transition(obs_sceneitem_t *item);
OBS_DEPRECATED EXPORT uint32_t
obs_sceneitem_get_show_transition_duration(obs_sceneitem_t *item);
OBS_DEPRECATED EXPORT void
obs_sceneitem_set_hide_transition(obs_sceneitem_t *item,
				  obs_source_t *transition);
OBS_DEPRECATED EXPORT void
obs_sceneitem_set_hide_transition_duration(obs_sceneitem_t *item,
					   uint32_t duration_ms);
OBS_DEPRECATED EXPORT obs_source_t *
obs_sceneitem_get_hide_transition(obs_sceneitem_t *item);
OBS_DEPRECATED EXPORT uint32_t
obs_sceneitem_get_hide_transition_duration(obs_sceneitem_t *item);

EXPORT void obs_sceneitem_set_transition(obs_sceneitem_t *item, bool show,
					 obs_source_t *transition);
EXPORT obs_source_t *obs_sceneitem_get_transition(obs_sceneitem_t *item,
						  bool show);
EXPORT void obs_sceneitem_set_transition_duration(obs_sceneitem_t *item,
						  bool show,
						  uint32_t duration_ms);
EXPORT uint32_t obs_sceneitem_get_transition_duration(obs_sceneitem_t *item,
						      bool show);
EXPORT void obs_sceneitem_do_transition(obs_sceneitem_t *item, bool visible);
EXPORT void obs_sceneitem_transition_load(struct obs_scene_item *item,
					  obs_data_t *data, bool show);
EXPORT obs_data_t *obs_sceneitem_transition_save(struct obs_scene_item *item,
						 bool show);
EXPORT void obs_scene_prune_sources(obs_scene_t *scene);

/* ------------------------------------------------------------------------- */
/* Outputs */

EXPORT const char *obs_output_get_display_name(const char *id);

/**
 * Creates an output.
 *
 *   Outputs allow outputting to file, outputting to network, outputting to
 * directshow, or other custom outputs.
 */
EXPORT obs_output_t *obs_output_create(const char *id, const char *name,
				       obs_data_t *settings,
				       obs_data_t *hotkey_data);

/**
 * Adds/releases a reference to an output.  When the last reference is
 * released, the output is destroyed.
 */
OBS_EXTERNAL_DEPRECATED EXPORT void obs_output_addref(obs_output_t *output);
EXPORT void obs_output_release(obs_output_t *output);

EXPORT void obs_weak_output_addref(obs_weak_output_t *weak);
EXPORT void obs_weak_output_release(obs_weak_output_t *weak);

EXPORT obs_output_t *obs_output_get_ref(obs_output_t *output);
EXPORT obs_weak_output_t *obs_output_get_weak_output(obs_output_t *output);
EXPORT obs_output_t *obs_weak_output_get_output(obs_weak_output_t *weak);

EXPORT bool obs_weak_output_references_output(obs_weak_output_t *weak,
					      obs_output_t *output);

EXPORT const char *obs_output_get_name(const obs_output_t *output);

/** Starts the output. */
EXPORT bool obs_output_is_ready_to_update(obs_output_t *output);

/** Starts the output. */
EXPORT bool obs_output_start(obs_output_t *output);

/** Stops the output. */
EXPORT void obs_output_stop(obs_output_t *output);

/**
 * On reconnection, start where it left of on reconnection.  Note however that
 * this option will consume extra memory to continually increase delay while
 * waiting to reconnect.
 */
#define OBS_OUTPUT_DELAY_PRESERVE (1 << 0)

/**
 * Sets the current output delay, in seconds (if the output supports delay).
 *
 * If delay is currently active, it will set the delay value, but will not
 * affect the current delay, it will only affect the next time the output is
 * activated.
 */
EXPORT void obs_output_set_delay(obs_output_t *output, uint32_t delay_sec,
				 uint32_t flags);

/** Gets the currently set delay value, in seconds. */
EXPORT uint32_t obs_output_get_delay(const obs_output_t *output);

/** If delay is active, gets the currently active delay value, in seconds. */
EXPORT uint32_t obs_output_get_active_delay(const obs_output_t *output);

/** Forces the output to stop.  Usually only used with delay. */
EXPORT void obs_output_force_stop(obs_output_t *output);

/** Returns whether the output is active */
EXPORT bool obs_output_active(const obs_output_t *output);

/** Returns output capability flags */
EXPORT uint32_t obs_output_get_flags(const obs_output_t *output);

/** Returns output capability flags */
EXPORT uint32_t obs_get_output_flags(const char *id);

/** Gets the default settings for an output type */
EXPORT obs_data_t *obs_output_defaults(const char *id);

/** Returns the property list, if any.  Free with obs_properties_destroy */
EXPORT obs_properties_t *obs_get_output_properties(const char *id);

/**
 * Returns the property list of an existing output, if any.  Free with
 * obs_properties_destroy
 */
EXPORT obs_properties_t *obs_output_properties(const obs_output_t *output);

/** Updates the settings for this output context */
EXPORT void obs_output_update(obs_output_t *output, obs_data_t *settings);

/** Specifies whether the output can be paused */
EXPORT bool obs_output_can_pause(const obs_output_t *output);

/** Pauses the output (if the functionality is allowed by the output */
EXPORT bool obs_output_pause(obs_output_t *output, bool pause);

/** Returns whether output is paused */
EXPORT bool obs_output_paused(const obs_output_t *output);

/* Gets the current output settings string */
EXPORT obs_data_t *obs_output_get_settings(const obs_output_t *output);

/** Returns the signal handler for an output  */
EXPORT signal_handler_t *
obs_output_get_signal_handler(const obs_output_t *output);

/** Returns the procedure handler for an output */
EXPORT proc_handler_t *obs_output_get_proc_handler(const obs_output_t *output);

/**
 * Sets the current audio/video media contexts associated with this output,
 * required for non-encoded outputs.  Can be null.
 */
EXPORT void obs_output_set_media(obs_output_t *output, obs_core_video_mix_t *mix,
				 audio_t *audio);

/** Returns the video media context associated with this output */
EXPORT video_t *obs_output_video(const obs_output_t *output);

/** Returns the audio media context associated with this output */
EXPORT audio_t *obs_output_audio(const obs_output_t *output);

/** Sets the current audio mixer for non-encoded outputs */
EXPORT void obs_output_set_mixer(obs_output_t *output, size_t mixer_idx);

/** Gets the current audio mixer for non-encoded outputs */
EXPORT size_t obs_output_get_mixer(const obs_output_t *output);

/** Sets the current audio mixes (mask) for a non-encoded multi-track output */
EXPORT void obs_output_set_mixers(obs_output_t *output, size_t mixers);

/** Gets the current audio mixes (mask) for a non-encoded multi-track output */
EXPORT size_t obs_output_get_mixers(const obs_output_t *output);

/**
 * Sets the current video encoder associated with this output,
 * required for encoded outputs
 */
EXPORT void obs_output_set_video_encoder(obs_output_t *output,
					 obs_encoder_t *encoder);

/**
 * Sets the current audio encoder associated with this output,
 * required for encoded outputs.
 *
 * The idx parameter specifies the audio encoder index to set the encoder to.
 * Only used with outputs that have multiple audio outputs (RTMP typically),
 * otherwise the parameter is ignored.
 */
EXPORT void obs_output_set_audio_encoder(obs_output_t *output,
					 obs_encoder_t *encoder, size_t idx);

/** Returns the current video encoder associated with this output */
EXPORT obs_encoder_t *obs_output_get_video_encoder(const obs_output_t *output);

/**
 * Returns the current audio encoder associated with this output
 *
 * The idx parameter specifies the audio encoder index.  Only used with
 * outputs that have multiple audio outputs, otherwise the parameter is
 * ignored.
 */
EXPORT obs_encoder_t *obs_output_get_audio_encoder(const obs_output_t *output,
						   size_t idx);

/** Sets the current service associated with this output. */
EXPORT void obs_output_set_service(obs_output_t *output,
				   obs_service_t *service);

/** Gets the current service associated with this output. */
EXPORT obs_service_t *obs_output_get_service(const obs_output_t *output);

/**
 * Sets the reconnect settings.  Set retry_count to 0 to disable reconnecting.
 */
EXPORT void obs_output_set_reconnect_settings(obs_output_t *output,
					      int retry_count, int retry_sec);

EXPORT uint64_t obs_output_get_total_bytes(const obs_output_t *output);
EXPORT int obs_output_get_frames_dropped(const obs_output_t *output);
EXPORT int obs_output_get_total_frames(const obs_output_t *output);

/**
 * Sets the preferred scaled resolution for this output.  Set width and height
 * to 0 to disable scaling.
 *
 * If this output uses an encoder, it will call obs_encoder_set_scaled_size on
 * the encoder before the stream is started.  If the encoder is already active,
 * then this function will trigger a warning and do nothing.
 */
EXPORT void obs_output_set_preferred_size(obs_output_t *output, uint32_t width,
					  uint32_t height);

/** For video outputs, returns the width of the encoded image */
EXPORT uint32_t obs_output_get_width(const obs_output_t *output);

/** For video outputs, returns the height of the encoded image */
EXPORT uint32_t obs_output_get_height(const obs_output_t *output);

EXPORT const char *obs_output_get_id(const obs_output_t *output);

EXPORT void obs_output_caption(obs_output_t *output,
			       const struct obs_source_cea_708 *captions);

EXPORT void obs_output_output_caption_text1(obs_output_t *output,
					    const char *text);
EXPORT void obs_output_output_caption_text2(obs_output_t *output,
					    const char *text,
					    double display_duration);

EXPORT float obs_output_get_congestion(obs_output_t *output);
EXPORT int obs_output_get_connect_time_ms(obs_output_t *output);

EXPORT bool obs_output_reconnecting(const obs_output_t *output);

/** Pass a string of the last output error, for UI use */
EXPORT void obs_output_set_last_error(obs_output_t *output,
				      const char *message);
EXPORT const char *obs_output_get_last_error(obs_output_t *output);

EXPORT const char *
obs_output_get_supported_video_codecs(const obs_output_t *output);
EXPORT const char *
obs_output_get_supported_audio_codecs(const obs_output_t *output);

/* ------------------------------------------------------------------------- */
/* Functions used by outputs */

EXPORT void *obs_output_get_type_data(obs_output_t *output);

/** Optionally sets the video conversion info.  Used only for raw output */
EXPORT void
obs_output_set_video_conversion(obs_output_t *output,
				const struct video_scale_info *conversion);

/** Optionally sets the audio conversion info.  Used only for raw output */
EXPORT void
obs_output_set_audio_conversion(obs_output_t *output,
				const struct audio_convert_info *conversion);

/** Returns whether data capture can begin with the specified flags */
EXPORT bool obs_output_can_begin_data_capture(const obs_output_t *output,
					      uint32_t flags);

/** Initializes encoders (if any) */
EXPORT bool obs_output_initialize_encoders(obs_output_t *output,
					   uint32_t flags);

/**
 * Begins data capture from media/encoders.
 *
 * @param  output  Output context
 * @param  flags   Set this to 0 to use default output flags set in the
 *                 obs_output_info structure, otherwise set to a either
 *                 OBS_OUTPUT_VIDEO or OBS_OUTPUT_AUDIO to specify whether to
 *                 connect audio or video.  This is useful for things like
 *                 ffmpeg which may or may not always want to use both audio
 *                 and video.
 * @return         true if successful, false otherwise.
 */
EXPORT bool obs_output_begin_data_capture(obs_output_t *output, uint32_t flags);

/** Ends data capture from media/encoders */
EXPORT void obs_output_end_data_capture(obs_output_t *output);

/**
 * Signals that the output has stopped itself.
 *
 * @param  output  Output context
 * @param  code    Error code (or OBS_OUTPUT_SUCCESS if not an error)
 */
EXPORT void obs_output_signal_stop(obs_output_t *output, int code);

EXPORT uint64_t obs_output_get_pause_offset(obs_output_t *output);

/* ------------------------------------------------------------------------- */
/* Encoders */

EXPORT const char *obs_encoder_get_display_name(const char *id);

/**
 * Creates a video encoder context
 *
 * @param  id        Video encoder ID
 * @param  name      Name to assign to this context
 * @param  settings  Settings
 * @return           The video encoder context, or NULL if failed or not found.
 */
EXPORT obs_encoder_t *obs_video_encoder_create(const char *id, const char *name,
					       obs_data_t *settings,
					       obs_data_t *hotkey_data);

/**
 * Creates an audio encoder context
 *
 * @param  id        Audio Encoder ID
 * @param  name      Name to assign to this context
 * @param  settings  Settings
 * @param  mixer_idx Index of the mixer to use for this audio encoder
 * @return           The video encoder context, or NULL if failed or not found.
 */
EXPORT obs_encoder_t *obs_audio_encoder_create(const char *id, const char *name,
					       obs_data_t *settings,
					       size_t mixer_idx,
					       obs_data_t *hotkey_data);

/**
 * Adds/releases a reference to an encoder.  When the last reference is
 * released, the encoder is destroyed.
 */
OBS_EXTERNAL_DEPRECATED EXPORT void obs_encoder_addref(obs_encoder_t *encoder);
EXPORT void obs_encoder_release(obs_encoder_t *encoder);

EXPORT void obs_weak_encoder_addref(obs_weak_encoder_t *weak);
EXPORT void obs_weak_encoder_release(obs_weak_encoder_t *weak);

EXPORT obs_encoder_t *obs_encoder_get_ref(obs_encoder_t *encoder);
EXPORT obs_weak_encoder_t *obs_encoder_get_weak_encoder(obs_encoder_t *encoder);
EXPORT obs_encoder_t *obs_weak_encoder_get_encoder(obs_weak_encoder_t *weak);

EXPORT bool obs_weak_encoder_references_encoder(obs_weak_encoder_t *weak,
						obs_encoder_t *encoder);

EXPORT void obs_encoder_set_name(obs_encoder_t *encoder, const char *name);
EXPORT const char *obs_encoder_get_name(const obs_encoder_t *encoder);

EXPORT void obs_encoder_set_video_mix(obs_encoder_t *encoder,
<<<<<<< HEAD
				      struct obs_core_video_mix *video);

EXPORT obs_core_video_mix_t *obs_video_mix_get(struct obs_video_info *ovi, enum obs_video_rendering_mode mode);
=======
				      enum obs_video_rendering_mode mode);
>>>>>>> 7fe29a5d

/** Returns the codec of an encoder by the id */
EXPORT const char *obs_get_encoder_codec(const char *id);

/** Returns the type of an encoder by the id */
EXPORT enum obs_encoder_type obs_get_encoder_type(const char *id);

/** Returns the codec of the encoder */
EXPORT const char *obs_encoder_get_codec(const obs_encoder_t *encoder);

/** Returns the type of an encoder */
EXPORT enum obs_encoder_type obs_encoder_get_type(const obs_encoder_t *encoder);

/**
 * Sets the scaled resolution for a video encoder.  Set width and height to 0
 * to disable scaling.  If the encoder is active, this function will trigger
 * a warning, and do nothing.
 */
EXPORT void obs_encoder_set_scaled_size(obs_encoder_t *encoder, uint32_t width,
					uint32_t height);

/** For video encoders, returns true if pre-encode scaling is enabled */
EXPORT bool obs_encoder_scaling_enabled(const obs_encoder_t *encoder);

/** For video encoders, returns the width of the encoded image */
EXPORT uint32_t obs_encoder_get_width(const obs_encoder_t *encoder);

/** For video encoders, returns the height of the encoded image */
EXPORT uint32_t obs_encoder_get_height(const obs_encoder_t *encoder);

/** For audio encoders, returns the sample rate of the audio */
EXPORT uint32_t obs_encoder_get_sample_rate(const obs_encoder_t *encoder);

/** For audio encoders, returns the frame size of the audio packet */
EXPORT size_t obs_encoder_get_frame_size(const obs_encoder_t *encoder);

/**
 * Sets the preferred video format for a video encoder.  If the encoder can use
 * the format specified, it will force a conversion to that format if the
 * obs output format does not match the preferred format.
 *
 * If the format is set to VIDEO_FORMAT_NONE, will revert to the default
 * functionality of converting only when absolutely necessary.
 */
EXPORT void obs_encoder_set_preferred_video_format(obs_encoder_t *encoder,
						   enum video_format format);
EXPORT enum video_format
obs_encoder_get_preferred_video_format(const obs_encoder_t *encoder);

/** Gets the default settings for an encoder type */
EXPORT obs_data_t *obs_encoder_defaults(const char *id);
EXPORT obs_data_t *obs_encoder_get_defaults(const obs_encoder_t *encoder);

/** Returns the property list, if any.  Free with obs_properties_destroy */
EXPORT obs_properties_t *obs_get_encoder_properties(const char *id);

/**
 * Returns the property list of an existing encoder, if any.  Free with
 * obs_properties_destroy
 */
EXPORT obs_properties_t *obs_encoder_properties(const obs_encoder_t *encoder);

/**
 * Updates the settings of the encoder context.  Usually used for changing
 * bitrate while active
 */
EXPORT void obs_encoder_update(obs_encoder_t *encoder, obs_data_t *settings);

/** Gets extra data (headers) associated with this context */
EXPORT bool obs_encoder_get_extra_data(const obs_encoder_t *encoder,
				       uint8_t **extra_data, size_t *size);

/** Returns the current settings for this encoder */
EXPORT obs_data_t *obs_encoder_get_settings(const obs_encoder_t *encoder);

/** Sets the video output context to be used with this encoder */
EXPORT void obs_encoder_set_video(obs_encoder_t *encoder, video_t *video);

/** Sets the audio output context to be used with this encoder */
EXPORT void obs_encoder_set_audio(obs_encoder_t *encoder, audio_t *audio);

/**
 * Returns the video output context used with this encoder, or NULL if not
 * a video context
 */
EXPORT video_t *obs_encoder_video(const obs_encoder_t *encoder);

/**
 * Returns the audio output context used with this encoder, or NULL if not
 * a audio context
 */
EXPORT audio_t *obs_encoder_audio(const obs_encoder_t *encoder);

/** Returns true if encoder is active, false otherwise */
EXPORT bool obs_encoder_active(const obs_encoder_t *encoder);

EXPORT void *obs_encoder_get_type_data(obs_encoder_t *encoder);

EXPORT const char *obs_encoder_get_id(const obs_encoder_t *encoder);

EXPORT uint32_t obs_get_encoder_caps(const char *encoder_id);
EXPORT uint32_t obs_encoder_get_caps(const obs_encoder_t *encoder);

#ifndef SWIG
/** Duplicates an encoder packet */
OBS_DEPRECATED
EXPORT void obs_duplicate_encoder_packet(struct encoder_packet *dst,
					 const struct encoder_packet *src);

OBS_DEPRECATED
EXPORT void obs_free_encoder_packet(struct encoder_packet *packet);
#endif

EXPORT void obs_encoder_packet_ref(struct encoder_packet *dst,
				   struct encoder_packet *src);
EXPORT void obs_encoder_packet_release(struct encoder_packet *packet);

EXPORT void *obs_encoder_create_rerouted(obs_encoder_t *encoder,
					 const char *reroute_id);

/** Returns whether encoder is paused */
EXPORT bool obs_encoder_paused(const obs_encoder_t *output);

/** Set encoder error to outputs */
EXPORT void obs_outputs_set_last_error(obs_encoder_t *encoder,
				       const char *error_text);
EXPORT const char *obs_encoder_get_last_error(obs_encoder_t *encoder);
EXPORT void obs_encoder_set_last_error(obs_encoder_t *encoder,
				       const char *message);

EXPORT uint64_t obs_encoder_get_pause_offset(const obs_encoder_t *encoder);

/* ------------------------------------------------------------------------- */
/* Stream Services */

EXPORT const char *obs_service_get_display_name(const char *id);

EXPORT obs_service_t *obs_service_create(const char *id, const char *name,
					 obs_data_t *settings,
					 obs_data_t *hotkey_data);

EXPORT obs_service_t *obs_service_create_private(const char *id,
						 const char *name,
						 obs_data_t *settings);

/**
 * Adds/releases a reference to a service.  When the last reference is
 * released, the service is destroyed.
 */
OBS_EXTERNAL_DEPRECATED EXPORT void obs_service_addref(obs_service_t *service);
EXPORT void obs_service_release(obs_service_t *service);

EXPORT void obs_weak_service_addref(obs_weak_service_t *weak);
EXPORT void obs_weak_service_release(obs_weak_service_t *weak);

EXPORT obs_service_t *obs_service_get_ref(obs_service_t *service);
EXPORT obs_weak_service_t *obs_service_get_weak_service(obs_service_t *service);
EXPORT obs_service_t *obs_weak_service_get_service(obs_weak_service_t *weak);

EXPORT bool obs_weak_service_references_service(obs_weak_service_t *weak,
						obs_service_t *service);

EXPORT const char *obs_service_get_name(const obs_service_t *service);

<<<<<<< HEAD
=======
EXPORT void obs_encoder_set_video_mix(obs_encoder_t *encoder,
				      enum obs_video_rendering_mode mode);

>>>>>>> 7fe29a5d
/** Gets the default settings for a service */
EXPORT obs_data_t *obs_service_defaults(const char *id);

/** Returns the property list, if any.  Free with obs_properties_destroy */
EXPORT obs_properties_t *obs_get_service_properties(const char *id);

/**
 * Returns the property list of an existing service context, if any.  Free with
 * obs_properties_destroy
 */
EXPORT obs_properties_t *obs_service_properties(const obs_service_t *service);

/** Gets the service type */
EXPORT const char *obs_service_get_type(const obs_service_t *service);

/** Updates the settings of the service context */
EXPORT void obs_service_update(obs_service_t *service, obs_data_t *settings);
EXPORT bool obs_service_is_ready_to_update(obs_service_t *service);

/** Returns the current settings for this service */
EXPORT obs_data_t *obs_service_get_settings(const obs_service_t *service);

/** Returns the URL for this service context */
EXPORT const char *obs_service_get_url(const obs_service_t *service);

/** Returns the stream key (if any) for this service context */
EXPORT const char *obs_service_get_key(const obs_service_t *service);

/** Returns the username (if any) for this service context */
EXPORT const char *obs_service_get_username(const obs_service_t *service);

/** Returns the password (if any) for this service context */
EXPORT const char *obs_service_get_password(const obs_service_t *service);

/**
 * Applies service-specific video encoder settings.
 *
 * @param  video_encoder_settings  Video encoder settings.  Optional.
 * @param  audio_encoder_settings  Audio encoder settings.  Optional.
 */
EXPORT void
obs_service_apply_encoder_settings(obs_service_t *service,
				   obs_data_t *video_encoder_settings,
				   obs_data_t *audio_encoder_settings);

EXPORT void *obs_service_get_type_data(obs_service_t *service);

EXPORT const char *obs_service_get_id(const obs_service_t *service);

EXPORT void obs_service_get_supported_resolutions(
	const obs_service_t *service,
	struct obs_service_resolution **resolutions, size_t *count);
EXPORT void obs_service_get_max_fps(const obs_service_t *service, int *fps);

EXPORT void obs_service_get_max_bitrate(const obs_service_t *service,
					int *video_bitrate, int *audio_bitrate);

EXPORT const char **
obs_service_get_supported_video_codecs(const obs_service_t *service);

/* NOTE: This function is temporary and should be removed/replaced at a later
 * date. */
EXPORT const char *obs_service_get_output_type(const obs_service_t *service);

/* ------------------------------------------------------------------------- */
/* Source frame allocation functions */
EXPORT void obs_source_frame_init(struct obs_source_frame *frame,
				  enum video_format format, uint32_t width,
				  uint32_t height);

static inline void obs_source_frame_free(struct obs_source_frame *frame)
{
	if (frame) {
		bfree(frame->data[0]);
		memset(frame, 0, sizeof(*frame));
	}
}

static inline struct obs_source_frame *
obs_source_frame_create(enum video_format format, uint32_t width,
			uint32_t height)
{
	struct obs_source_frame *frame;

	frame = (struct obs_source_frame *)bzalloc(sizeof(*frame));
	obs_source_frame_init(frame, format, width, height);
	return frame;
}

static inline void obs_source_frame_destroy(struct obs_source_frame *frame)
{
	if (frame) {
		bfree(frame->data[0]);
		bfree(frame);
	}
}

EXPORT void obs_source_frame_copy(struct obs_source_frame *dst,
				  const struct obs_source_frame *src);

/* ------------------------------------------------------------------------- */
/* Get source icon type */
EXPORT enum obs_icon_type obs_source_get_icon_type(const char *id);

#ifdef __cplusplus
}
#endif<|MERGE_RESOLUTION|>--- conflicted
+++ resolved
@@ -2415,13 +2415,9 @@
 EXPORT const char *obs_encoder_get_name(const obs_encoder_t *encoder);
 
 EXPORT void obs_encoder_set_video_mix(obs_encoder_t *encoder,
-<<<<<<< HEAD
 				      struct obs_core_video_mix *video);
 
 EXPORT obs_core_video_mix_t *obs_video_mix_get(struct obs_video_info *ovi, enum obs_video_rendering_mode mode);
-=======
-				      enum obs_video_rendering_mode mode);
->>>>>>> 7fe29a5d
 
 /** Returns the codec of an encoder by the id */
 EXPORT const char *obs_get_encoder_codec(const char *id);
@@ -2586,12 +2582,6 @@
 
 EXPORT const char *obs_service_get_name(const obs_service_t *service);
 
-<<<<<<< HEAD
-=======
-EXPORT void obs_encoder_set_video_mix(obs_encoder_t *encoder,
-				      enum obs_video_rendering_mode mode);
-
->>>>>>> 7fe29a5d
 /** Gets the default settings for a service */
 EXPORT obs_data_t *obs_service_defaults(const char *id);
 
