--- conflicted
+++ resolved
@@ -459,7 +459,7 @@
 					struct obs_video_info *ovi);
 /** Gets video info used by output*/
 EXPORT bool obs_get_video_info_for_output(obs_output_t *output,
-					  struct obs_video_info *ovi);
+					  struct obs_video_info *ovi, size_t index);
 /** Gets video info used by output*/
 EXPORT bool obs_get_video_info_for_encoder(obs_encoder_t *encoder,
 					   struct obs_video_info *ovi);
@@ -1077,10 +1077,6 @@
 EXPORT void obs_view_remove(obs_view_t *view);
 
 /** Gets the video settings currently in use for this view context, returns false if no video */
-<<<<<<< HEAD
-EXPORT bool obs_view_get_video_info(obs_view_t *view,
-				    struct obs_video_info *ovi);
-=======
 OBS_DEPRECATED EXPORT bool obs_view_get_video_info(obs_view_t *view,
 						   struct obs_video_info *ovi);
 
@@ -1089,7 +1085,6 @@
 				     bool (*enum_proc)(void *,
 						       struct obs_video_info *),
 				     void *param);
->>>>>>> 144599fb
 
 /* ------------------------------------------------------------------------- */
 /* Display context */
