/******************************************************************************
    Copyright (C) 2013-2014 by Hugh Bailey <obs.jim@gmail.com>

    This program is free software: you can redistribute it and/or modify
    it under the terms of the GNU General Public License as published by
    the Free Software Foundation, either version 2 of the License, or
    (at your option) any later version.

    This program is distributed in the hope that it will be useful,
    but WITHOUT ANY WARRANTY; without even the implied warranty of
    MERCHANTABILITY or FITNESS FOR A PARTICULAR PURPOSE.  See the
    GNU General Public License for more details.

    You should have received a copy of the GNU General Public License
    along with this program.  If not, see <http://www.gnu.org/licenses/>.
******************************************************************************/

#include "obs.h"
#include "obs-internal.h"
#include "util/util_uint64.h"

#define encoder_active(encoder) os_atomic_load_bool(&encoder->active)
#define set_encoder_active(encoder, val) \
	os_atomic_set_bool(&encoder->active, val)

#define get_weak(encoder) ((obs_weak_encoder_t *)encoder->context.control)

struct obs_encoder_info *find_encoder(const char *id)
{
	for (size_t i = 0; i < obs->encoder_types.num; i++) {
		struct obs_encoder_info *info = obs->encoder_types.array + i;

		if (strcmp(info->id, id) == 0)
			return info;
	}

	return NULL;
}

const char *obs_encoder_get_display_name(const char *id)
{
	struct obs_encoder_info *ei = find_encoder(id);
	return ei ? ei->get_name(ei->type_data) : NULL;
}

static bool init_encoder(struct obs_encoder *encoder, const char *name,
			 obs_data_t *settings, obs_data_t *hotkey_data)
{
	pthread_mutex_init_value(&encoder->init_mutex);
	pthread_mutex_init_value(&encoder->callbacks_mutex);
	pthread_mutex_init_value(&encoder->outputs_mutex);
	pthread_mutex_init_value(&encoder->pause.mutex);

	if (!obs_context_data_init(&encoder->context, OBS_OBJ_TYPE_ENCODER,
				   settings, name, hotkey_data, false))
		return false;
	if (pthread_mutex_init_recursive(&encoder->init_mutex) != 0)
		return false;
	if (pthread_mutex_init_recursive(&encoder->callbacks_mutex) != 0)
		return false;
	if (pthread_mutex_init(&encoder->outputs_mutex, NULL) != 0)
		return false;
	if (pthread_mutex_init(&encoder->pause.mutex, NULL) != 0)
		return false;

	if (encoder->orig_info.get_defaults) {
		encoder->orig_info.get_defaults(encoder->context.settings);
	}
	if (encoder->orig_info.get_defaults2) {
		encoder->orig_info.get_defaults2(encoder->context.settings,
						 encoder->orig_info.type_data);
	}

	return true;
}

static struct obs_encoder *
create_encoder(const char *id, enum obs_encoder_type type, const char *name,
	       obs_data_t *settings, size_t mixer_idx, obs_data_t *hotkey_data)
{
	struct obs_encoder *encoder;
	struct obs_encoder_info *ei = find_encoder(id);
	bool success;

	if (ei && ei->type != type)
		return NULL;

	encoder = bzalloc(sizeof(struct obs_encoder));
	encoder->mixer_idx = mixer_idx;

	if (!ei) {
		blog(LOG_ERROR, "Encoder ID '%s' not found", id);

		encoder->info.id = bstrdup(id);
		encoder->info.type = type;
		encoder->owns_info_id = true;
		encoder->orig_info = encoder->info;
	} else {
		encoder->info = *ei;
		encoder->orig_info = *ei;
	}

	success = init_encoder(encoder, name, settings, hotkey_data);
	if (!success) {
		blog(LOG_ERROR, "creating encoder '%s' (%s) failed", name, id);
		obs_encoder_destroy(encoder);
		return NULL;
	}

	obs_context_init_control(&encoder->context, encoder,
				 (obs_destroy_cb)obs_encoder_destroy);
	obs_context_data_insert(&encoder->context, &obs->data.encoders_mutex,
				&obs->data.first_encoder);

	blog(LOG_DEBUG, "encoder '%s' (%s) created (0x%I64X)", name, id, encoder);
	return encoder;
}

obs_encoder_t *obs_video_encoder_create(const char *id, const char *name,
					obs_data_t *settings,
					obs_data_t *hotkey_data)
{
	if (!name || !id)
		return NULL;
	return create_encoder(id, OBS_ENCODER_VIDEO, name, settings, 0,
			      hotkey_data);
}

obs_encoder_t *obs_audio_encoder_create(const char *id, const char *name,
					obs_data_t *settings, size_t mixer_idx,
					obs_data_t *hotkey_data)
{
	if (!name || !id)
		return NULL;
	return create_encoder(id, OBS_ENCODER_AUDIO, name, settings, mixer_idx,
			      hotkey_data);
}

static void receive_video(void *param, struct video_data *frame);
static void receive_audio(void *param, size_t mix_idx, struct audio_data *data);

static inline void get_audio_info(const struct obs_encoder *encoder,
				  struct audio_convert_info *info)
{
	const struct audio_output_info *aoi;
	aoi = audio_output_get_info(encoder->media);

	if (info->format == AUDIO_FORMAT_UNKNOWN)
		info->format = aoi->format;
	if (!info->samples_per_sec)
		info->samples_per_sec = aoi->samples_per_sec;
	if (info->speakers == SPEAKERS_UNKNOWN)
		info->speakers = aoi->speakers;

	if (encoder->info.get_audio_info)
		encoder->info.get_audio_info(encoder->context.data, info);
}

static inline void get_video_info(struct obs_encoder *encoder,
				  struct video_scale_info *info)
{
	const struct video_output_info *voi;
	voi = video_output_get_info(encoder->media);

	info->format = voi->format;
	info->colorspace = voi->colorspace;
	info->range = voi->range;
	info->width = obs_encoder_get_width(encoder);
	info->height = obs_encoder_get_height(encoder);

	if (encoder->info.get_video_info)
		encoder->info.get_video_info(encoder->context.data, info);

	if (info->width != voi->width || info->height != voi->height)
		obs_encoder_set_scaled_size(encoder, info->width, info->height);
}

static inline bool has_scaling(const struct obs_encoder *encoder)
{
	uint32_t video_width = video_output_get_width(encoder->media);
	uint32_t video_height = video_output_get_height(encoder->media);

	return encoder->scaled_width && encoder->scaled_height &&
	       (video_width != encoder->scaled_width ||
		video_height != encoder->scaled_height);
}

static inline bool gpu_encode_available(const struct obs_encoder *encoder)
{
	return (encoder->info.caps & OBS_ENCODER_CAP_PASS_TEXTURE) != 0 &&
	       (encoder->video->using_p010_tex ||
		encoder->video->using_nv12_tex);
}

static void add_connection(struct obs_encoder *encoder)
{
	if (encoder->info.type == OBS_ENCODER_AUDIO) {
		struct audio_convert_info audio_info = {0};
		get_audio_info(encoder, &audio_info);

		audio_output_connect(encoder->media, encoder->mixer_idx,
				     &audio_info, receive_audio, encoder);
	} else {
		struct video_scale_info info = {0};
		get_video_info(encoder, &info);

		if (gpu_encode_available(encoder)) {
			start_gpu_encode(encoder);
		} else {
			start_raw_video(encoder->media, &info, receive_video,
					encoder);
		}
	}

	set_encoder_active(encoder, true);
}

static void remove_connection(struct obs_encoder *encoder, bool shutdown)
{
	if (encoder->info.type == OBS_ENCODER_AUDIO) {
		audio_output_disconnect(encoder->media, encoder->mixer_idx,
					receive_audio, encoder);
	} else {
		if (gpu_encode_available(encoder)) {
			stop_gpu_encode(encoder);
		} else {
			stop_raw_video(encoder->media, receive_video, encoder);
		}
	}

	/* obs_encoder_shutdown locks init_mutex, so don't call it on encode
	 * errors, otherwise you can get a deadlock with outputs when they end
	 * data capture, which will lock init_mutex and the video callback
	 * mutex in the reverse order.  instead, call shutdown before starting
	 * up again */
	if (shutdown)
		obs_encoder_shutdown(encoder);
	set_encoder_active(encoder, false);
}

static inline void free_audio_buffers(struct obs_encoder *encoder)
{
	for (size_t i = 0; i < MAX_AV_PLANES; i++) {
		circlebuf_free(&encoder->audio_input_buffer[i]);
		bfree(encoder->audio_output_buffer[i]);
		encoder->audio_output_buffer[i] = NULL;
	}
}

static void obs_encoder_actually_destroy(obs_encoder_t *encoder)
{
	if (encoder) {
		pthread_mutex_lock(&encoder->outputs_mutex);
		for (size_t i = 0; i < encoder->outputs.num; i++) {
			struct obs_output *output = encoder->outputs.array[i];
			obs_output_remove_encoder(output, encoder);
		}
		da_free(encoder->outputs);
		pthread_mutex_unlock(&encoder->outputs_mutex);

		blog(LOG_DEBUG, "encoder '%s' destroyed (0x%I64X)",
		     encoder->context.name, encoder);

		free_audio_buffers(encoder);

		if (encoder->context.data)
			encoder->info.destroy(encoder->context.data);
		da_free(encoder->callbacks);
		pthread_mutex_destroy(&encoder->init_mutex);
		pthread_mutex_destroy(&encoder->callbacks_mutex);
		pthread_mutex_destroy(&encoder->outputs_mutex);
		pthread_mutex_destroy(&encoder->pause.mutex);
		obs_context_data_free(&encoder->context);
		if (encoder->owns_info_id)
			bfree((void *)encoder->info.id);
		if (encoder->last_error_message)
			bfree(encoder->last_error_message);
		bfree(encoder);
	}
}

/* does not actually destroy the encoder until all connections to it have been
 * removed. (full reference counting really would have been superfluous) */
void obs_encoder_destroy(obs_encoder_t *encoder)
{
	if (encoder) {
		bool destroy;
		set_encoder_active(encoder , false);
		obs_context_data_remove(&encoder->context);

		pthread_mutex_lock(&encoder->init_mutex);
		pthread_mutex_lock(&encoder->callbacks_mutex);
		destroy = encoder->callbacks.num == 0;
		if (!destroy)
			encoder->destroy_on_stop = true;
		pthread_mutex_unlock(&encoder->callbacks_mutex);
		pthread_mutex_unlock(&encoder->init_mutex);

		if (destroy)
			obs_encoder_actually_destroy(encoder);
	}
}

const char *obs_encoder_get_name(const obs_encoder_t *encoder)
{
	return obs_encoder_valid(encoder, "obs_encoder_get_name")
		       ? encoder->context.name
		       : NULL;
}

void obs_encoder_set_name(obs_encoder_t *encoder, const char *name)
{
	if (!obs_encoder_valid(encoder, "obs_encoder_set_name"))
		return;

	if (name && *name && strcmp(name, encoder->context.name) != 0)
		obs_context_data_setname(&encoder->context, name);
}

static inline obs_data_t *get_defaults(const struct obs_encoder_info *info)
{
	obs_data_t *settings = obs_data_create();
	if (info->get_defaults) {
		info->get_defaults(settings);
	}
	if (info->get_defaults2) {
		info->get_defaults2(settings, info->type_data);
	}
	return settings;
}

obs_data_t *obs_encoder_defaults(const char *id)
{
	const struct obs_encoder_info *info = find_encoder(id);
	return (info) ? get_defaults(info) : NULL;
}

obs_data_t *obs_encoder_get_defaults(const obs_encoder_t *encoder)
{
	if (!obs_encoder_valid(encoder, "obs_encoder_defaults"))
		return NULL;

	return get_defaults(&encoder->info);
}

obs_properties_t *obs_get_encoder_properties(const char *id)
{
	const struct obs_encoder_info *ei = find_encoder(id);
	if (ei && (ei->get_properties || ei->get_properties2)) {
		obs_data_t *defaults = get_defaults(ei);
		obs_properties_t *properties = NULL;

		if (ei->get_properties2) {
			properties = ei->get_properties2(NULL, ei->type_data);
		} else if (ei->get_properties) {
			properties = ei->get_properties(NULL);
		}

		obs_properties_apply_settings(properties, defaults);
		obs_data_release(defaults);
		return properties;
	}
	return NULL;
}

obs_properties_t *obs_encoder_properties(const obs_encoder_t *encoder)
{
	if (!obs_encoder_valid(encoder, "obs_encoder_properties"))
		return NULL;

	if (encoder->orig_info.get_properties2) {
		obs_properties_t *props;
		props = encoder->orig_info.get_properties2(
			encoder->context.data, encoder->orig_info.type_data);
		obs_properties_apply_settings(props, encoder->context.settings);
		return props;

	} else if (encoder->orig_info.get_properties) {
		obs_properties_t *props;
		props = encoder->orig_info.get_properties(
			encoder->context.data);
		obs_properties_apply_settings(props, encoder->context.settings);
		return props;
	}

	return NULL;
}

void obs_encoder_update(obs_encoder_t *encoder, obs_data_t *settings)
{
	if (!obs_encoder_valid(encoder, "obs_encoder_update"))
		return;

	obs_data_apply(encoder->context.settings, settings);

	// Note, we don't actually apply the changes to the encoder here
	// as it may be active in another thread. Setting this to true
	// makes the changes apply at the next possible moment in the
	// encoder / GPU encoder thread.
	if (encoder->info.update)
		encoder->reconfigure_requested = true;
}

bool obs_encoder_get_extra_data(const obs_encoder_t *encoder,
				uint8_t **extra_data, size_t *size)
{
	if (!obs_encoder_valid(encoder, "obs_encoder_get_extra_data"))
		return false;

	if (encoder->info.get_extra_data && encoder->context.data)
		return encoder->info.get_extra_data(encoder->context.data,
						    extra_data, size);

	return false;
}

obs_data_t *obs_encoder_get_settings(const obs_encoder_t *encoder)
{
	if (!obs_encoder_valid(encoder, "obs_encoder_get_settings"))
		return NULL;

	obs_data_addref(encoder->context.settings);
	return encoder->context.settings;
}

static inline void reset_audio_buffers(struct obs_encoder *encoder)
{
	free_audio_buffers(encoder);

	for (size_t i = 0; i < encoder->planes; i++)
		encoder->audio_output_buffer[i] =
			bmalloc(encoder->framesize_bytes);
}

static void intitialize_audio_encoder(struct obs_encoder *encoder)
{
	struct audio_convert_info info = {0};
	get_audio_info(encoder, &info);

	encoder->samplerate = info.samples_per_sec;
	encoder->planes = get_audio_planes(info.format, info.speakers);
	encoder->blocksize = get_audio_size(info.format, info.speakers, 1);
	encoder->framesize =
		encoder->info.get_frame_size(encoder->context.data);

	encoder->framesize_bytes = encoder->blocksize * encoder->framesize;
	reset_audio_buffers(encoder);
}

static THREAD_LOCAL bool can_reroute = false;

static inline bool obs_encoder_initialize_internal(obs_encoder_t *encoder)
{
	if (encoder_active(encoder))
		return true;
	if (encoder->initialized)
		return true;

	encoder->destroy_on_stop = false;

	obs_encoder_shutdown(encoder);

	if (encoder->orig_info.create) {
		can_reroute = true;
		encoder->info = encoder->orig_info;
		encoder->context.data = encoder->orig_info.create(
			encoder->context.settings, encoder);
		can_reroute = false;
		if (!encoder->video)
			encoder->video = obs->video.main_mix;
	}
	if (!encoder->context.data)
		return false;

	if (encoder->orig_info.type == OBS_ENCODER_AUDIO)
		intitialize_audio_encoder(encoder);

	encoder->initialized = true;
	return true;
}

void *obs_encoder_create_rerouted(obs_encoder_t *encoder,
				  const char *reroute_id)
{
	if (!obs_ptr_valid(encoder, "obs_encoder_reroute"))
		return NULL;
	if (!obs_ptr_valid(reroute_id, "obs_encoder_reroute"))
		return NULL;
	if (!can_reroute)
		return NULL;

	const struct obs_encoder_info *ei = find_encoder(reroute_id);
	if (ei) {
		if (ei->type != encoder->orig_info.type ||
		    astrcmpi(ei->codec, encoder->orig_info.codec) != 0) {
			return NULL;
		}
		encoder->info = *ei;
		return encoder->info.create(encoder->context.settings, encoder);
	}

	return NULL;
}

bool obs_encoder_initialize(obs_encoder_t *encoder)
{
	bool success;

	if (!encoder)
		return false;

	pthread_mutex_lock(&encoder->init_mutex);
	success = obs_encoder_initialize_internal(encoder);
	pthread_mutex_unlock(&encoder->init_mutex);

	return success;
}

void obs_encoder_shutdown(obs_encoder_t *encoder)
{
	pthread_mutex_lock(&encoder->init_mutex);
	if (encoder->context.data) {
		encoder->info.destroy(encoder->context.data);
		encoder->context.data = NULL;
		encoder->paired_encoder = NULL;
		encoder->first_received = false;
		encoder->offset_usec = 0;
		encoder->start_ts = 0;
	}
	obs_encoder_set_last_error(encoder, NULL);
	pthread_mutex_unlock(&encoder->init_mutex);
}

static inline size_t
get_callback_idx(const struct obs_encoder *encoder,
		 void (*new_packet)(void *param, struct encoder_packet *packet),
		 void *param)
{
	for (size_t i = 0; i < encoder->callbacks.num; i++) {
		struct encoder_callback *cb = encoder->callbacks.array + i;

		if (cb->new_packet == new_packet && cb->param == param)
			return i;
	}

	return DARRAY_INVALID;
}

void pause_reset(struct pause_data *pause)
{
	pthread_mutex_lock(&pause->mutex);
	pause->last_video_ts = 0;
	pause->ts_start = 0;
	pause->ts_end = 0;
	pause->ts_offset = 0;
	pthread_mutex_unlock(&pause->mutex);
}

static inline void obs_encoder_start_internal(
	obs_encoder_t *encoder,
	void (*new_packet)(void *param, struct encoder_packet *packet),
	void *param)
{
	struct encoder_callback cb = {false, new_packet, param};
	bool first = false;

	if (!encoder->context.data)
		return;

	pthread_mutex_lock(&encoder->callbacks_mutex);

	first = (encoder->callbacks.num == 0);

	size_t idx = get_callback_idx(encoder, new_packet, param);
	if (idx == DARRAY_INVALID)
		da_push_back(encoder->callbacks, &cb);

	pthread_mutex_unlock(&encoder->callbacks_mutex);

	if (first) {
		os_atomic_set_bool(&encoder->paused, false);
		pause_reset(&encoder->pause);

		encoder->cur_pts = 0;
		add_connection(encoder);
	}
}

void obs_encoder_start(obs_encoder_t *encoder,
		       void (*new_packet)(void *param,
					  struct encoder_packet *packet),
		       void *param)
{
	if (!obs_encoder_valid(encoder, "obs_encoder_start"))
		return;
	if (!obs_ptr_valid(new_packet, "obs_encoder_start"))
		return;

	pthread_mutex_lock(&encoder->init_mutex);
	obs_encoder_start_internal(encoder, new_packet, param);
	pthread_mutex_unlock(&encoder->init_mutex);
}

static inline bool obs_encoder_stop_internal(
	obs_encoder_t *encoder,
	void (*new_packet)(void *param, struct encoder_packet *packet),
	void *param)
{
	bool last = false;
	size_t idx;

	pthread_mutex_lock(&encoder->callbacks_mutex);

	idx = get_callback_idx(encoder, new_packet, param);
	if (idx != DARRAY_INVALID) {
		da_erase(encoder->callbacks, idx);
		last = (encoder->callbacks.num == 0);
	}

	pthread_mutex_unlock(&encoder->callbacks_mutex);

	if (last) {
		remove_connection(encoder, true);
		encoder->initialized = false;

		if (encoder->destroy_on_stop) {
			pthread_mutex_unlock(&encoder->init_mutex);
			obs_encoder_actually_destroy(encoder);
			return true;
		}
	}

	return false;
}

void obs_encoder_stop(obs_encoder_t *encoder,
		      void (*new_packet)(void *param,
					 struct encoder_packet *packet),
		      void *param)
{
	bool destroyed;

	if (!obs_encoder_valid(encoder, "obs_encoder_stop"))
		return;
	if (!obs_ptr_valid(new_packet, "obs_encoder_stop"))
		return;

	pthread_mutex_lock(&encoder->init_mutex);
	destroyed = obs_encoder_stop_internal(encoder, new_packet, param);
	if (!destroyed)
		pthread_mutex_unlock(&encoder->init_mutex);
}

const char *obs_encoder_get_codec(const obs_encoder_t *encoder)
{
	return obs_encoder_valid(encoder, "obs_encoder_get_codec")
		       ? encoder->info.codec
		       : NULL;
}

const char *obs_get_encoder_codec(const char *id)
{
	struct obs_encoder_info *info = find_encoder(id);
	return info ? info->codec : NULL;
}

enum obs_encoder_type obs_encoder_get_type(const obs_encoder_t *encoder)
{
	return obs_encoder_valid(encoder, "obs_encoder_get_type")
		       ? encoder->info.type
		       : OBS_ENCODER_AUDIO;
}

enum obs_encoder_type obs_get_encoder_type(const char *id)
{
	struct obs_encoder_info *info = find_encoder(id);
	return info ? info->type : OBS_ENCODER_AUDIO;
}

void obs_encoder_set_scaled_size(obs_encoder_t *encoder, uint32_t width,
				 uint32_t height)
{
	if (!obs_encoder_valid(encoder, "obs_encoder_set_scaled_size"))
		return;
	if (encoder->info.type != OBS_ENCODER_VIDEO) {
		blog(LOG_WARNING,
		     "obs_encoder_set_scaled_size: "
		     "encoder '%s' is not a video encoder",
		     obs_encoder_get_name(encoder));
		return;
	}
	if (encoder_active(encoder)) {
		blog(LOG_WARNING,
		     "encoder '%s': Cannot set the scaled "
		     "resolution while the encoder is active",
		     obs_encoder_get_name(encoder));
		return;
	}

	encoder->scaled_width = width;
	encoder->scaled_height = height;
}

bool obs_encoder_scaling_enabled(const obs_encoder_t *encoder)
{
	if (!obs_encoder_valid(encoder, "obs_encoder_scaling_enabled"))
		return false;

	return encoder->scaled_width || encoder->scaled_height;
}

uint32_t obs_encoder_get_width(const obs_encoder_t *encoder)
{
	if (!obs_encoder_valid(encoder, "obs_encoder_get_width"))
		return 0;
	if (encoder->info.type != OBS_ENCODER_VIDEO) {
		blog(LOG_WARNING,
		     "obs_encoder_get_width: "
		     "encoder '%s' is not a video encoder",
		     obs_encoder_get_name(encoder));
		return 0;
	}
	if (!encoder->media)
		return 0;

	return encoder->scaled_width != 0
		       ? encoder->scaled_width
		       : video_output_get_width(encoder->media);
}

uint32_t obs_encoder_get_height(const obs_encoder_t *encoder)
{
	if (!obs_encoder_valid(encoder, "obs_encoder_get_height"))
		return 0;
	if (encoder->info.type != OBS_ENCODER_VIDEO) {
		blog(LOG_WARNING,
		     "obs_encoder_get_height: "
		     "encoder '%s' is not a video encoder",
		     obs_encoder_get_name(encoder));
		return 0;
	}
	if (!encoder->media)
		return 0;

	return encoder->scaled_height != 0
		       ? encoder->scaled_height
		       : video_output_get_height(encoder->media);
}

uint32_t obs_encoder_get_sample_rate(const obs_encoder_t *encoder)
{
	if (!obs_encoder_valid(encoder, "obs_encoder_get_sample_rate"))
		return 0;
	if (encoder->info.type != OBS_ENCODER_AUDIO) {
		blog(LOG_WARNING,
		     "obs_encoder_get_sample_rate: "
		     "encoder '%s' is not an audio encoder",
		     obs_encoder_get_name(encoder));
		return 0;
	}
	if (!encoder->media)
		return 0;

	return encoder->samplerate != 0
		       ? encoder->samplerate
		       : audio_output_get_sample_rate(encoder->media);
}

size_t obs_encoder_get_frame_size(const obs_encoder_t *encoder)
{
	if (!obs_encoder_valid(encoder, "obs_encoder_get_frame_size"))
		return 0;
	if (encoder->info.type != OBS_ENCODER_AUDIO) {
		blog(LOG_WARNING,
		     "obs_encoder_get_frame_size: "
		     "encoder '%s' is not an audio encoder",
		     obs_encoder_get_name(encoder));
		return 0;
	}

	return encoder->framesize;
}

void obs_encoder_set_video(obs_encoder_t *encoder, video_t *video)
{
	const struct video_output_info *voi;

	if (!obs_encoder_valid(encoder, "obs_encoder_set_video"))
		return;
	if (encoder->info.type != OBS_ENCODER_VIDEO) {
		blog(LOG_WARNING,
		     "obs_encoder_set_video: "
		     "encoder '%s' is not a video encoder",
		     obs_encoder_get_name(encoder));
		return;
	}
	if (!video)
		return;

	voi = video_output_get_info(video);

	encoder->media = video;
	encoder->timebase_num = voi->fps_den;
	encoder->timebase_den = voi->fps_num;
}

void obs_encoder_set_audio(obs_encoder_t *encoder, audio_t *audio)
{
	if (!obs_encoder_valid(encoder, "obs_encoder_set_audio"))
		return;
	if (encoder->info.type != OBS_ENCODER_AUDIO) {
		blog(LOG_WARNING,
		     "obs_encoder_set_audio: "
		     "encoder '%s' is not an audio encoder",
		     obs_encoder_get_name(encoder));
		return;
	}
	if (!audio)
		return;

	encoder->media = audio;
	encoder->timebase_num = 1;
	encoder->timebase_den = audio_output_get_sample_rate(audio);
}

video_t *obs_encoder_video(const obs_encoder_t *encoder)
{
	if (!obs_encoder_valid(encoder, "obs_encoder_video"))
		return NULL;
	if (encoder->info.type != OBS_ENCODER_VIDEO) {
		blog(LOG_WARNING,
		     "obs_encoder_set_video: "
		     "encoder '%s' is not a video encoder",
		     obs_encoder_get_name(encoder));
		return NULL;
	}

	return encoder->media;
}

audio_t *obs_encoder_audio(const obs_encoder_t *encoder)
{
	if (!obs_encoder_valid(encoder, "obs_encoder_audio"))
		return NULL;
	if (encoder->info.type != OBS_ENCODER_AUDIO) {
		blog(LOG_WARNING,
		     "obs_encoder_set_audio: "
		     "encoder '%s' is not an audio encoder",
		     obs_encoder_get_name(encoder));
		return NULL;
	}

	return encoder->media;
}

bool obs_encoder_active(const obs_encoder_t *encoder)
{
	return obs_encoder_valid(encoder, "obs_encoder_active")
		       ? encoder_active(encoder)
		       : false;
}

static inline bool get_sei(const struct obs_encoder *encoder, uint8_t **sei,
			   size_t *size)
{
	if (encoder->info.get_sei_data)
		return encoder->info.get_sei_data(encoder->context.data, sei,
						  size);
	return false;
}

static void send_first_video_packet(struct obs_encoder *encoder,
				    struct encoder_callback *cb,
				    struct encoder_packet *packet)
{
	struct encoder_packet first_packet;
	DARRAY(uint8_t) data;
	uint8_t *sei;
	size_t size;

	/* always wait for first keyframe */
	if (!packet->keyframe)
		return;

	da_init(data);

	if (!get_sei(encoder, &sei, &size) || !sei || !size) {
		cb->new_packet(cb->param, packet);
		cb->sent_first_packet = true;
		return;
	}

	da_push_back_array(data, sei, size);
	da_push_back_array(data, packet->data, packet->size);

	first_packet = *packet;
	first_packet.data = data.array;
	first_packet.size = data.num;

	cb->new_packet(cb->param, &first_packet);
	cb->sent_first_packet = true;

	da_free(data);
}

static const char *send_packet_name = "send_packet";
static inline void send_packet(struct obs_encoder *encoder,
			       struct encoder_callback *cb,
			       struct encoder_packet *packet)
{
	profile_start(send_packet_name);
	/* include SEI in first video packet */
	if (encoder->info.type == OBS_ENCODER_VIDEO && !cb->sent_first_packet)
		send_first_video_packet(encoder, cb, packet);
	else
		cb->new_packet(cb->param, packet);
	profile_end(send_packet_name);
}

void full_stop(struct obs_encoder *encoder)
{
	if (encoder) {
		pthread_mutex_lock(&encoder->outputs_mutex);
		for (size_t i = 0; i < encoder->outputs.num; i++) {
			struct obs_output *output = encoder->outputs.array[i];
			obs_output_force_stop(output);

			pthread_mutex_lock(&output->interleaved_mutex);
			output->info.encoded_packet(output->context.data, NULL);
			pthread_mutex_unlock(&output->interleaved_mutex);
		}
		pthread_mutex_unlock(&encoder->outputs_mutex);

		pthread_mutex_lock(&encoder->callbacks_mutex);
		da_free(encoder->callbacks);
		pthread_mutex_unlock(&encoder->callbacks_mutex);

		remove_connection(encoder, false);
		encoder->initialized = false;
	}
}

void send_off_encoder_packet(obs_encoder_t *encoder, bool success,
			     bool received, struct encoder_packet *pkt)
{
	if (!success) {
		blog(LOG_ERROR, "Error encoding with encoder '%s'",
		     encoder->context.name);
		full_stop(encoder);
		return;
	}

	if (received) {
		if (!encoder->first_received) {
			encoder->offset_usec = packet_dts_usec(pkt);
			encoder->first_received = true;
		}

		/* we use system time here to ensure sync with other encoders,
		 * you do not want to use relative timestamps here */
		pkt->dts_usec = encoder->start_ts / 1000 +
				packet_dts_usec(pkt) - encoder->offset_usec;
		pkt->sys_dts_usec = pkt->dts_usec;

		pthread_mutex_lock(&encoder->pause.mutex);
		pkt->sys_dts_usec += encoder->pause.ts_offset / 1000;
		pthread_mutex_unlock(&encoder->pause.mutex);

		pthread_mutex_lock(&encoder->callbacks_mutex);

		for (size_t i = encoder->callbacks.num; i > 0; i--) {
			struct encoder_callback *cb;
			cb = encoder->callbacks.array + (i - 1);
			send_packet(encoder, cb, pkt);
		}

		pthread_mutex_unlock(&encoder->callbacks_mutex);
	}
}

static const char *do_encode_name = "do_encode";
bool do_encode(struct obs_encoder *encoder, struct encoder_frame *frame)
{
	profile_start(do_encode_name);
	if (!encoder->profile_encoder_encode_name)
		encoder->profile_encoder_encode_name =
			profile_store_name(obs_get_profiler_name_store(),
					   "encode(%s)", encoder->context.name);

	struct encoder_packet pkt = {0};
	bool received = false;
	bool success;

	if (encoder->reconfigure_requested) {
		encoder->reconfigure_requested = false;
		encoder->info.update(encoder->context.data,
				     encoder->context.settings);
	}

	pkt.timebase_num = encoder->timebase_num;
	pkt.timebase_den = encoder->timebase_den;
	pkt.encoder = encoder;

	profile_start(encoder->profile_encoder_encode_name);
	success = encoder->info.encode(encoder->context.data, frame, &pkt,
				       &received);
	profile_end(encoder->profile_encoder_encode_name);
	send_off_encoder_packet(encoder, success, received, &pkt);

	profile_end(do_encode_name);

	return success;
}

static inline bool video_pause_check_internal(struct pause_data *pause,
					      uint64_t ts)
{
	pause->last_video_ts = ts;
	if (!pause->ts_start) {
		return false;
	}

	if (ts == pause->ts_end) {
		pause->ts_start = 0;
		pause->ts_end = 0;

	} else if (ts >= pause->ts_start) {
		return true;
	}

	return false;
}

bool video_pause_check(struct pause_data *pause, uint64_t timestamp)
{
	bool ignore_frame;

	pthread_mutex_lock(&pause->mutex);
	ignore_frame = video_pause_check_internal(pause, timestamp);
	pthread_mutex_unlock(&pause->mutex);

	return ignore_frame;
}

static const char *receive_video_name = "receive_video";
static void receive_video(void *param, struct video_data *frame)
{
	profile_start(receive_video_name);

	struct obs_encoder *encoder = param;
	struct obs_encoder *pair = encoder->paired_encoder;
	struct encoder_frame enc_frame;

	if (!encoder->first_received && pair) {
		if (!pair->first_received ||
		    pair->first_raw_ts > frame->timestamp) {
			goto wait_for_audio;
		}
	}

	if (video_pause_check(&encoder->pause, frame->timestamp))
		goto wait_for_audio;

	memset(&enc_frame, 0, sizeof(struct encoder_frame));

	for (size_t i = 0; i < MAX_AV_PLANES; i++) {
		enc_frame.data[i] = frame->data[i];
		enc_frame.linesize[i] = frame->linesize[i];
	}

	if (!encoder->start_ts)
		encoder->start_ts = frame->timestamp;

	enc_frame.frames = 1;
	enc_frame.pts = encoder->cur_pts;

	if (do_encode(encoder, &enc_frame))
		encoder->cur_pts += encoder->timebase_num;

wait_for_audio:
	profile_end(receive_video_name);
}

static void clear_audio(struct obs_encoder *encoder)
{
	for (size_t i = 0; i < encoder->planes; i++)
		circlebuf_free(&encoder->audio_input_buffer[i]);
}

static inline void push_back_audio(struct obs_encoder *encoder,
				   struct audio_data *data, size_t size,
				   size_t offset_size)
{
	if (offset_size >= size)
		return;

	size -= offset_size;

	/* push in to the circular buffer */
	for (size_t i = 0; i < encoder->planes; i++)
		circlebuf_push_back(&encoder->audio_input_buffer[i],
				    data->data[i] + offset_size, size);
}

static inline size_t calc_offset_size(struct obs_encoder *encoder,
				      uint64_t v_start_ts, uint64_t a_start_ts)
{
	uint64_t offset = v_start_ts - a_start_ts;
	offset = util_mul_div64(offset, encoder->samplerate, 1000000000ULL);
	return (size_t)offset * encoder->blocksize;
}

static void start_from_buffer(struct obs_encoder *encoder, uint64_t v_start_ts)
{
	size_t size = encoder->audio_input_buffer[0].size;
	struct audio_data audio = {0};
	size_t offset_size = 0;

	for (size_t i = 0; i < MAX_AV_PLANES; i++) {
		audio.data[i] = encoder->audio_input_buffer[i].data;
		memset(&encoder->audio_input_buffer[i], 0,
		       sizeof(struct circlebuf));
	}

	if (encoder->first_raw_ts < v_start_ts)
		offset_size = calc_offset_size(encoder, v_start_ts,
					       encoder->first_raw_ts);

	push_back_audio(encoder, &audio, size, offset_size);

	for (size_t i = 0; i < MAX_AV_PLANES; i++)
		bfree(audio.data[i]);
}

static const char *buffer_audio_name = "buffer_audio";
static bool buffer_audio(struct obs_encoder *encoder, struct audio_data *data)
{
	profile_start(buffer_audio_name);

	size_t size = data->frames * encoder->blocksize;
	size_t offset_size = 0;
	bool success = true;

	if (!encoder->start_ts && encoder->paired_encoder) {
		uint64_t end_ts = data->timestamp;
		uint64_t v_start_ts = encoder->paired_encoder->start_ts;

		/* no video yet, so don't start audio */
		if (!v_start_ts) {
			success = false;
			goto fail;
		}

		/* audio starting point still not synced with video starting
		 * point, so don't start audio */
		end_ts += util_mul_div64(data->frames, 1000000000ULL,
					 encoder->samplerate);
		if (end_ts <= v_start_ts) {
			success = false;
			goto fail;
		}

		/* ready to start audio, truncate if necessary */
		if (data->timestamp < v_start_ts)
			offset_size = calc_offset_size(encoder, v_start_ts,
						       data->timestamp);
		if (data->timestamp <= v_start_ts)
			clear_audio(encoder);

		encoder->start_ts = v_start_ts;

		/* use currently buffered audio instead */
		if (v_start_ts < data->timestamp) {
			start_from_buffer(encoder, v_start_ts);
		}

	} else if (!encoder->start_ts && !encoder->paired_encoder) {
		encoder->start_ts = data->timestamp;
	}

fail:
	push_back_audio(encoder, data, size, offset_size);

	profile_end(buffer_audio_name);
	return success;
}

static bool send_audio_data(struct obs_encoder *encoder)
{
	struct encoder_frame enc_frame;

	memset(&enc_frame, 0, sizeof(struct encoder_frame));

	for (size_t i = 0; i < encoder->planes; i++) {
		circlebuf_pop_front(&encoder->audio_input_buffer[i],
				    encoder->audio_output_buffer[i],
				    encoder->framesize_bytes);

		enc_frame.data[i] = encoder->audio_output_buffer[i];
		enc_frame.linesize[i] = (uint32_t)encoder->framesize_bytes;
	}

	enc_frame.frames = (uint32_t)encoder->framesize;
	enc_frame.pts = encoder->cur_pts;

	if (!do_encode(encoder, &enc_frame))
		return false;

	encoder->cur_pts += encoder->framesize;
	return true;
}

static void pause_audio(struct pause_data *pause, struct audio_data *data,
			size_t sample_rate)
{
	uint64_t cutoff_frames = pause->ts_start - data->timestamp;
	cutoff_frames = ns_to_audio_frames(sample_rate, cutoff_frames);

	data->frames = (uint32_t)cutoff_frames;
}

static void unpause_audio(struct pause_data *pause, struct audio_data *data,
			  size_t sample_rate)
{
	uint64_t cutoff_frames = pause->ts_end - data->timestamp;
	cutoff_frames = ns_to_audio_frames(sample_rate, cutoff_frames);

	for (size_t i = 0; i < MAX_AV_PLANES; i++) {
		if (!data->data[i])
			break;
		data->data[i] += cutoff_frames * sizeof(float);
	}

	data->timestamp = pause->ts_start;
	data->frames = data->frames - (uint32_t)cutoff_frames;
	pause->ts_start = 0;
	pause->ts_end = 0;
}

static inline bool audio_pause_check_internal(struct pause_data *pause,
					      struct audio_data *data,
					      size_t sample_rate)
{
	uint64_t end_ts;

	if (!pause->ts_start) {
		return false;
	}

	end_ts =
		data->timestamp + audio_frames_to_ns(sample_rate, data->frames);

	if (pause->ts_start >= data->timestamp) {
		if (pause->ts_start <= end_ts) {
			pause_audio(pause, data, sample_rate);
			return !data->frames;
		}

	} else {
		if (pause->ts_end >= data->timestamp &&
		    pause->ts_end <= end_ts) {
			unpause_audio(pause, data, sample_rate);
			return !data->frames;
		}

		return true;
	}

	return false;
}

bool audio_pause_check(struct pause_data *pause, struct audio_data *data,
		       size_t sample_rate)
{
	bool ignore_audio;

	pthread_mutex_lock(&pause->mutex);
	ignore_audio = audio_pause_check_internal(pause, data, sample_rate);
	data->timestamp -= pause->ts_offset;
	pthread_mutex_unlock(&pause->mutex);

	return ignore_audio;
}

static const char *receive_audio_name = "receive_audio";
static void receive_audio(void *param, size_t mix_idx, struct audio_data *in)
{
	profile_start(receive_audio_name);

	struct obs_encoder *encoder = param;
	struct audio_data audio = *in;

	if (!encoder->first_received) {
		encoder->first_raw_ts = audio.timestamp;
		encoder->first_received = true;
		clear_audio(encoder);
	}

	if (audio_pause_check(&encoder->pause, &audio, encoder->samplerate))
		goto end;

	if (!buffer_audio(encoder, &audio))
		goto end;

	while (encoder->audio_input_buffer[0].size >=
	       encoder->framesize_bytes) {
		if (!send_audio_data(encoder)) {
			break;
		}
	}

	UNUSED_PARAMETER(mix_idx);

end:
	profile_end(receive_audio_name);
}

void obs_encoder_add_output(struct obs_encoder *encoder,
			    struct obs_output *output)
{
	if (!encoder)
		return;

	pthread_mutex_lock(&encoder->outputs_mutex);
	da_push_back(encoder->outputs, &output);
	pthread_mutex_unlock(&encoder->outputs_mutex);
}

void obs_encoder_remove_output(struct obs_encoder *encoder,
			       struct obs_output *output)
{
	if (!encoder)
		return;

	pthread_mutex_lock(&encoder->outputs_mutex);
	da_erase_item(encoder->outputs, &output);
	pthread_mutex_unlock(&encoder->outputs_mutex);
}

void obs_encoder_packet_create_instance(struct encoder_packet *dst,
					const struct encoder_packet *src)
{
	long *p_refs;

	*dst = *src;
	p_refs = bmalloc(src->size + sizeof(long));
	dst->data = (void *)(p_refs + 1);
	*p_refs = 1;
	memcpy(dst->data, src->data, src->size);
}

/* OBS_DEPRECATED */
void obs_duplicate_encoder_packet(struct encoder_packet *dst,
				  const struct encoder_packet *src)
{
	obs_encoder_packet_create_instance(dst, src);
}

/* OBS_DEPRECATED */
void obs_free_encoder_packet(struct encoder_packet *packet)
{
	obs_encoder_packet_release(packet);
}

void obs_encoder_packet_ref(struct encoder_packet *dst,
			    struct encoder_packet *src)
{
	if (!src)
		return;

	if (src->data) {
		long *p_refs = ((long *)src->data) - 1;
		os_atomic_inc_long(p_refs);
	}

	*dst = *src;
}

void obs_encoder_packet_release(struct encoder_packet *pkt)
{
	if (!pkt)
		return;

	if (pkt->data) {
		long *p_refs = ((long *)pkt->data) - 1;
		if (os_atomic_dec_long(p_refs) == 0)
			bfree(p_refs);
	}

	memset(pkt, 0, sizeof(struct encoder_packet));
}

void obs_encoder_set_preferred_video_format(obs_encoder_t *encoder,
					    enum video_format format)
{
	if (!encoder || encoder->info.type != OBS_ENCODER_VIDEO)
		return;

	encoder->preferred_format = format;
}

enum video_format
obs_encoder_get_preferred_video_format(const obs_encoder_t *encoder)
{
	if (!encoder || encoder->info.type != OBS_ENCODER_VIDEO)
		return VIDEO_FORMAT_NONE;

	return encoder->preferred_format;
}

void obs_encoder_addref(obs_encoder_t *encoder)
{
	if (!encoder)
		return;

	obs_ref_addref(&encoder->context.control->ref);
}

void obs_encoder_release(obs_encoder_t *encoder)
{
	if (!encoder)
		return;

	obs_weak_encoder_t *control = get_weak(encoder);
	if (obs_ref_release(&control->ref)) {
		// The order of operations is important here since
		// get_context_by_name in obs.c relies on weak refs
		// being alive while the context is listed
		obs_encoder_destroy(encoder);
		obs_weak_encoder_release(control);
	}
}

void obs_weak_encoder_addref(obs_weak_encoder_t *weak)
{
	if (!weak)
		return;

	obs_weak_ref_addref(&weak->ref);
}

void obs_weak_encoder_release(obs_weak_encoder_t *weak)
{
	if (!weak)
		return;

	if (obs_weak_ref_release(&weak->ref))
		bfree(weak);
}

obs_encoder_t *obs_encoder_get_ref(obs_encoder_t *encoder)
{
	if (!encoder)
		return NULL;

	return obs_weak_encoder_get_encoder(get_weak(encoder));
}

obs_weak_encoder_t *obs_encoder_get_weak_encoder(obs_encoder_t *encoder)
{
	if (!encoder)
		return NULL;

	obs_weak_encoder_t *weak = get_weak(encoder);
	obs_weak_encoder_addref(weak);
	return weak;
}

obs_encoder_t *obs_weak_encoder_get_encoder(obs_weak_encoder_t *weak)
{
	if (!weak)
		return NULL;

	if (obs_weak_ref_get_ref(&weak->ref))
		return weak->encoder;

	return NULL;
}

bool obs_weak_encoder_references_encoder(obs_weak_encoder_t *weak,
					 obs_encoder_t *encoder)
{
	return weak && encoder && weak->encoder == encoder;
}

void *obs_encoder_get_type_data(obs_encoder_t *encoder)
{
	return obs_encoder_valid(encoder, "obs_encoder_get_type_data")
		       ? encoder->orig_info.type_data
		       : NULL;
}

const char *obs_encoder_get_id(const obs_encoder_t *encoder)
{
	return obs_encoder_valid(encoder, "obs_encoder_get_id")
		       ? encoder->orig_info.id
		       : NULL;
}

uint32_t obs_get_encoder_caps(const char *encoder_id)
{
	struct obs_encoder_info *info = find_encoder(encoder_id);
	return info ? info->caps : 0;
}

uint32_t obs_encoder_get_caps(const obs_encoder_t *encoder)
{
	return obs_encoder_valid(encoder, "obs_encoder_get_caps")
		       ? encoder->orig_info.caps
		       : 0;
}

bool obs_encoder_paused(const obs_encoder_t *encoder)
{
	return obs_encoder_valid(encoder, "obs_encoder_paused")
		       ? os_atomic_load_bool(&encoder->paused)
		       : false;
}

void obs_outputs_set_last_error(obs_encoder_t *encoder, const char *error_text)
{
	for (size_t i = 0; i < encoder->outputs.num; i++) {
		struct obs_output *output = encoder->outputs.array[i];
		obs_output_set_last_error(output, error_text);
	}
}

const char *obs_encoder_get_last_error(obs_encoder_t *encoder)
{
	if (!obs_encoder_valid(encoder, "obs_encoder_get_last_error"))
		return NULL;

	return encoder->last_error_message;
}

void obs_encoder_set_last_error(obs_encoder_t *encoder, const char *message)
{
	if (!obs_encoder_valid(encoder, "obs_encoder_set_last_error"))
		return;

	if (encoder->last_error_message)
		bfree(encoder->last_error_message);

	if (message)
		encoder->last_error_message = bstrdup(message);
	else
		encoder->last_error_message = NULL;
}

void obs_encoder_set_video_mix(obs_encoder_t *encoder,
			       struct obs_core_video_mix *video)
{
	if (!obs_encoder_valid(encoder, "obs_encoder_set_video_mix"))
		return;

<<<<<<< HEAD
	encoder->video = video;
	obs_encoder_set_video(encoder, video->video);
=======
	switch(mode) {
		case OBS_MAIN_VIDEO_RENDERING: {
			encoder->video = obs->video.main_mix;
			break;
		}
		case OBS_STREAMING_VIDEO_RENDERING: {
			encoder->video = obs->video.stream_mix;
			break;
		}
		case OBS_RECORDING_VIDEO_RENDERING: {
			encoder->video = obs->video.record_mix;
			break;
		}
		default: {
			encoder->video = obs->video.main_mix;
			break;
		}
	}
}

uint64_t obs_encoder_get_pause_offset(const obs_encoder_t *encoder)
{
	return encoder ? encoder->pause.ts_offset : 0;
>>>>>>> 4177be1d
}<|MERGE_RESOLUTION|>--- conflicted
+++ resolved
@@ -1553,32 +1553,11 @@
 	if (!obs_encoder_valid(encoder, "obs_encoder_set_video_mix"))
 		return;
 
-<<<<<<< HEAD
 	encoder->video = video;
 	obs_encoder_set_video(encoder, video->video);
-=======
-	switch(mode) {
-		case OBS_MAIN_VIDEO_RENDERING: {
-			encoder->video = obs->video.main_mix;
-			break;
-		}
-		case OBS_STREAMING_VIDEO_RENDERING: {
-			encoder->video = obs->video.stream_mix;
-			break;
-		}
-		case OBS_RECORDING_VIDEO_RENDERING: {
-			encoder->video = obs->video.record_mix;
-			break;
-		}
-		default: {
-			encoder->video = obs->video.main_mix;
-			break;
-		}
-	}
 }
 
 uint64_t obs_encoder_get_pause_offset(const obs_encoder_t *encoder)
 {
 	return encoder ? encoder->pause.ts_offset : 0;
->>>>>>> 4177be1d
 }