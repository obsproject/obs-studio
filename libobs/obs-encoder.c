--- conflicted
+++ resolved
@@ -668,11 +668,8 @@
 		encoder->first_received = false;
 		encoder->offset_usec = 0;
 		encoder->start_ts = 0;
-<<<<<<< HEAD
 		encoder->frame_rate_divisor_counter = 1;
-=======
 		maybe_clear_encoder_core_video_mix(encoder);
->>>>>>> 081085e1
 	}
 	obs_encoder_set_last_error(encoder, NULL);
 	pthread_mutex_unlock(&encoder->init_mutex);
@@ -860,7 +857,6 @@
 	encoder->scaled_height = height;
 }
 
-<<<<<<< HEAD
 bool obs_encoder_set_frame_rate_divisor(obs_encoder_t *encoder,
 					uint32_t frame_rate_divisor)
 {
@@ -899,7 +895,8 @@
 	}
 
 	return true;
-=======
+}
+
 void obs_encoder_set_gpu_scale_type(obs_encoder_t *encoder,
 				    enum obs_scale_type gpu_scale_type)
 {
@@ -921,7 +918,6 @@
 	}
 
 	encoder->gpu_scale_type = gpu_scale_type;
->>>>>>> 081085e1
 }
 
 bool obs_encoder_scaling_enabled(const obs_encoder_t *encoder)
@@ -970,7 +966,6 @@
 		       : video_output_get_height(encoder->media);
 }
 
-<<<<<<< HEAD
 uint32_t obs_encoder_get_frame_rate_divisor(const obs_encoder_t *encoder)
 {
 	if (!obs_encoder_valid(encoder, "obs_encoder_set_frame_rate_divisor"))
@@ -979,7 +974,14 @@
 	if (encoder->info.type != OBS_ENCODER_VIDEO) {
 		blog(LOG_WARNING,
 		     "obs_encoder_set_frame_rate_divisor: "
-=======
+		     "encoder '%s' is not a video encoder",
+		     obs_encoder_get_name(encoder));
+		return 0;
+	}
+
+	return encoder->frame_rate_divisor;
+}
+
 bool obs_encoder_gpu_scaling_enabled(obs_encoder_t *encoder)
 {
 	if (!obs_encoder_valid(encoder, "obs_encoder_gpu_scaling_enabled"))
@@ -1002,17 +1004,12 @@
 	if (encoder->info.type != OBS_ENCODER_VIDEO) {
 		blog(LOG_WARNING,
 		     "obs_encoder_get_scale_type: "
->>>>>>> 081085e1
 		     "encoder '%s' is not a video encoder",
 		     obs_encoder_get_name(encoder));
 		return 0;
 	}
 
-<<<<<<< HEAD
-	return encoder->frame_rate_divisor;
-=======
 	return encoder->gpu_scale_type;
->>>>>>> 081085e1
 }
 
 uint32_t obs_encoder_get_sample_rate(const obs_encoder_t *encoder)
