--- conflicted
+++ resolved
@@ -1547,7 +1547,6 @@
 		encoder->last_error_message = NULL;
 }
 
-<<<<<<< HEAD
 void obs_encoder_set_video_mix(obs_encoder_t *encoder,
 						enum obs_video_rendering_mode mode)
 {
@@ -1572,9 +1571,9 @@
 			break;
 		}
 	}
-=======
+}
+
 uint64_t obs_encoder_get_pause_offset(const obs_encoder_t *encoder)
 {
 	return encoder ? encoder->pause.ts_offset : 0;
->>>>>>> d21891b3
 }