--- conflicted
+++ resolved
@@ -1549,38 +1549,13 @@
 }
 
 void obs_encoder_set_video_mix(obs_encoder_t *encoder,
-<<<<<<< HEAD
 			       struct obs_core_video_mix *video)
-=======
-			       enum obs_video_rendering_mode mode)
->>>>>>> 7fe29a5d
 {
 	if (!obs_encoder_valid(encoder, "obs_encoder_set_video_mix"))
 		return;
 
-<<<<<<< HEAD
 	encoder->video = video;
 	obs_encoder_set_video(encoder, video->video);
-=======
-	switch (mode) {
-	case OBS_MAIN_VIDEO_RENDERING: {
-		encoder->video = obs->video.main_mix;
-		break;
-	}
-	case OBS_STREAMING_VIDEO_RENDERING: {
-		encoder->video = obs->video.stream_mix;
-		break;
-	}
-	case OBS_RECORDING_VIDEO_RENDERING: {
-		encoder->video = obs->video.record_mix;
-		break;
-	}
-	default: {
-		encoder->video = obs->video.main_mix;
-		break;
-	}
-	}
->>>>>>> 7fe29a5d
 }
 
 uint64_t obs_encoder_get_pause_offset(const obs_encoder_t *encoder)
