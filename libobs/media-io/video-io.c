--- conflicted
+++ resolved
@@ -595,16 +595,12 @@
 	if (!video)
 		return;
 
-<<<<<<< HEAD
-=======
 	video = get_root(video);
 
->>>>>>> 144599fb
 	if (!video->stop) {
 		video->stop = true;
 		os_sem_post(video->update_semaphore);
 		pthread_join(video->thread, &thread_ret);
-<<<<<<< HEAD
 
 		if (video == obs->video.main_mix->video) {
 			// The graphics thread must end before mutexes are destroyed
@@ -614,8 +610,6 @@
 				obs->video.thread_initialized = false;
 			}
 		}
-=======
->>>>>>> 144599fb
 	}
 }
 
@@ -654,23 +648,13 @@
 
 uint32_t video_output_get_skipped_frames(const video_t *video)
 {
-<<<<<<< HEAD
 	return video ? (uint32_t)os_atomic_load_long(&video->skipped_frames)
 		     : 0;
-=======
-	return (uint32_t)os_atomic_load_long(
-		&get_const_root(video)->skipped_frames);
->>>>>>> 144599fb
 }
 
 uint32_t video_output_get_total_frames(const video_t *video)
 {
-<<<<<<< HEAD
 	return video ? (uint32_t)os_atomic_load_long(&video->total_frames) : 0;
-=======
-	return (uint32_t)os_atomic_load_long(
-		&get_const_root(video)->total_frames);
->>>>>>> 144599fb
 }
 
 /* Note: These four functions below are a very slight bit of a hack.  If the
