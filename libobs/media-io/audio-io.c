--- conflicted
+++ resolved
@@ -76,7 +76,7 @@
 	audio_input_callback_t input_cb;
 	void *input_param;
 	pthread_mutex_t input_mutex;
-	struct audio_mix mixes[NUM_RENDERING_MODES][MAX_AUDIO_MIXES];
+	struct audio_mix mixes[MAX_AUDIO_MIXES];
 };
 
 /* ------------------------------------------------------------------------- */
@@ -109,63 +109,21 @@
 static inline void do_audio_output(struct audio_output *audio, size_t mix_idx,
 				   uint64_t timestamp, uint32_t frames)
 {
-	struct audio_mix *main_mix = &audio->mixes[OBS_MAIN_AUDIO_RENDERING][mix_idx];
-	struct audio_data main_data;
-
-	struct audio_mix *streaming_mix =
-		&audio->mixes[OBS_STREAMING_AUDIO_RENDERING][mix_idx];
-	struct audio_data streaming_data;
-
-	struct audio_mix *recording_mix =
-		&audio->mixes[OBS_RECORDING_AUDIO_RENDERING][mix_idx];
-	struct audio_data recording_data;
+	struct audio_mix *mix = &audio->mixes[mix_idx];
+	struct audio_data data;
 
 	pthread_mutex_lock(&audio->input_mutex);
 
-	size_t inputs = get_cached_multiple_rendering() ? streaming_mix->inputs.num
-						     : main_mix->inputs.num;
-
-	for (size_t i = inputs; i > 0; i--) {
-		struct audio_input *main_input =
-			main_mix->inputs.array + (i - 1);
-		struct audio_input *streaming_input =
-			streaming_mix->inputs.array + (i - 1);
-		struct audio_input *recording_input =
-			recording_mix->inputs.array + (i - 1);
-
-		for (size_t i = 0; i < audio->planes; i++) {
-			main_data.data[i] = (uint8_t *)main_mix->buffer[i];
-			streaming_data.data[i] =
-				(uint8_t *)streaming_mix->buffer[i];
-			recording_data.data[i] =
-				(uint8_t *)recording_mix->buffer[i];
-		}
-
-		main_data.frames = frames;
-		main_data.timestamp = timestamp;
-		streaming_data.frames = frames;
-		streaming_data.timestamp = timestamp;
-		recording_data.frames = frames;
-		recording_data.timestamp = timestamp;
-
-		if (get_cached_multiple_rendering()) {
-			if (resample_audio_output(streaming_input,
-						  &streaming_data) &&
-			    resample_audio_output(recording_input,
-						  &recording_data)) {
-				streaming_input->callback(
-					streaming_input->param,
-						     mix_idx,
-						     &streaming_data,
-						     &recording_data);
-			}
-		} else {
-			if (resample_audio_output(main_input, &main_data)) {
-				main_input->callback(main_input->param, mix_idx,
-						     &main_data,
-						     &main_data);
-			}
-		}
+	for (size_t i = mix->inputs.num; i > 0; i--) {
+		struct audio_input *input = mix->inputs.array + (i - 1);
+
+		for (size_t i = 0; i < audio->planes; i++)
+			data.data[i] = (uint8_t *)mix->buffer[i];
+		data.frames = frames;
+		data.timestamp = timestamp;
+
+		if (resample_audio_output(input, &data))
+			input->callback(input->param, mix_idx, &data);
 	}
 
 	pthread_mutex_unlock(&audio->input_mutex);
@@ -174,34 +132,6 @@
 static inline void clamp_audio_output(struct audio_output *audio, size_t bytes)
 {
 	size_t float_size = bytes / sizeof(float);
-<<<<<<< HEAD
-	enum obs_audio_rendering_mode start =
-		get_cached_multiple_rendering() ? OBS_STREAMING_AUDIO_RENDERING
-					     : OBS_MAIN_AUDIO_RENDERING;
-
-	enum obs_audio_rendering_mode end =
-		get_cached_multiple_rendering() ? OBS_RECORDING_AUDIO_RENDERING
-					     : OBS_MAIN_AUDIO_RENDERING;
-
-	for (enum obs_audio_rendering_mode mode = start; mode <= end; mode++) {
-		for (size_t mix_idx = 0; mix_idx < MAX_AUDIO_MIXES; mix_idx++) {
-			struct audio_mix *mix = &audio->mixes[mode][mix_idx];
-
-			/* do not process mixing if a specific mix is inactive */
-			if (!mix->inputs.num)
-				continue;
-
-			for (size_t plane = 0; plane < audio->planes; plane++) {
-				float *mix_data = mix->buffer[plane];
-				float *mix_end = &mix_data[float_size];
-
-				while (mix_data < mix_end) {
-					float val = *mix_data;
-					val = (val > 1.0f) ? 1.0f : val;
-					val = (val < -1.0f) ? -1.0f : val;
-					*(mix_data++) = val;
-				}
-=======
 
 	for (size_t mix_idx = 0; mix_idx < MAX_AUDIO_MIXES; mix_idx++) {
 		struct audio_mix *mix = &audio->mixes[mix_idx];
@@ -220,32 +150,21 @@
 				val = (val > 1.0f) ? 1.0f : val;
 				val = (val < -1.0f) ? -1.0f : val;
 				*(mix_data++) = val;
->>>>>>> b4f7499b
 			}
 		}
 	}
-
 }
 
 static void input_and_output(struct audio_output *audio, uint64_t audio_time,
 			     uint64_t prev_time)
 {
 	size_t bytes = AUDIO_OUTPUT_FRAMES * audio->block_size;
-	struct audio_output_data data[NUM_RENDERING_MODES][MAX_AUDIO_MIXES];
+	struct audio_output_data data[MAX_AUDIO_MIXES];
 	uint32_t active_mixes = 0;
 	uint64_t new_ts = 0;
 	bool success;
 
-	enum obs_audio_rendering_mode start =
-		get_cached_multiple_rendering() ? OBS_STREAMING_AUDIO_RENDERING
-					     : OBS_MAIN_AUDIO_RENDERING;
-
-	enum obs_audio_rendering_mode end =
-		get_cached_multiple_rendering() ? OBS_RECORDING_AUDIO_RENDERING
-					     : OBS_MAIN_AUDIO_RENDERING;
-
-	for (enum obs_audio_rendering_mode mode = start; mode <= end; mode++)
-		memset(data[mode], 0, sizeof(data[mode]));
+	memset(data, 0, sizeof(data));
 
 #ifdef DEBUG_AUDIO
 	blog(LOG_DEBUG, "audio_time: %llu, prev_time: %llu, bytes: %lu",
@@ -254,33 +173,25 @@
 
 	/* get mixers */
 	pthread_mutex_lock(&audio->input_mutex);
-	enum obs_audio_rendering_mode current_mode =
-		get_cached_multiple_rendering() ? OBS_STREAMING_AUDIO_RENDERING
-				       : OBS_MAIN_AUDIO_RENDERING;
 	for (size_t i = 0; i < MAX_AUDIO_MIXES; i++) {
-		if (audio->mixes[current_mode][i].inputs.num)
+		if (audio->mixes[i].inputs.num)
 			active_mixes |= (1 << i);
 	}
 	pthread_mutex_unlock(&audio->input_mutex);
 
 	/* clear mix buffers */
-	for (enum obs_audio_rendering_mode mode = start; mode <= end; mode++) {
-		for (size_t mix_idx = 0; mix_idx < MAX_AUDIO_MIXES; mix_idx++) {
-			struct audio_mix *mix = &audio->mixes[mode][mix_idx];
-			memset(mix->buffer, 0, sizeof(mix->buffer));
-
-			for (size_t i = 0; i < audio->planes; i++)
-				data[mode][mix_idx].data[i] =
-					mix->buffer[i];
-		}
+	for (size_t mix_idx = 0; mix_idx < MAX_AUDIO_MIXES; mix_idx++) {
+		struct audio_mix *mix = &audio->mixes[mix_idx];
+
+		memset(mix->buffer, 0, sizeof(mix->buffer));
+
+		for (size_t i = 0; i < audio->planes; i++)
+			data[mix_idx].data[i] = mix->buffer[i];
 	}
 
 	/* get new audio data */
 	success = audio->input_cb(audio->input_param, prev_time, audio_time,
-				  &new_ts, active_mixes,
-				  data[OBS_MAIN_AUDIO_RENDERING],
-				  data[OBS_STREAMING_AUDIO_RENDERING],
-				  data[OBS_RECORDING_AUDIO_RENDERING]);
+				  &new_ts, active_mixes, data);
 	if (!success)
 		return;
 
@@ -320,21 +231,10 @@
 
 		profile_start(audio_thread_name);
 
-<<<<<<< HEAD
 		cache_multiple_rendering();
-		cur_time = os_gettime_ns();
-		while (audio_time <= cur_time) {
-			samples += AUDIO_OUTPUT_FRAMES;
-			audio_time =
-				start_time + audio_frames_to_ns(rate, samples);
-
-			input_and_output(audio, audio_time, prev_time);
-			prev_time = audio_time;
-		}
-=======
+
 		input_and_output(audio, audio_time, prev_time);
 		prev_time = audio_time;
->>>>>>> b4f7499b
 
 		profile_end(audio_thread_name);
 
@@ -354,10 +254,7 @@
 static size_t audio_get_input_idx(const audio_t *audio, size_t mix_idx,
 				  audio_output_callback_t callback, void *param)
 {
-	enum obs_audio_rendering_mode mode =
-		obs_get_multiple_rendering() ? OBS_STREAMING_AUDIO_RENDERING
-					     : OBS_MAIN_AUDIO_RENDERING;
-	const struct audio_mix *mix = &audio->mixes[mode][mix_idx];
+	const struct audio_mix *mix = &audio->mixes[mix_idx];
 
 	for (size_t i = 0; i < mix->inputs.num; i++) {
 		struct audio_input *input = mix->inputs.array + i;
@@ -409,45 +306,32 @@
 
 	pthread_mutex_lock(&audio->input_mutex);
 
-	enum obs_audio_rendering_mode start =
-		obs_get_multiple_rendering() ? OBS_STREAMING_AUDIO_RENDERING
-					     : OBS_MAIN_AUDIO_RENDERING;
-
-	enum obs_audio_rendering_mode end =
-		obs_get_multiple_rendering() ? OBS_RECORDING_AUDIO_RENDERING
-					     : OBS_MAIN_AUDIO_RENDERING;
-
 	if (audio_get_input_idx(audio, mi, callback, param) == DARRAY_INVALID) {
-		for (enum obs_audio_rendering_mode mode = start; mode <= end;
-		     mode++) {
-			struct audio_mix *mix = &audio->mixes[mode][mi];
-			struct audio_input input;
-			input.callback = callback;
-			input.param = param;
-
-			if (conversion) {
-				input.conversion = *conversion;
-			} else {
-				input.conversion.format = audio->info.format;
-				input.conversion.speakers =
-					audio->info.speakers;
-				input.conversion.samples_per_sec =
-					audio->info.samples_per_sec;
-			}
-
-			if (input.conversion.format == AUDIO_FORMAT_UNKNOWN)
-				input.conversion.format = audio->info.format;
-			if (input.conversion.speakers == SPEAKERS_UNKNOWN)
-				input.conversion.speakers =
-					audio->info.speakers;
-			if (input.conversion.samples_per_sec == 0)
-				input.conversion.samples_per_sec =
-					audio->info.samples_per_sec;
-
-			success = audio_input_init(&input, audio);
-			if (success)
-				da_push_back(mix->inputs, &input);
+		struct audio_mix *mix = &audio->mixes[mi];
+		struct audio_input input;
+		input.callback = callback;
+		input.param = param;
+
+		if (conversion) {
+			input.conversion = *conversion;
+		} else {
+			input.conversion.format = audio->info.format;
+			input.conversion.speakers = audio->info.speakers;
+			input.conversion.samples_per_sec =
+				audio->info.samples_per_sec;
 		}
+
+		if (input.conversion.format == AUDIO_FORMAT_UNKNOWN)
+			input.conversion.format = audio->info.format;
+		if (input.conversion.speakers == SPEAKERS_UNKNOWN)
+			input.conversion.speakers = audio->info.speakers;
+		if (input.conversion.samples_per_sec == 0)
+			input.conversion.samples_per_sec =
+				audio->info.samples_per_sec;
+
+		success = audio_input_init(&input, audio);
+		if (success)
+			da_push_back(mix->inputs, &input);
 	}
 
 	pthread_mutex_unlock(&audio->input_mutex);
@@ -465,21 +349,9 @@
 
 	size_t idx = audio_get_input_idx(audio, mix_idx, callback, param);
 	if (idx != DARRAY_INVALID) {
-		enum obs_audio_rendering_mode start =
-			obs_get_multiple_rendering()
-				? OBS_STREAMING_AUDIO_RENDERING
-				: OBS_MAIN_AUDIO_RENDERING;
-
-		enum obs_audio_rendering_mode end =
-			obs_get_multiple_rendering()
-				? OBS_RECORDING_AUDIO_RENDERING
-				: OBS_MAIN_AUDIO_RENDERING;
-		for (enum obs_audio_rendering_mode mode = start; mode <= end;
-		     mode++) {
-			struct audio_mix *mix = &audio->mixes[mode][mix_idx];
-			audio_input_free(mix->inputs.array + idx);
-			da_erase(mix->inputs, idx);
-		}
+		struct audio_mix *mix = &audio->mixes[mix_idx];
+		audio_input_free(mix->inputs.array + idx);
+		da_erase(mix->inputs, idx);
 	}
 
 	pthread_mutex_unlock(&audio->input_mutex);
@@ -534,13 +406,6 @@
 void audio_output_close(audio_t *audio)
 {
 	void *thread_ret;
-	enum obs_audio_rendering_mode start =
-		obs_get_multiple_rendering() ? OBS_STREAMING_AUDIO_RENDERING
-					     : OBS_MAIN_AUDIO_RENDERING;
-
-	enum obs_audio_rendering_mode end =
-		obs_get_multiple_rendering() ? OBS_RECORDING_AUDIO_RENDERING
-					     : OBS_MAIN_AUDIO_RENDERING;
 
 	if (!audio)
 		return;
@@ -552,15 +417,13 @@
 		pthread_mutex_destroy(&audio->input_mutex);
 	}
 
-	for (enum obs_audio_rendering_mode mode = start; mode <= end; mode++) {
-		for (size_t mix_idx = 0; mix_idx < MAX_AUDIO_MIXES; mix_idx++) {
-			struct audio_mix *mix = &audio->mixes[mode][mix_idx];
-
-			for (size_t i = 0; i < mix->inputs.num; i++)
-				audio_input_free(mix->inputs.array + i);
-
-			da_free(mix->inputs);
-		}
+	for (size_t mix_idx = 0; mix_idx < MAX_AUDIO_MIXES; mix_idx++) {
+		struct audio_mix *mix = &audio->mixes[mix_idx];
+
+		for (size_t i = 0; i < mix->inputs.num; i++)
+			audio_input_free(mix->inputs.array + i);
+
+		da_free(mix->inputs);
 	}
 	bfree(audio);
 }
@@ -574,13 +437,9 @@
 {
 	if (!audio)
 		return false;
-	enum obs_audio_rendering_mode mode =
-		obs_get_multiple_rendering()
-			? OBS_STREAMING_AUDIO_RENDERING
-			: OBS_MAIN_AUDIO_RENDERING;
 
 	for (size_t mix_idx = 0; mix_idx < MAX_AUDIO_MIXES; mix_idx++) {
-		const struct audio_mix *mix = &audio->mixes[mode][mix_idx];
+		const struct audio_mix *mix = &audio->mixes[mix_idx];
 
 		if (mix->inputs.num != 0)
 			return true;
