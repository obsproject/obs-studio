/******************************************************************************
    Copyright (C) 2023 by Lain Bailey <lain@obsproject.com>

    This program is free software: you can redistribute it and/or modify
    it under the terms of the GNU General Public License as published by
    the Free Software Foundation, either version 2 of the License, or
    (at your option) any later version.

    This program is distributed in the hope that it will be useful,
    but WITHOUT ANY WARRANTY; without even the implied warranty of
    MERCHANTABILITY or FITNESS FOR A PARTICULAR PURPOSE.  See the
    GNU General Public License for more details.

    You should have received a copy of the GNU General Public License
    along with this program.  If not, see <http://www.gnu.org/licenses/>.
******************************************************************************/

#include <math.h>
#include <inttypes.h>

#include "../util/threading.h"
#include "../util/darray.h"
#include "../util/deque.h"
#include "../util/platform.h"
#include "../util/profiler.h"
#include "../util/util_uint64.h"

#include "audio-io.h"
#include "audio-resampler.h"
#include "obs-internal.h"

#ifdef _WIN32
#define WIN32_LEAN_AND_MEAN
#include <Windows.h>
#include <avrt.h>
#endif

extern profiler_name_store_t *obs_get_profiler_name_store(void);

/* #define DEBUG_AUDIO */

#define nop()                    \
	do {                     \
		int invalid = 0; \
	} while (0)

struct audio_input {
	struct audio_convert_info conversion;
	audio_resampler_t *resampler;

	audio_output_callback_t callback;
	void *param;
};

static inline void audio_input_free(struct audio_input *input)
{
	audio_resampler_destroy(input->resampler);
}

struct audio_mix_buffer {
	float data[MAX_AUDIO_CHANNELS][AUDIO_OUTPUT_FRAMES];
};

struct audio_mix {
	DARRAY(struct audio_input) inputs;
<<<<<<< HEAD
	struct audio_mix_buffer buffer_unclamped;
};

struct audio_mix_outputs {
	void *canvas;
	struct audio_mix_buffer buffers[MAX_AUDIO_MIXES];
=======
	float buffer[MAX_AUDIO_CHANNELS][AUDIO_OUTPUT_FRAMES];
	float buffer_unclamped[MAX_AUDIO_CHANNELS][AUDIO_OUTPUT_FRAMES];
>>>>>>> 144599fb
};

struct audio_output {
	struct audio_output_info info;
	size_t block_size;
	size_t channels;
	size_t planes;

	pthread_t thread;
	os_event_t *stop_event;

	bool initialized;

	audio_input_callback_t input_cb;
	void *input_param;
	pthread_mutex_t input_mutex;
	struct audio_mix mixes[MAX_AUDIO_MIXES];
	DARRAY(struct audio_mix_outputs) mixes_outputs;
};

/* ------------------------------------------------------------------------- */

static bool resample_audio_output(struct audio_input *input,
				  struct audio_data *data)
{
	bool success = true;

	if (input->resampler) {
		uint8_t *output[MAX_AV_PLANES];
		uint32_t frames;
		uint64_t offset;

		memset(output, 0, sizeof(output));

		success = audio_resampler_resample(
			input->resampler, output, &frames, &offset,
			(const uint8_t *const *)data->data, data->frames);

		for (size_t i = 0; i < MAX_AV_PLANES; i++)
			data->data[i] = output[i];
		data->frames = frames;
		data->timestamp -= offset;
	}

	return success;
}

struct audio_mix_buffer *get_audio_mix(struct audio_output *audio,
				       size_t mix_idx, void *canvas)
{
	struct audio_mix_buffer *ret = NULL;
	for (size_t canvas_idx = 0; canvas_idx < audio->mixes_outputs.num;
	     canvas_idx++) {
		struct audio_mix_outputs *output_mixes =
			audio->mixes_outputs.array + canvas_idx;
		if (ret == NULL || output_mixes->canvas == canvas) {
			ret = &output_mixes->buffers[mix_idx];
		}
	}
	return ret;
}

static void do_audio_output(struct audio_output *audio, size_t mix_idx,
			    uint64_t timestamp, uint32_t frames)
{
	struct audio_mix_buffer *output_mix =
		get_audio_mix(audio, mix_idx, obs_get_audio_rendering_canvas());
	struct audio_mix *mix = &audio->mixes[mix_idx];
	struct audio_data data;

	if (mix == NULL || output_mix == NULL) {
		return;
	}
	pthread_mutex_lock(&audio->input_mutex);
	for (size_t input_idx = mix->inputs.num; input_idx > 0; input_idx--) {
		struct audio_input *input = mix->inputs.array + (input_idx - 1);

		struct obs_encoder *encoder = input->param;
		if (encoder && encoder->video &&
		    encoder->video->ovi != obs_get_audio_rendering_canvas()) {
			continue;
		}
		float(*buf)[AUDIO_OUTPUT_FRAMES] =
			input->conversion.allow_clipping
				? mix->buffer_unclamped.data
				: output_mix->data;

		float(*buf)[AUDIO_OUTPUT_FRAMES] =
			input->conversion.allow_clipping ? mix->buffer_unclamped
							 : mix->buffer;
		for (size_t i = 0; i < audio->planes; i++)
			data.data[i] = (uint8_t *)buf[i];

		data.frames = frames;
		data.timestamp = timestamp;

		if (resample_audio_output(input, &data))
			input->callback(input->param, mix_idx, &data);
	}

	pthread_mutex_unlock(&audio->input_mutex);
}

static void clamp_audio_output(struct audio_output *audio, size_t bytes)
{
	size_t float_size = bytes / sizeof(float);

	for (size_t mix_idx = 0; mix_idx < MAX_AUDIO_MIXES; mix_idx++) {
		struct audio_mix_buffer *output_mix = get_audio_mix(
			audio, mix_idx, obs_get_audio_rendering_canvas());
		struct audio_mix *mix = &audio->mixes[mix_idx];

		/* do not process mixing if a specific mix is inactive */
		if (!mix->inputs.num)
			continue;

		for (size_t plane = 0; plane < audio->planes; plane++) {
			float *mix_data = output_mix->data[plane];
			float *mix_end = &mix_data[float_size];
			/* Unclamped mix is copied directly. */
<<<<<<< HEAD
			memcpy(mix->buffer_unclamped.data[plane], mix_data,
			       bytes);
=======
			memcpy(mix->buffer_unclamped[plane], mix_data, bytes);
>>>>>>> 144599fb

			while (mix_data < mix_end) {
				float val = *mix_data;
				val = (val == val) ? val : 0.0f;
				val = (val > 1.0f) ? 1.0f : val;
				val = (val < -1.0f) ? -1.0f : val;
				*(mix_data++) = val;
			}
		}
	}
}

void prepare_mixes_outputs(size_t canvases, struct audio_output *audio)
{
	if (canvases != audio->mixes_outputs.num) {
		da_resize(audio->mixes_outputs, canvases);
	}

	for (size_t canvas_idx = 0; canvas_idx < canvases; canvas_idx++) {
		struct obs_video_info *ovi = NULL;
		if (obs->video.canvases.num == canvases)
			ovi = obs->video.canvases.array[canvas_idx];
		struct audio_mix_outputs *mixes =
			audio->mixes_outputs.array + canvas_idx;
		mixes->canvas = ovi;
	}
}

static void input_and_output(struct audio_output *audio, uint64_t audio_time,
			     uint64_t prev_time)
{
	size_t bytes = AUDIO_OUTPUT_FRAMES * audio->block_size;
	struct audio_data_mixes_outputs data;
	uint32_t active_mixes = 0;
	uint64_t new_ts = 0;
	bool success;
	size_t canvases = get_audio_outputs_reqired();

	source_audio_mix_data_init(&data, canvases);
	source_audio_mix_data_clean(&data);

#ifdef DEBUG_AUDIO
	blog(LOG_DEBUG, "audio_time: %llu, prev_time: %llu, bytes: %lu",
	     audio_time, prev_time, bytes);
#endif

	prepare_mixes_outputs(canvases, audio);

	/* get mixers */
	pthread_mutex_lock(&audio->input_mutex);
	for (size_t i = 0; i < MAX_AUDIO_MIXES; i++) {
		if (audio->mixes[i].inputs.num)
			active_mixes |= (1 << i);
	}
	pthread_mutex_unlock(&audio->input_mutex);

	source_audio_mix_data_clean(&data);
	/* clear mix buffers */
	for (size_t mix_idx = 0; mix_idx < MAX_AUDIO_MIXES; mix_idx++) {
		for (size_t canvas_idx = 0; canvas_idx < canvases;
		     canvas_idx++) {
			struct audio_mix_buffer *mix =
				&audio->mixes_outputs.array[canvas_idx]
					 .buffers[mix_idx];

			memset(mix->data, 0, sizeof(mix->data));

			for (size_t i = 0; i < audio->planes; i++)
				data.outputs.array[canvas_idx]
					.output[mix_idx]
					.data[i] = mix->data[i];
		}
	}

	/* get new audio data */
	success = audio->input_cb(audio->input_param, prev_time, audio_time,
				  &new_ts, active_mixes, &data);
	source_audio_mix_data_release(&data);
	if (!success)
		return;

	for (size_t canvas_idx = 0; canvas_idx < canvases; canvas_idx++) {
		obs_set_audio_rendering_canvas(
			audio->mixes_outputs.array[canvas_idx].canvas);

		/* clamps audio data to -1.0..1.0 */
		clamp_audio_output(audio, bytes);

		/* output audio*/
		for (size_t i = 0; i < MAX_AUDIO_MIXES; i++)
			do_audio_output(audio, i, new_ts, AUDIO_OUTPUT_FRAMES);
	}
}

static void *audio_thread(void *param)
{
#ifdef _WIN32
	DWORD unused = 0;
	const HANDLE handle = AvSetMmThreadCharacteristics(L"Audio", &unused);
#endif

	struct audio_output *audio = param;
	size_t rate = audio->info.samples_per_sec;
	uint64_t samples = 0;
	uint64_t start_time = os_gettime_ns();
	uint64_t prev_time = start_time;

	os_set_thread_name("audio-io: audio thread");

	const char *audio_thread_name =
		profile_store_name(obs_get_profiler_name_store(),
				   "audio_thread(%s)", audio->info.name);

	while (os_event_try(audio->stop_event) == EAGAIN) {
		samples += AUDIO_OUTPUT_FRAMES;
		uint64_t audio_time =
			start_time + audio_frames_to_ns(rate, samples);

		os_sleepto_ns_fast(audio_time);

		profile_start(audio_thread_name);

		cache_multiple_rendering();

		input_and_output(audio, audio_time, prev_time);
		prev_time = audio_time;

		profile_end(audio_thread_name);

		profile_reenable_thread();
	}

#ifdef _WIN32
	if (handle)
		AvRevertMmThreadCharacteristics(handle);
#endif

	return NULL;
}

/* ------------------------------------------------------------------------- */

static size_t audio_get_input_idx(const audio_t *audio, size_t mix_idx,
				  audio_output_callback_t callback, void *param)
{
	const struct audio_mix *mix = &audio->mixes[mix_idx];

	for (size_t i = 0; i < mix->inputs.num; i++) {
		struct audio_input *input = mix->inputs.array + i;

		if (input->callback == callback && input->param == param)
			return i;
	}

	return DARRAY_INVALID;
}

static inline bool audio_input_init(struct audio_input *input,
				    struct audio_output *audio)
{
	if (input->conversion.format != audio->info.format ||
	    input->conversion.samples_per_sec != audio->info.samples_per_sec ||
	    input->conversion.speakers != audio->info.speakers) {
		struct resample_info from = {
			.format = audio->info.format,
			.samples_per_sec = audio->info.samples_per_sec,
			.speakers = audio->info.speakers};

		struct resample_info to = {
			.format = input->conversion.format,
			.samples_per_sec = input->conversion.samples_per_sec,
			.speakers = input->conversion.speakers};

		input->resampler = audio_resampler_create(&to, &from);
		if (!input->resampler) {
			blog(LOG_ERROR, "audio_input_init: Failed to "
					"create resampler");
			return false;
		}
	} else {
		input->resampler = NULL;
	}

	return true;
}

bool audio_output_connect(audio_t *audio, size_t mi,
			  const struct audio_convert_info *conversion,
			  audio_output_callback_t callback, void *param)
{
	bool success = false;

	if (!audio || mi >= MAX_AUDIO_MIXES)
		return false;

	pthread_mutex_lock(&audio->input_mutex);

	if (audio_get_input_idx(audio, mi, callback, param) == DARRAY_INVALID) {
		struct audio_mix *mix = &audio->mixes[mi];
		struct audio_input input;
		input.callback = callback;
		input.param = param;

		if (conversion) {
			input.conversion = *conversion;
		} else {
			input.conversion.format = audio->info.format;
			input.conversion.speakers = audio->info.speakers;
			input.conversion.samples_per_sec =
				audio->info.samples_per_sec;
		}

		if (input.conversion.format == AUDIO_FORMAT_UNKNOWN)
			input.conversion.format = audio->info.format;
		if (input.conversion.speakers == SPEAKERS_UNKNOWN)
			input.conversion.speakers = audio->info.speakers;
		if (input.conversion.samples_per_sec == 0)
			input.conversion.samples_per_sec =
				audio->info.samples_per_sec;

		success = audio_input_init(&input, audio);
		if (success)
			da_push_back(mix->inputs, &input);
	}

	pthread_mutex_unlock(&audio->input_mutex);

	return success;
}

void audio_output_disconnect(audio_t *audio, size_t mix_idx,
			     audio_output_callback_t callback, void *param)
{
	if (!audio || mix_idx >= MAX_AUDIO_MIXES)
		return;

	pthread_mutex_lock(&audio->input_mutex);

	size_t idx = audio_get_input_idx(audio, mix_idx, callback, param);
	if (idx != DARRAY_INVALID) {
		struct audio_mix *mix = &audio->mixes[mix_idx];
		audio_input_free(mix->inputs.array + idx);
		da_erase(mix->inputs, idx);
	}

	pthread_mutex_unlock(&audio->input_mutex);
}

static inline bool valid_audio_params(const struct audio_output_info *info)
{
	return info->format && info->name && info->samples_per_sec > 0 &&
	       info->speakers > 0;
}

int audio_output_open(audio_t **audio, struct audio_output_info *info)
{
	struct audio_output *out;
	bool planar = is_audio_planar(info->format);

	if (!valid_audio_params(info))
		return AUDIO_OUTPUT_INVALIDPARAM;

	out = bzalloc(sizeof(struct audio_output));
	if (!out)
		goto fail0;

	memcpy(&out->info, info, sizeof(struct audio_output_info));
	out->channels = get_audio_channels(info->speakers);
	out->planes = planar ? out->channels : 1;
	out->input_cb = info->input_callback;
	out->input_param = info->input_param;
	out->block_size = (planar ? 1 : out->channels) *
			  get_audio_bytes_per_channel(info->format);

	size_t canvases = get_audio_outputs_reqired();
	da_init(out->mixes_outputs);
	da_resize(out->mixes_outputs, canvases);

	if (pthread_mutex_init_recursive(&out->input_mutex) != 0)
		goto fail0;
	if (os_event_init(&out->stop_event, OS_EVENT_TYPE_MANUAL) != 0)
		goto fail1;
	if (pthread_create(&out->thread, NULL, audio_thread, out) != 0)
		goto fail2;

	out->initialized = true;
	*audio = out;
	return AUDIO_OUTPUT_SUCCESS;

fail2:
	os_event_destroy(out->stop_event);
fail1:
	pthread_mutex_destroy(&out->input_mutex);
fail0:
	audio_output_close(out);
	return AUDIO_OUTPUT_FAIL;
}

void audio_output_close(audio_t *audio)
{
	void *thread_ret;

	if (!audio)
		return;

	if (audio->initialized) {
		os_event_signal(audio->stop_event);
		pthread_join(audio->thread, &thread_ret);
		os_event_destroy(audio->stop_event);
		pthread_mutex_destroy(&audio->input_mutex);
	}

	for (size_t mix_idx = 0; mix_idx < MAX_AUDIO_MIXES; mix_idx++) {
		struct audio_mix *mix = &audio->mixes[mix_idx];

		for (size_t i = 0; i < mix->inputs.num; i++)
			audio_input_free(mix->inputs.array + i);

		da_free(mix->inputs);
	}
	da_free(audio->mixes_outputs);
	bfree(audio);
}

const struct audio_output_info *audio_output_get_info(const audio_t *audio)
{
	return audio ? &audio->info : NULL;
}

bool audio_output_active(const audio_t *audio)
{
	if (!audio)
		return false;

	for (size_t mix_idx = 0; mix_idx < MAX_AUDIO_MIXES; mix_idx++) {
		const struct audio_mix *mix = &audio->mixes[mix_idx];

		if (mix->inputs.num != 0)
			return true;
	}

	return false;
}

size_t audio_output_get_block_size(const audio_t *audio)
{
	return audio->block_size;
}

size_t audio_output_get_planes(const audio_t *audio)
{
	return audio->planes;
}

size_t audio_output_get_channels(const audio_t *audio)
{
	return audio->channels;
}

uint32_t audio_output_get_sample_rate(const audio_t *audio)
{
	return audio->info.samples_per_sec;
}<|MERGE_RESOLUTION|>--- conflicted
+++ resolved
@@ -63,17 +63,12 @@
 
 struct audio_mix {
 	DARRAY(struct audio_input) inputs;
-<<<<<<< HEAD
 	struct audio_mix_buffer buffer_unclamped;
 };
 
 struct audio_mix_outputs {
 	void *canvas;
 	struct audio_mix_buffer buffers[MAX_AUDIO_MIXES];
-=======
-	float buffer[MAX_AUDIO_CHANNELS][AUDIO_OUTPUT_FRAMES];
-	float buffer_unclamped[MAX_AUDIO_CHANNELS][AUDIO_OUTPUT_FRAMES];
->>>>>>> 144599fb
 };
 
 struct audio_output {
@@ -161,9 +156,6 @@
 				? mix->buffer_unclamped.data
 				: output_mix->data;
 
-		float(*buf)[AUDIO_OUTPUT_FRAMES] =
-			input->conversion.allow_clipping ? mix->buffer_unclamped
-							 : mix->buffer;
 		for (size_t i = 0; i < audio->planes; i++)
 			data.data[i] = (uint8_t *)buf[i];
 
@@ -194,12 +186,8 @@
 			float *mix_data = output_mix->data[plane];
 			float *mix_end = &mix_data[float_size];
 			/* Unclamped mix is copied directly. */
-<<<<<<< HEAD
 			memcpy(mix->buffer_unclamped.data[plane], mix_data,
 			       bytes);
-=======
-			memcpy(mix->buffer_unclamped[plane], mix_data, bytes);
->>>>>>> 144599fb
 
 			while (mix_data < mix_end) {
 				float val = *mix_data;
