--- conflicted
+++ resolved
@@ -27,10 +27,6 @@
 #endif
 #include <sys/types.h>
 #include <sys/stat.h>
-
-#ifndef FF_API_BUFFER_SIZE_T
-#define FF_API_BUFFER_SIZE_T (LIBAVUTIL_VERSION_MAJOR < 57)
-#endif
 
 #ifndef FF_API_BUFFER_SIZE_T
 #define FF_API_BUFFER_SIZE_T (LIBAVUTIL_VERSION_MAJOR < 57)
@@ -143,10 +139,6 @@
 
 		av_dict_copy(&out_stream->metadata, in_stream->metadata, 0);
 
-<<<<<<< HEAD
-#if LIBAVCODEC_VERSION_INT >= AV_VERSION_INT(57, 48, 101)
-=======
->>>>>>> 144599fb
 		if (in_stream->codecpar->codec_id == AV_CODEC_ID_HEVC &&
 		    job->ofmt_ctx->oformat->codec_tag &&
 		    av_codec_get_id(job->ofmt_ctx->oformat->codec_tag,
