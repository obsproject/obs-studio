/******************************************************************************
    Copyright (C) 2023 by Lain Bailey <lain@obsproject.com>

    This program is free software: you can redistribute it and/or modify
    it under the terms of the GNU General Public License as published by
    the Free Software Foundation, either version 2 of the License, or
    (at your option) any later version.

    This program is distributed in the hope that it will be useful,
    but WITHOUT ANY WARRANTY; without even the implied warranty of
    MERCHANTABILITY or FITNESS FOR A PARTICULAR PURPOSE.  See the
    GNU General Public License for more details.

    You should have received a copy of the GNU General Public License
    along with this program.  If not, see <http://www.gnu.org/licenses/>.
******************************************************************************/

#pragma once

#include "media-io-defs.h"
#include "../util/c99defs.h"

#ifdef __cplusplus
extern "C" {
#endif

struct video_frame;

/* Base video output component.  Use this to create a video output track. */

struct video_output;
typedef struct video_output video_t;

enum video_format {
	VIDEO_FORMAT_NONE,

	/* planar 4:2:0 formats */
	VIDEO_FORMAT_I420, /* three-plane */
	VIDEO_FORMAT_NV12, /* two-plane, luma and packed chroma */

	/* packed 4:2:2 formats */
	VIDEO_FORMAT_YVYU,
	VIDEO_FORMAT_YUY2, /* YUYV */
	VIDEO_FORMAT_UYVY,

	/* packed uncompressed formats */
	VIDEO_FORMAT_RGBA,
	VIDEO_FORMAT_BGRA, /* ARGB from win-dshow*/
	VIDEO_FORMAT_BGRX,
	VIDEO_FORMAT_Y800, /* grayscale */

	/* planar 4:4:4 */
	VIDEO_FORMAT_I444,

	/* more packed uncompressed formats */
	VIDEO_FORMAT_BGR3,

	/* planar 4:2:2 */
	VIDEO_FORMAT_I422,

	/* planar 4:2:0 with alpha */
	VIDEO_FORMAT_I40A,

	/* planar 4:2:2 with alpha */
	VIDEO_FORMAT_I42A,

	/* planar 4:4:4 with alpha */
	VIDEO_FORMAT_YUVA,

	/* packed 4:4:4 with alpha */
	VIDEO_FORMAT_AYUV,

	/* planar 4:2:0 format, 10 bpp */
	VIDEO_FORMAT_I010, /* three-plane */
	VIDEO_FORMAT_P010, /* two-plane, luma and packed chroma */

	/* planar 4:2:2 format, 10 bpp */
	VIDEO_FORMAT_I210,

	/* planar 4:4:4 format, 12 bpp */
	VIDEO_FORMAT_I412,

	/* planar 4:4:4:4 format, 12 bpp */
	VIDEO_FORMAT_YA2L,

	/* planar 4:2:2 format, 16 bpp */
	VIDEO_FORMAT_P216, /* two-plane, luma and packed chroma */

	/* planar 4:4:4 format, 16 bpp */
	VIDEO_FORMAT_P416, /* two-plane, luma and packed chroma */

	/* packed 4:2:2 format, 10 bpp */
	VIDEO_FORMAT_V210,
<<<<<<< HEAD
=======

	/* packed uncompressed 10-bit format */
	VIDEO_FORMAT_R10L,
>>>>>>> 144599fb
};

enum video_trc {
	VIDEO_TRC_DEFAULT,
	VIDEO_TRC_SRGB,
	VIDEO_TRC_PQ,
	VIDEO_TRC_HLG,
};

enum video_colorspace {
	VIDEO_CS_DEFAULT,
	VIDEO_CS_601,
	VIDEO_CS_709,
	VIDEO_CS_SRGB,
	VIDEO_CS_2100_PQ,
	VIDEO_CS_2100_HLG,
};

enum video_range_type {
	VIDEO_RANGE_DEFAULT,
	VIDEO_RANGE_PARTIAL,
	VIDEO_RANGE_FULL,
};

struct video_data {
	uint8_t *data[MAX_AV_PLANES];
	uint32_t linesize[MAX_AV_PLANES];
	uint64_t timestamp;
};

struct video_output_info {
	const char *name;

	enum video_format format;
	uint32_t fps_num;
	uint32_t fps_den;
	uint32_t width;
	uint32_t height;
	size_t cache_size;

	enum video_colorspace colorspace;
	enum video_range_type range;
};

static inline bool format_is_yuv(enum video_format format)
{
	switch (format) {
	case VIDEO_FORMAT_I420:
	case VIDEO_FORMAT_NV12:
	case VIDEO_FORMAT_I422:
	case VIDEO_FORMAT_I210:
	case VIDEO_FORMAT_YVYU:
	case VIDEO_FORMAT_YUY2:
	case VIDEO_FORMAT_UYVY:
	case VIDEO_FORMAT_I444:
	case VIDEO_FORMAT_I412:
	case VIDEO_FORMAT_I40A:
	case VIDEO_FORMAT_I42A:
	case VIDEO_FORMAT_YUVA:
	case VIDEO_FORMAT_YA2L:
	case VIDEO_FORMAT_AYUV:
	case VIDEO_FORMAT_I010:
	case VIDEO_FORMAT_P010:
	case VIDEO_FORMAT_P216:
	case VIDEO_FORMAT_P416:
	case VIDEO_FORMAT_V210:
		return true;
	case VIDEO_FORMAT_NONE:
	case VIDEO_FORMAT_RGBA:
	case VIDEO_FORMAT_BGRA:
	case VIDEO_FORMAT_BGRX:
	case VIDEO_FORMAT_Y800:
	case VIDEO_FORMAT_BGR3:
	case VIDEO_FORMAT_R10L:
		return false;
	}

	return false;
}

static inline const char *get_video_format_name(enum video_format format)
{
	switch (format) {
	case VIDEO_FORMAT_I420:
		return "I420";
	case VIDEO_FORMAT_NV12:
		return "NV12";
	case VIDEO_FORMAT_I422:
		return "I422";
	case VIDEO_FORMAT_I210:
		return "I210";
	case VIDEO_FORMAT_YVYU:
		return "YVYU";
	case VIDEO_FORMAT_YUY2:
		return "YUY2";
	case VIDEO_FORMAT_UYVY:
		return "UYVY";
	case VIDEO_FORMAT_RGBA:
		return "RGBA";
	case VIDEO_FORMAT_BGRA:
		return "BGRA";
	case VIDEO_FORMAT_BGRX:
		return "BGRX";
	case VIDEO_FORMAT_I444:
		return "I444";
	case VIDEO_FORMAT_I412:
		return "I412";
	case VIDEO_FORMAT_Y800:
		return "Y800";
	case VIDEO_FORMAT_BGR3:
		return "BGR3";
	case VIDEO_FORMAT_I40A:
		return "I40A";
	case VIDEO_FORMAT_I42A:
		return "I42A";
	case VIDEO_FORMAT_YUVA:
		return "YUVA";
	case VIDEO_FORMAT_YA2L:
		return "YA2L";
	case VIDEO_FORMAT_AYUV:
		return "AYUV";
	case VIDEO_FORMAT_I010:
		return "I010";
	case VIDEO_FORMAT_P010:
		return "P010";
	case VIDEO_FORMAT_P216:
		return "P216";
	case VIDEO_FORMAT_P416:
		return "P416";
	case VIDEO_FORMAT_V210:
		return "v210";
<<<<<<< HEAD
=======
	case VIDEO_FORMAT_R10L:
		return "R10l";
>>>>>>> 144599fb
	case VIDEO_FORMAT_NONE:;
	}

	return "None";
}

static inline const char *get_video_colorspace_name(enum video_colorspace cs)
{
	switch (cs) {
	case VIDEO_CS_DEFAULT:
	case VIDEO_CS_709:
		return "Rec. 709";
	case VIDEO_CS_SRGB:
		return "sRGB";
	case VIDEO_CS_601:
		return "Rec. 601";
	case VIDEO_CS_2100_PQ:
		return "Rec. 2100 (PQ)";
	case VIDEO_CS_2100_HLG:
		return "Rec. 2100 (HLG)";
	}

	return "Unknown";
}

static inline enum video_range_type
resolve_video_range(enum video_format format, enum video_range_type range)
{
	if (range == VIDEO_RANGE_DEFAULT) {
		range = format_is_yuv(format) ? VIDEO_RANGE_PARTIAL
					      : VIDEO_RANGE_FULL;
	}

	return range;
}

static inline const char *get_video_range_name(enum video_format format,
					       enum video_range_type range)
{
	range = resolve_video_range(format, range);
	return range == VIDEO_RANGE_FULL ? "Full" : "Partial";
}

enum video_scale_type {
	VIDEO_SCALE_DEFAULT,
	VIDEO_SCALE_POINT,
	VIDEO_SCALE_FAST_BILINEAR,
	VIDEO_SCALE_BILINEAR,
	VIDEO_SCALE_BICUBIC,
};

struct video_scale_info {
	enum video_format format;
	uint32_t width;
	uint32_t height;
	enum video_range_type range;
	enum video_colorspace colorspace;
};

EXPORT enum video_format video_format_from_fourcc(uint32_t fourcc);

EXPORT bool video_format_get_parameters(enum video_colorspace color_space,
					enum video_range_type range,
					float matrix[16], float min_range[3],
					float max_range[3]);
EXPORT bool video_format_get_parameters_for_format(
	enum video_colorspace color_space, enum video_range_type range,
	enum video_format format, float matrix[16], float min_range[3],
	float max_range[3]);

#define VIDEO_OUTPUT_SUCCESS 0
#define VIDEO_OUTPUT_INVALIDPARAM -1
#define VIDEO_OUTPUT_FAIL -2

EXPORT int video_output_open(video_t **video, struct video_output_info *info);
EXPORT void video_output_close(video_t *video);

EXPORT bool
video_output_connect(video_t *video, const struct video_scale_info *conversion,
		     void (*callback)(void *param, struct video_data *frame),
		     void *param);
EXPORT bool
video_output_connect2(video_t *video, const struct video_scale_info *conversion,
		      uint32_t frame_rate_divisor,
		      void (*callback)(void *param, struct video_data *frame),
		      void *param);
EXPORT void video_output_disconnect(video_t *video,
				    void (*callback)(void *param,
						     struct video_data *frame),
				    void *param);

EXPORT bool video_output_active(const video_t *video);

EXPORT const struct video_output_info *
video_output_get_info(const video_t *video);
EXPORT bool video_output_lock_frame(video_t *video, struct video_frame *frame,
				    int count, uint64_t timestamp);
EXPORT void video_output_unlock_frame(video_t *video);
EXPORT uint64_t video_output_get_frame_time(const video_t *video);
EXPORT void video_output_stop(video_t *video);
EXPORT bool video_output_stopped(video_t *video);

EXPORT enum video_format video_output_get_format(const video_t *video);
EXPORT uint32_t video_output_get_width(const video_t *video);
EXPORT uint32_t video_output_get_height(const video_t *video);
EXPORT double video_output_get_frame_rate(const video_t *video);

EXPORT uint32_t video_output_get_skipped_frames(const video_t *video);
EXPORT uint32_t video_output_get_total_frames(const video_t *video);

extern void video_output_inc_texture_encoders(video_t *video);
extern void video_output_dec_texture_encoders(video_t *video);
extern void video_output_inc_texture_frames(video_t *video);
extern void video_output_inc_texture_skipped_frames(video_t *video);

extern video_t *video_output_create_with_frame_rate_divisor(video_t *video,
							    uint32_t divisor);
extern void video_output_free_frame_rate_divisor(video_t *video);

#ifdef __cplusplus
}
#endif<|MERGE_RESOLUTION|>--- conflicted
+++ resolved
@@ -91,12 +91,9 @@
 
 	/* packed 4:2:2 format, 10 bpp */
 	VIDEO_FORMAT_V210,
-<<<<<<< HEAD
-=======
 
 	/* packed uncompressed 10-bit format */
 	VIDEO_FORMAT_R10L,
->>>>>>> 144599fb
 };
 
 enum video_trc {
@@ -228,11 +225,8 @@
 		return "P416";
 	case VIDEO_FORMAT_V210:
 		return "v210";
-<<<<<<< HEAD
-=======
 	case VIDEO_FORMAT_R10L:
 		return "R10l";
->>>>>>> 144599fb
 	case VIDEO_FORMAT_NONE:;
 	}
 
