/******************************************************************************
    Copyright (C) 2014 by Ruwen Hahn <palana@stunned.de>

    This program is free software: you can redistribute it and/or modify
    it under the terms of the GNU General Public License as published by
    the Free Software Foundation, either version 2 of the License, or
    (at your option) any later version.

    This program is distributed in the hope that it will be useful,
    but WITHOUT ANY WARRANTY; without even the implied warranty of
    MERCHANTABILITY or FITNESS FOR A PARTICULAR PURPOSE.  See the
    GNU General Public License for more details.

    You should have received a copy of the GNU General Public License
    along with this program.  If not, see <http://www.gnu.org/licenses/>.
******************************************************************************/

#include "video-io.h"

#include "../util/bmem.h"
#include "../graphics/matrix3.h"

#include <assert.h>

//#define LOG_MATRICES

static struct {
	float range_min[3];
	float range_max[3];
	float black_levels[2][3];

	float float_range_min[3];
	float float_range_max[3];
} bpp_info[9];

static struct {
	enum video_colorspace const color_space;
	float const Kb, Kr;
	float matrix[OBS_COUNTOF(bpp_info)][2][16];
} format_info[] = {
	{
		VIDEO_CS_601,
		0.114f,
		0.299f,
	},
	{
		VIDEO_CS_709,
		0.0722f,
		0.2126f,
	},
	{
		VIDEO_CS_2100_PQ,
		0.0593f,
		0.2627f,
	},
};

#define NUM_FORMATS (sizeof(format_info) / sizeof(format_info[0]))

#ifdef LOG_MATRICES
static void log_matrix(float const matrix[16])
{
	blog(LOG_DEBUG,
	     "\n% f, % f, % f, % f"
	     "\n% f, % f, % f, % f"
	     "\n% f, % f, % f, % f"
	     "\n% f, % f, % f, % f",
	     matrix[0], matrix[1], matrix[2], matrix[3], matrix[4], matrix[5],
	     matrix[6], matrix[7], matrix[8], matrix[9], matrix[10], matrix[11],
	     matrix[12], matrix[13], matrix[14], matrix[15]);
}
#endif

static void initialize_matrix(float const Kb, float const Kr,
			      float bit_range_max, float const range_min[3],
			      float const range_max[3],
			      float const black_levels[3], float matrix[16])
{
	struct matrix3 color_matrix;

	float const yvals = range_max[0] - range_min[0];
	float const uvals = (range_max[1] - range_min[1]) / 2.f;
	float const vvals = (range_max[2] - range_min[2]) / 2.f;

	float const yscale = bit_range_max / yvals;
	float const uscale = bit_range_max / uvals;
	float const vscale = bit_range_max / vvals;

	float const Kg = (1.f - Kb - Kr);

	vec3_set(&color_matrix.x, yscale, 0.f, vscale * (1.f - Kr));
	vec3_set(&color_matrix.y, yscale, uscale * (Kb - 1.f) * Kb / Kg,
		 vscale * (Kr - 1.f) * Kr / Kg);
	vec3_set(&color_matrix.z, yscale, uscale * (1.f - Kb), 0.f);

	struct vec3 offsets, multiplied;
	vec3_set(&offsets, -black_levels[0] / bit_range_max,
		 -black_levels[1] / bit_range_max,
		 -black_levels[2] / bit_range_max);
	vec3_rotate(&multiplied, &offsets, &color_matrix);

	matrix[0] = color_matrix.x.x;
	matrix[1] = color_matrix.x.y;
	matrix[2] = color_matrix.x.z;
	matrix[3] = multiplied.x;

	matrix[4] = color_matrix.y.x;
	matrix[5] = color_matrix.y.y;
	matrix[6] = color_matrix.y.z;
	matrix[7] = multiplied.y;

	matrix[8] = color_matrix.z.x;
	matrix[9] = color_matrix.z.y;
	matrix[10] = color_matrix.z.z;
	matrix[11] = multiplied.z;

	matrix[12] = matrix[13] = matrix[14] = 0.;
	matrix[15] = 1.;

#ifdef LOG_MATRICES
	log_matrix(matrix);
#endif
}

static void initialize_matrices()
{
	static const float full_range_min3[] = {0, 0, 0};

	float min_value = 16.f;
	float max_luma = 235.f;
	float max_chroma = 240.f;
	float range = 256.f;
	for (uint32_t bpp = 8; bpp <= 16; ++bpp) {
		const uint32_t bpp_index = bpp - 8;
		bpp_info[bpp_index].range_min[0] = min_value;
		bpp_info[bpp_index].range_min[1] = min_value;
		bpp_info[bpp_index].range_min[2] = min_value;
		bpp_info[bpp_index].range_max[0] = max_luma;
		bpp_info[bpp_index].range_max[1] = max_chroma;
		bpp_info[bpp_index].range_max[2] = max_chroma;
		const float mid_chroma = 0.5f * (min_value + max_chroma);
		bpp_info[bpp_index].black_levels[0][0] = min_value;
		bpp_info[bpp_index].black_levels[0][1] = mid_chroma;
		bpp_info[bpp_index].black_levels[0][2] = mid_chroma;
		bpp_info[bpp_index].black_levels[1][0] = 0.f;
		bpp_info[bpp_index].black_levels[1][1] = mid_chroma;
		bpp_info[bpp_index].black_levels[1][2] = mid_chroma;
		const float range_max = range - 1.f;
		bpp_info[bpp_index].float_range_min[0] = min_value / range_max;
		bpp_info[bpp_index].float_range_min[1] = min_value / range_max;
		bpp_info[bpp_index].float_range_min[2] = min_value / range_max;
		bpp_info[bpp_index].float_range_max[0] = max_luma / range_max;
		bpp_info[bpp_index].float_range_max[1] = max_chroma / range_max;
		bpp_info[bpp_index].float_range_max[2] = max_chroma / range_max;

		for (size_t i = 0; i < NUM_FORMATS; i++) {
			float full_range_max3[] = {range_max, range_max,
						   range_max};
			initialize_matrix(format_info[i].Kb, format_info[i].Kr,
					  range_max, full_range_min3,
					  full_range_max3,
					  bpp_info[bpp_index].black_levels[1],
					  format_info[i].matrix[bpp_index][1]);

			initialize_matrix(format_info[i].Kb, format_info[i].Kr,
					  range_max,
					  bpp_info[bpp_index].range_min,
					  bpp_info[bpp_index].range_max,
					  bpp_info[bpp_index].black_levels[0],
					  format_info[i].matrix[bpp_index][0]);
		}

		min_value *= 2.f;
		max_luma *= 2.f;
		max_chroma *= 2.f;
		range *= 2.f;
	}
}

static bool matrices_initialized = false;

static const float full_min[3] = {0.0f, 0.0f, 0.0f};
static const float full_max[3] = {1.0f, 1.0f, 1.0f};

static bool video_format_get_parameters_for_bpc(
	enum video_colorspace color_space, enum video_range_type range,
	float matrix[16], float range_min[3], float range_max[3], uint32_t bpc)
{
	if (!matrices_initialized) {
		initialize_matrices();
		matrices_initialized = true;
	}

	if ((color_space == VIDEO_CS_DEFAULT) || (color_space == VIDEO_CS_SRGB))
		color_space = VIDEO_CS_709;
	else if (color_space == VIDEO_CS_2100_HLG)
		color_space = VIDEO_CS_2100_PQ;

	if (bpc < 8)
		bpc = 8;
	if (bpc > 16)
		bpc = 16;
	const uint32_t bpc_index = bpc - 8;
	assert(bpc_index < OBS_COUNTOF(bpp_info));

	bool success = false;

	for (size_t i = 0; i < NUM_FORMATS; i++) {
		success = format_info[i].color_space == color_space;
		if (success) {
			const bool full_range = range == VIDEO_RANGE_FULL;
			memcpy(matrix,
			       format_info[i].matrix[bpc_index][full_range],
			       sizeof(float) * 16);

			if (range_min) {
				const float *src_range_min =
					full_range ? full_min
						   : bpp_info[bpc_index]
							     .float_range_min;
				memcpy(range_min, src_range_min,
				       sizeof(float) * 3);
			}

			if (range_max) {
				const float *src_range_max =
					full_range ? full_max
						   : bpp_info[bpc_index]
							     .float_range_max;
				memcpy(range_max, src_range_max,
				       sizeof(float) * 3);
			}

			break;
		}
	}

	return success;
}

bool video_format_get_parameters(enum video_colorspace color_space,
				 enum video_range_type range, float matrix[16],
				 float range_min[3], float range_max[3])
{
	uint32_t bpc = (color_space == VIDEO_CS_2100_PQ ||
			color_space == VIDEO_CS_2100_HLG)
			       ? 10
			       : 8;

	return video_format_get_parameters_for_bpc(color_space, range, matrix,
						   range_min, range_max, bpc);
}

bool video_format_get_parameters_for_format(enum video_colorspace color_space,
					    enum video_range_type range,
					    enum video_format format,
					    float matrix[16],
					    float range_min[3],
					    float range_max[3])
{
	uint32_t bpc;
	switch (format) {
	case VIDEO_FORMAT_I010:
	case VIDEO_FORMAT_P010:
	case VIDEO_FORMAT_I210:
	case VIDEO_FORMAT_V210:
<<<<<<< HEAD
=======
	case VIDEO_FORMAT_R10L:
>>>>>>> 144599fb
		bpc = 10;
		break;
	case VIDEO_FORMAT_I412:
	case VIDEO_FORMAT_YA2L:
		bpc = 12;
		break;
	case VIDEO_FORMAT_P216:
	case VIDEO_FORMAT_P416:
		bpc = 16;
		break;
	default:
		bpc = 8;
		break;
	}

	return video_format_get_parameters_for_bpc(color_space, range, matrix,
						   range_min, range_max, bpc);
}<|MERGE_RESOLUTION|>--- conflicted
+++ resolved
@@ -264,10 +264,7 @@
 	case VIDEO_FORMAT_P010:
 	case VIDEO_FORMAT_I210:
 	case VIDEO_FORMAT_V210:
-<<<<<<< HEAD
-=======
 	case VIDEO_FORMAT_R10L:
->>>>>>> 144599fb
 		bpc = 10;
 		break;
 	case VIDEO_FORMAT_I412:
