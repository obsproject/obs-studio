#pragma once

#include <libavcodec/avcodec.h>

/* LIBAVCODEC_VERSION_CHECK checks for the right version of libav and FFmpeg
 * a is the major version
 * b and c the minor and micro versions of libav
 * d and e the minor and micro versions of FFmpeg */
#define LIBAVCODEC_VERSION_CHECK(a, b, c, d, e)                 \
	((LIBAVCODEC_VERSION_MICRO < 100 &&                     \
	  LIBAVCODEC_VERSION_INT >= AV_VERSION_INT(a, b, c)) || \
	 (LIBAVCODEC_VERSION_MICRO >= 100 &&                    \
	  LIBAVCODEC_VERSION_INT >= AV_VERSION_INT(a, d, e)))

<<<<<<< HEAD
#if !LIBAVCODEC_VERSION_CHECK(54, 28, 0, 59, 100)
#define avcodec_free_frame av_freep
#endif

#if LIBAVCODEC_VERSION_INT < 0x371c01
#define av_frame_alloc avcodec_alloc_frame
#define av_frame_unref avcodec_get_frame_defaults
#define av_frame_free avcodec_free_frame
#endif

#if LIBAVCODEC_VERSION_MAJOR >= 58
=======
>>>>>>> 144599fb
#if LIBAVCODEC_VERSION_MAJOR < 60
#define CODEC_CAP_TRUNC AV_CODEC_CAP_TRUNCATED
#define CODEC_FLAG_TRUNC AV_CODEC_FLAG_TRUNCATED
#endif
<<<<<<< HEAD
#define INPUT_BUFFER_PADDING_SIZE AV_INPUT_BUFFER_PADDING_SIZE
#else
#define CODEC_CAP_TRUNC CODEC_CAP_TRUNCATED
#define CODEC_FLAG_TRUNC CODEC_FLAG_TRUNCATED
#define INPUT_BUFFER_PADDING_SIZE FF_INPUT_BUFFER_PADDING_SIZE
#endif
=======

#define INPUT_BUFFER_PADDING_SIZE AV_INPUT_BUFFER_PADDING_SIZE
>>>>>>> 144599fb
<|MERGE_RESOLUTION|>--- conflicted
+++ resolved
@@ -12,32 +12,11 @@
 	 (LIBAVCODEC_VERSION_MICRO >= 100 &&                    \
 	  LIBAVCODEC_VERSION_INT >= AV_VERSION_INT(a, d, e)))
 
-<<<<<<< HEAD
-#if !LIBAVCODEC_VERSION_CHECK(54, 28, 0, 59, 100)
-#define avcodec_free_frame av_freep
-#endif
-
-#if LIBAVCODEC_VERSION_INT < 0x371c01
-#define av_frame_alloc avcodec_alloc_frame
-#define av_frame_unref avcodec_get_frame_defaults
-#define av_frame_free avcodec_free_frame
-#endif
-
-#if LIBAVCODEC_VERSION_MAJOR >= 58
-=======
->>>>>>> 144599fb
+#if LIBAVCODEC_VERSION_MAJOR < 60
 #if LIBAVCODEC_VERSION_MAJOR < 60
 #define CODEC_CAP_TRUNC AV_CODEC_CAP_TRUNCATED
 #define CODEC_FLAG_TRUNC AV_CODEC_FLAG_TRUNCATED
 #endif
-<<<<<<< HEAD
-#define INPUT_BUFFER_PADDING_SIZE AV_INPUT_BUFFER_PADDING_SIZE
-#else
-#define CODEC_CAP_TRUNC CODEC_CAP_TRUNCATED
-#define CODEC_FLAG_TRUNC CODEC_FLAG_TRUNCATED
-#define INPUT_BUFFER_PADDING_SIZE FF_INPUT_BUFFER_PADDING_SIZE
 #endif
-=======
 
-#define INPUT_BUFFER_PADDING_SIZE AV_INPUT_BUFFER_PADDING_SIZE
->>>>>>> 144599fb
+#define INPUT_BUFFER_PADDING_SIZE AV_INPUT_BUFFER_PADDING_SIZE