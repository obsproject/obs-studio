/******************************************************************************
    Copyright (C) 2015 by Hugh Bailey <obs.jim@gmail.com>

    This program is free software: you can redistribute it and/or modify
    it under the terms of the GNU General Public License as published by
    the Free Software Foundation, either version 2 of the License, or
    (at your option) any later version.

    This program is distributed in the hope that it will be useful,
    but WITHOUT ANY WARRANTY; without even the implied warranty of
    MERCHANTABILITY or FITNESS FOR A PARTICULAR PURPOSE.  See the
    GNU General Public License for more details.

    You should have received a copy of the GNU General Public License
    along with this program.  If not, see <http://www.gnu.org/licenses/>.
******************************************************************************/

#include <inttypes.h>
#include "obs-internal.h"
#include "util/util_uint64.h"

struct ts_info {
	uint64_t start;
	uint64_t end;
};

#define DEBUG_AUDIO 0
#define DEBUG_LAGGED_AUDIO 0
#define MAX_BUFFERING_TICKS 45

// Cached state of multiple rendering so each run of in audio-io thread work with same state
static bool audio_multiple_rendering = false;

void cache_multiple_rendering(void) {
	audio_multiple_rendering = obs_get_multiple_rendering();
}

bool get_cached_multiple_rendering(void) {
	return audio_multiple_rendering;
}

static void push_audio_tree(obs_source_t *parent, obs_source_t *source, void *p)
{
	struct obs_core_audio *audio = p;

	if (da_find(audio->render_order, &source, 0) == DARRAY_INVALID) {
		obs_source_t *s = obs_source_get_ref(source);
		if (s)
			da_push_back(audio->render_order, &s);
	}

	UNUSED_PARAMETER(parent);
}

static inline size_t convert_time_to_frames(size_t sample_rate, uint64_t t)
{
	return (size_t)util_mul_div64(t, sample_rate, 1000000000ULL);
}

static inline void mix_audio(struct audio_output_data *main_mixes,
			     struct audio_output_data *streaming_mixes,
			     struct audio_output_data *recording_mixes,
			     obs_source_t *source, size_t channels,
			     size_t sample_rate, struct ts_info *ts)
{
	size_t total_floats = AUDIO_OUTPUT_FRAMES;
	size_t start_point = 0;
	enum obs_audio_rendering_mode start =
		get_cached_multiple_rendering() ? OBS_STREAMING_AUDIO_RENDERING
					     : OBS_MAIN_AUDIO_RENDERING;

	enum obs_audio_rendering_mode end =
		get_cached_multiple_rendering() ? OBS_RECORDING_AUDIO_RENDERING
					     : OBS_MAIN_AUDIO_RENDERING;

	if (source->audio_ts < ts->start || ts->end <= source->audio_ts)
		return;

	if (source->audio_ts != ts->start) {
		start_point = convert_time_to_frames(
			sample_rate, source->audio_ts - ts->start);
		if (start_point >= AUDIO_OUTPUT_FRAMES)
			return;

		total_floats -= start_point;
	}

	for (enum obs_audio_rendering_mode mode = start; mode <= end; mode++) {
		for (size_t mix_idx = 0; mix_idx < MAX_AUDIO_MIXES; mix_idx++) {
			for (size_t ch = 0; ch < channels; ch++) {
				register float *mix = NULL;
				switch (mode) {
				case OBS_MAIN_AUDIO_RENDERING: {
					mix = main_mixes[mix_idx].data[ch];
					break;
				}
				case OBS_STREAMING_AUDIO_RENDERING: {
					mix = streaming_mixes[mix_idx].data[ch];
					break;
				}
				case OBS_RECORDING_AUDIO_RENDERING: {
					mix = recording_mixes[mix_idx].data[ch];
					break;
				}
				}

				register float *aud =
					source->audio_output_buf[mode][mix_idx]
								[ch];
				register float *end;
				if(!mix || !aud)
					return;

				mix += start_point;
				end = aud + total_floats;

				while (aud < end)
					*(mix++) += *(aud++);
			}
		}
	}
}

static bool ignore_audio(obs_source_t *source, size_t channels,
			 size_t sample_rate, uint64_t start_ts)
{
<<<<<<< HEAD
	enum obs_audio_rendering_mode start =
		get_cached_multiple_rendering() ? OBS_STREAMING_AUDIO_RENDERING
					     : OBS_MAIN_AUDIO_RENDERING;

	enum obs_audio_rendering_mode end =
		get_cached_multiple_rendering() ? OBS_RECORDING_AUDIO_RENDERING
					     : OBS_MAIN_AUDIO_RENDERING;

	for (enum obs_audio_rendering_mode mode = start; mode <= end; mode++) {
		size_t num_floats =
			source->audio_input_buf[mode][0].size / sizeof(float);

		if (num_floats) {
			for (size_t ch = 0; ch < channels; ch++)
				circlebuf_pop_front(
					&source->audio_input_buf[mode][ch], NULL,
					source->audio_input_buf[mode][ch].size);

			source->last_audio_input_buf_size[mode] = 0;

			if ((!get_cached_multiple_rendering() && mode == OBS_MAIN_AUDIO_RENDERING) ||
			    (get_cached_multiple_rendering() && mode == OBS_STREAMING_AUDIO_RENDERING))
				source->audio_ts += util_mul_div64(num_floats, 1000000000ULL, sample_rate);
		}
=======
	size_t num_floats = source->audio_input_buf[0].size / sizeof(float);
	const char *name = obs_source_get_name(source);

	if (!source->audio_ts && num_floats) {
#if DEBUG_LAGGED_AUDIO == 1
		blog(LOG_DEBUG, "[src: %s] no timestamp, but audio available?",
		     name);
#endif
		for (size_t ch = 0; ch < channels; ch++)
			circlebuf_pop_front(&source->audio_input_buf[ch], NULL,
					    source->audio_input_buf[0].size);
		source->last_audio_input_buf_size = 0;
		return false;
	}

	if (num_floats) {
		/* round up the number of samples to drop */
		size_t drop = util_mul_div64(start_ts - source->audio_ts - 1,
					     sample_rate, 1000000000ULL) +
			      1;
		if (drop > num_floats)
			drop = num_floats;

#if DEBUG_LAGGED_AUDIO == 1
		blog(LOG_DEBUG,
		     "[src: %s] ignored %" PRIu64 "/%" PRIu64 " samples", name,
		     (uint64_t)drop, (uint64_t)num_floats);
#endif
		for (size_t ch = 0; ch < channels; ch++)
			circlebuf_pop_front(&source->audio_input_buf[ch], NULL,
					    drop * sizeof(float));

		source->last_audio_input_buf_size = 0;
		source->audio_ts +=
			util_mul_div64(drop, 1000000000ULL, sample_rate);
		blog(LOG_DEBUG, "[src: %s] ts lag after ignoring: %" PRIu64,
		     name, start_ts - source->audio_ts);

		/* rounding error, adjust */
		if (source->audio_ts == (start_ts - 1))
			source->audio_ts = start_ts;

		/* source is back in sync */
		if (source->audio_ts >= start_ts)
			return true;
	} else {
#if DEBUG_LAGGED_AUDIO == 1
		blog(LOG_DEBUG, "[src: %s] no samples to ignore! ts = %" PRIu64,
		     name, source->audio_ts);
#endif
	}

	if (!source->audio_pending || num_floats) {
		blog(LOG_WARNING,
		     "Source %s audio is lagging (over by %.02f ms) "
		     "at max audio buffering. Restarting source audio.",
		     name, (start_ts - source->audio_ts) / 1000000.);
>>>>>>> 35c07bb7
	}

	source->audio_pending = true;
	source->audio_ts = 0;
	/* tell the timestamp adjustment code in source_output_audio_data to
	 * reset everything, and hopefully fix the timestamps */
	source->timing_set = false;
	return false;
}

static bool discard_if_stopped(obs_source_t *source, size_t channels)
{
	size_t last_size;
	size_t size;
	enum obs_audio_rendering_mode current_mode =
		get_cached_multiple_rendering() ? OBS_STREAMING_AUDIO_RENDERING
					     : OBS_MAIN_AUDIO_RENDERING;
	last_size = source->last_audio_input_buf_size[current_mode];
	size = source->audio_input_buf[current_mode][0].size;

	enum obs_audio_rendering_mode start =
		get_cached_multiple_rendering() ? OBS_STREAMING_AUDIO_RENDERING
					     : OBS_MAIN_AUDIO_RENDERING;

	enum obs_audio_rendering_mode end =
		get_cached_multiple_rendering() ? OBS_RECORDING_AUDIO_RENDERING
					     : OBS_MAIN_AUDIO_RENDERING;

	if (!size)
		return false;

	/* if perpetually pending data, it means the audio has stopped,
	 * so clear the audio data */
	if (last_size == size) {
		if (!source->pending_stop) {
			source->pending_stop = true;
#if DEBUG_AUDIO == 1
			blog(LOG_DEBUG, "doing pending stop trick: '%s'",
			     source->context.name);
#endif
			return false;
		}

		for (enum obs_audio_rendering_mode mode = start; mode <= end;
		     mode++) {
			for (size_t ch = 0; ch < channels; ch++)
				circlebuf_pop_front(
					&source->audio_input_buf[mode][ch], NULL,
					source->audio_input_buf[mode][ch].size);
		}

		source->pending_stop = false;
		source->audio_ts = 0;

		for (enum obs_audio_rendering_mode mode = start; mode <= end;
		     mode++)
			source->last_audio_input_buf_size[mode] = 0;
#if DEBUG_AUDIO == 1
		blog(LOG_DEBUG, "source audio data appears to have "
				"stopped, clearing");
#endif
		return true;
	} else {
		for (enum obs_audio_rendering_mode mode = start; mode <= end;
		     mode++)
			source->last_audio_input_buf_size[mode] = size;
		return false;
	}
}

#define MAX_AUDIO_SIZE (AUDIO_OUTPUT_FRAMES * sizeof(float))

static inline void discard_audio(struct obs_core_audio *audio,
				 obs_source_t *source, size_t channels,
				 size_t sample_rate, struct ts_info *ts)
{
	size_t total_floats = AUDIO_OUTPUT_FRAMES;
	size_t size;
<<<<<<< HEAD
	enum obs_audio_rendering_mode mode =
		get_cached_multiple_rendering() ? OBS_STREAMING_AUDIO_RENDERING
					     : OBS_MAIN_AUDIO_RENDERING;
=======
	/* debug assert only */
	UNUSED_PARAMETER(audio);
>>>>>>> 35c07bb7

#if DEBUG_AUDIO == 1
	bool is_audio_source = source->info.output_flags & OBS_SOURCE_AUDIO;
#endif

	if (source->info.audio_render) {
		source->audio_ts = 0;
		return;
	}

	if (ts->end <= source->audio_ts) {
#if DEBUG_AUDIO == 1
		blog(LOG_DEBUG,
		     "can't discard, source "
		     "timestamp (%" PRIu64 ") >= "
		     "end timestamp (%" PRIu64 ")",
		     source->audio_ts, ts->end);
#endif
		return;
	}

	if (source->audio_ts < (ts->start - 1)) {
		if (source->audio_pending &&
		    source->audio_input_buf[mode][0].size <
			    MAX_AUDIO_SIZE &&
		    discard_if_stopped(source, channels))
			return;

#if DEBUG_AUDIO == 1
		if (is_audio_source) {
			blog(LOG_DEBUG,
			     "can't discard, source "
			     "timestamp (%" PRIu64 ") < "
			     "start timestamp (%" PRIu64 ")",
			     source->audio_ts, ts->start);
		}

		/* ignore_audio should have already run and marked this source
		 * pending, unless we *just* added buffering */
		assert(audio->total_buffering_ticks < MAX_BUFFERING_TICKS ||
		       source->audio_pending || !source->audio_ts ||
		       audio->buffering_wait_ticks);
#endif
		return;
	}

	if (source->audio_ts != ts->start &&
	    source->audio_ts != (ts->start - 1)) {
		size_t start_point = convert_time_to_frames(
			sample_rate, source->audio_ts - ts->start);
		if (start_point == AUDIO_OUTPUT_FRAMES) {
#if DEBUG_AUDIO == 1
			if (is_audio_source)
				blog(LOG_DEBUG, "can't discard, start point is "
						"at audio frame count");
#endif
			return;
		}

		total_floats -= start_point;
	}

	size = total_floats * sizeof(float);

	if (source->audio_input_buf[mode][0].size <
	    size) {
		if (discard_if_stopped(source, channels))
			return;

#if DEBUG_AUDIO == 1
		if (is_audio_source)
			blog(LOG_DEBUG, "can't discard, data still pending");
#endif
		source->audio_ts = ts->end;
		return;
	}

	for (enum obs_audio_rendering_mode mode = OBS_MAIN_AUDIO_RENDERING;
	     mode <= OBS_RECORDING_AUDIO_RENDERING; mode++) {
		for (size_t ch = 0; ch < channels; ch++)
			circlebuf_pop_front(&source->audio_input_buf[mode][ch], NULL,
					    size);

		source->last_audio_input_buf_size[mode] = 0;
	}

#if DEBUG_AUDIO == 1
	if (is_audio_source)
		blog(LOG_DEBUG, "audio discarded, new ts: %" PRIu64, ts->end);
#endif

	source->pending_stop = false;
	source->audio_ts = ts->end;
}

static void add_audio_buffering(struct obs_core_audio *audio,
				size_t sample_rate, struct ts_info *ts,
				uint64_t min_ts, const char *buffering_name)
{
	struct ts_info new_ts;
	uint64_t offset;
	uint64_t frames;
	size_t total_ms;
	size_t ms;
	int ticks;

	if (audio->total_buffering_ticks == MAX_BUFFERING_TICKS)
		return;

	if (!audio->buffering_wait_ticks)
		audio->buffered_ts = ts->start;

	offset = ts->start - min_ts;
	frames = ns_to_audio_frames(sample_rate, offset);
	ticks = (int)((frames + AUDIO_OUTPUT_FRAMES - 1) / AUDIO_OUTPUT_FRAMES);

	audio->total_buffering_ticks += ticks;

	if (audio->total_buffering_ticks >= MAX_BUFFERING_TICKS) {
		ticks -= audio->total_buffering_ticks - MAX_BUFFERING_TICKS;
		audio->total_buffering_ticks = MAX_BUFFERING_TICKS;
		blog(LOG_WARNING, "Max audio buffering reached!");
	}

	ms = ticks * AUDIO_OUTPUT_FRAMES * 1000 / sample_rate;
	total_ms = audio->total_buffering_ticks * AUDIO_OUTPUT_FRAMES * 1000 /
		   sample_rate;

	blog(LOG_INFO,
	     "adding %d milliseconds of audio buffering, total "
	     "audio buffering is now %d milliseconds"
	     " (source: %s)\n",
	     (int)ms, (int)total_ms, buffering_name);
#if DEBUG_AUDIO == 1
	blog(LOG_DEBUG,
	     "min_ts (%" PRIu64 ") < start timestamp "
	     "(%" PRIu64 ")",
	     min_ts, ts->start);
	blog(LOG_DEBUG, "old buffered ts: %" PRIu64 "-%" PRIu64, ts->start,
	     ts->end);
#endif

	new_ts.start =
		audio->buffered_ts -
		audio_frames_to_ns(sample_rate, audio->buffering_wait_ticks *
							AUDIO_OUTPUT_FRAMES);

	while (ticks--) {
		int cur_ticks = ++audio->buffering_wait_ticks;

		new_ts.end = new_ts.start;
		new_ts.start =
			audio->buffered_ts -
			audio_frames_to_ns(sample_rate,
					   cur_ticks * AUDIO_OUTPUT_FRAMES);

#if DEBUG_AUDIO == 1
		blog(LOG_DEBUG, "add buffered ts: %" PRIu64 "-%" PRIu64,
		     new_ts.start, new_ts.end);
#endif

		circlebuf_push_front(&audio->buffered_timestamps, &new_ts,
				     sizeof(new_ts));
	}

	*ts = new_ts;
}

static bool audio_buffer_insuffient(struct obs_source *source,
				    size_t sample_rate, uint64_t min_ts)
{
	size_t total_floats = AUDIO_OUTPUT_FRAMES;
	size_t size;
	enum obs_audio_rendering_mode mode =
		get_cached_multiple_rendering() ? OBS_STREAMING_AUDIO_RENDERING
					     : OBS_MAIN_AUDIO_RENDERING;

	if (source->info.audio_render || source->audio_pending ||
	    !source->audio_ts) {
		return false;
	}

	if (source->audio_ts != min_ts && source->audio_ts != (min_ts - 1)) {
		size_t start_point = convert_time_to_frames(
			sample_rate, source->audio_ts - min_ts);
		if (start_point >= AUDIO_OUTPUT_FRAMES)
			return false;

		total_floats -= start_point;
	}

	size = total_floats * sizeof(float);

	if (source->audio_input_buf[mode][0].size < size) {
		source->audio_pending = true;
		return true;
	}

	return false;
}

static inline const char *find_min_ts(struct obs_core_data *data,
				      uint64_t *min_ts)
{
	obs_source_t *buffering_source = NULL;
	struct obs_source *source = data->first_audio_source;
	while (source) {
		if (!source->audio_pending && source->audio_ts &&
		    source->audio_ts < *min_ts) {
			*min_ts = source->audio_ts;
			buffering_source = source;
		}

		source = (struct obs_source *)source->next_audio_source;
	}
	return buffering_source ? obs_source_get_name(buffering_source) : NULL;
}

static inline bool mark_invalid_sources(struct obs_core_data *data,
					size_t sample_rate, uint64_t min_ts)
{
	bool recalculate = false;

	struct obs_source *source = data->first_audio_source;
	while (source) {
		recalculate |=
			audio_buffer_insuffient(source, sample_rate, min_ts);
		source = (struct obs_source *)source->next_audio_source;
	}

	return recalculate;
}

static inline const char *calc_min_ts(struct obs_core_data *data,
				      size_t sample_rate, uint64_t *min_ts)
{
	const char *buffering_name = find_min_ts(data, min_ts);
	if (mark_invalid_sources(data, sample_rate, *min_ts))
		buffering_name = find_min_ts(data, min_ts);
	return buffering_name;
}

static inline void release_audio_sources(struct obs_core_audio *audio)
{
	for (size_t i = 0; i < audio->render_order.num; i++)
		obs_source_release(audio->render_order.array[i]);
}

bool audio_callback(void *param, uint64_t start_ts_in, uint64_t end_ts_in,
		    uint64_t *out_ts, uint32_t mixers,
		    struct audio_output_data *main_mixes,
		    struct audio_output_data *streaming_mixes,
		    struct audio_output_data *recording_mixes)
{
	struct obs_core_data *data = &obs->data;
	struct obs_core_audio *audio = &obs->audio;
	struct obs_source *source;
	size_t sample_rate = audio_output_get_sample_rate(audio->audio);
	size_t channels = audio_output_get_channels(audio->audio);
	struct ts_info ts = {start_ts_in, end_ts_in};
	size_t audio_size;
	uint64_t min_ts;
	enum obs_audio_rendering_mode mode =
		get_cached_multiple_rendering() ? OBS_STREAMING_AUDIO_RENDERING
					     : OBS_MAIN_AUDIO_RENDERING;

	da_resize(audio->render_order, 0);
	da_resize(audio->root_nodes, 0);

	circlebuf_push_back(&audio->buffered_timestamps, &ts, sizeof(ts));
	circlebuf_peek_front(&audio->buffered_timestamps, &ts, sizeof(ts));
	min_ts = ts.start;

	audio_size = AUDIO_OUTPUT_FRAMES * sizeof(float);

#if DEBUG_AUDIO == 1
	blog(LOG_DEBUG, "ts %llu-%llu", ts.start, ts.end);
#endif

	/* ------------------------------------------------ */
	/* build audio render order
	 * NOTE: these are source channels, not audio channels */
	for (uint32_t i = 0; i < MAX_CHANNELS; i++) {
		obs_source_t *source = obs_get_output_source(i);
		if (source) {
			obs_source_enum_active_tree(source, push_audio_tree,
						    audio);
			push_audio_tree(NULL, source, audio);
			da_push_back(audio->root_nodes, &source);
			obs_source_release(source);
		}
	}

	pthread_mutex_lock(&data->audio_sources_mutex);

	source = data->first_audio_source;
	while (source) {

		// If this source was released and is currently being destroyed, there is a possibility
		// that it wasn't already removed from the obs audio array, if we are on this situation
		// the ref counting will be equal to -1.
		// We can safelly test it here without causing any other issue because, if the source still
		// exists on the obs audio array, this means that the thread responsible for destroying
		// it is behind or locked on the 'audio_sources_mutex', the same mutex we locked above,
		// it won't continue the deletion process until we unlock this mutex, so we can assume
		// it's reference will be valid and the check can be made.
		if (source->control->ref.refs > -1) {
			push_audio_tree(NULL, source, audio);
		}

		source = (struct obs_source *)source->next_audio_source;
	}

	pthread_mutex_unlock(&data->audio_sources_mutex);

	/* ------------------------------------------------ */
	/* render audio data */
	for (size_t i = 0; i < audio->render_order.num; i++) {
		obs_source_t *source = audio->render_order.array[i];
		obs_source_audio_render(source, mixers, channels, sample_rate,
					audio_size);

		/* if a source has gone backward in time and we can no
		 * longer buffer, drop some or all of its audio */
		if (audio->total_buffering_ticks == MAX_BUFFERING_TICKS &&
		    source->audio_ts < ts.start) {
			if (source->info.audio_render) {
				blog(LOG_DEBUG,
				     "render audio source %s timestamp has "
				     "gone backwards",
				     obs_source_get_name(source));

				/* just avoid further damage */
				source->audio_pending = true;
#if DEBUG_AUDIO == 1
				/* this should really be fixed */
				assert(false);
#endif
			} else {
				pthread_mutex_lock(&source->audio_buf_mutex);
				bool rerender = ignore_audio(source, channels,
							     sample_rate,
							     ts.start);
				pthread_mutex_unlock(&source->audio_buf_mutex);

				/* if we (potentially) recovered, re-render */
				if (rerender)
					obs_source_audio_render(source, mixers,
								channels,
								sample_rate,
								audio_size);
			}
		}
	}

	/* ------------------------------------------------ */
	/* get minimum audio timestamp */
	pthread_mutex_lock(&data->audio_sources_mutex);
	const char *buffering_name = calc_min_ts(data, sample_rate, &min_ts);
	pthread_mutex_unlock(&data->audio_sources_mutex);

	/* ------------------------------------------------ */
	/* if a source has gone backward in time, buffer */
	if (min_ts < ts.start)
		add_audio_buffering(audio, sample_rate, &ts, min_ts,
				    buffering_name);

	/* ------------------------------------------------ */
	/* mix audio */
	if (!audio->buffering_wait_ticks) {
		for (size_t i = 0; i < audio->root_nodes.num; i++) {
			obs_source_t *source = audio->root_nodes.array[i];

			if (source->audio_pending)
				continue;

			pthread_mutex_lock(&source->audio_buf_mutex);

			if (source->audio_output_buf[mode]
						    [0][0] &&
			    source->audio_ts)
				mix_audio(main_mixes, streaming_mixes,
					  recording_mixes, source, channels,
					  sample_rate, &ts);

			pthread_mutex_unlock(&source->audio_buf_mutex);
		}
	}

	/* ------------------------------------------------ */
	/* discard audio */
	pthread_mutex_lock(&data->audio_sources_mutex);

	source = data->first_audio_source;
	while (source) {

		// See the comment on the very fist lock of the 'first_audio_source' mutex on this
		// same method to an explanation why this is done.
		if (source->control->ref.refs > -1) {
			pthread_mutex_lock(&source->audio_buf_mutex);
			discard_audio(audio, source, channels, sample_rate,
				      &ts);
			pthread_mutex_unlock(&source->audio_buf_mutex);
		}

		source = (struct obs_source *)source->next_audio_source;
	}

	pthread_mutex_unlock(&data->audio_sources_mutex);

	/* ------------------------------------------------ */
	/* release audio sources */
	release_audio_sources(audio);

	circlebuf_pop_front(&audio->buffered_timestamps, NULL, sizeof(ts));

	*out_ts = ts.start;

	if (audio->buffering_wait_ticks) {
		audio->buffering_wait_ticks--;
		return false;
	}

	UNUSED_PARAMETER(param);
	return true;
}<|MERGE_RESOLUTION|>--- conflicted
+++ resolved
@@ -124,7 +124,6 @@
 static bool ignore_audio(obs_source_t *source, size_t channels,
 			 size_t sample_rate, uint64_t start_ts)
 {
-<<<<<<< HEAD
 	enum obs_audio_rendering_mode start =
 		get_cached_multiple_rendering() ? OBS_STREAMING_AUDIO_RENDERING
 					     : OBS_MAIN_AUDIO_RENDERING;
@@ -134,80 +133,65 @@
 					     : OBS_MAIN_AUDIO_RENDERING;
 
 	for (enum obs_audio_rendering_mode mode = start; mode <= end; mode++) {
-		size_t num_floats =
-			source->audio_input_buf[mode][0].size / sizeof(float);
+
+		size_t num_floats = source->audio_input_buf[mode][0].size / sizeof(float);
+		const char *name = obs_source_get_name(source);
+
+		if (!source->audio_ts && num_floats) {
+#if DEBUG_LAGGED_AUDIO == 1
+			blog(LOG_DEBUG, "[src: %s] no timestamp, but audio available?",
+			name);
+#endif
+			for (size_t ch = 0; ch < channels; ch++)
+				circlebuf_pop_front(&source->audio_input_buf[mode][ch], NULL,
+						source->audio_input_buf[mode][ch].size);
+			source->last_audio_input_buf_size[mode] = 0;
+			return false;
+		}
 
 		if (num_floats) {
+			/* round up the number of samples to drop */
+			size_t drop = util_mul_div64(start_ts - source->audio_ts - 1,
+						sample_rate, 1000000000ULL) + 1;
+			if (drop > num_floats)
+				drop = num_floats;
+
+#if DEBUG_LAGGED_AUDIO == 1
+			blog(LOG_DEBUG,
+			"[src: %s] ignored %" PRIu64 "/%" PRIu64 " samples", name,
+			(uint64_t)drop, (uint64_t)num_floats);
+#endif
 			for (size_t ch = 0; ch < channels; ch++)
-				circlebuf_pop_front(
-					&source->audio_input_buf[mode][ch], NULL,
-					source->audio_input_buf[mode][ch].size);
+				circlebuf_pop_front(&source->audio_input_buf[mode][ch], NULL,
+						drop * sizeof(float));
 
 			source->last_audio_input_buf_size[mode] = 0;
-
 			if ((!get_cached_multiple_rendering() && mode == OBS_MAIN_AUDIO_RENDERING) ||
 			    (get_cached_multiple_rendering() && mode == OBS_STREAMING_AUDIO_RENDERING))
-				source->audio_ts += util_mul_div64(num_floats, 1000000000ULL, sample_rate);
-		}
-=======
-	size_t num_floats = source->audio_input_buf[0].size / sizeof(float);
-	const char *name = obs_source_get_name(source);
-
-	if (!source->audio_ts && num_floats) {
+				source->audio_ts += util_mul_div64(drop, 1000000000ULL, sample_rate);
+			blog(LOG_DEBUG, "[src: %s] ts lag after ignoring: %" PRIu64,
+			name, start_ts - source->audio_ts);
+
+			/* rounding error, adjust */
+			if (source->audio_ts == (start_ts - 1))
+				source->audio_ts = start_ts;
+
+			/* source is back in sync */
+			if (source->audio_ts >= start_ts)
+				return true;
+		} else {
 #if DEBUG_LAGGED_AUDIO == 1
-		blog(LOG_DEBUG, "[src: %s] no timestamp, but audio available?",
-		     name);
-#endif
-		for (size_t ch = 0; ch < channels; ch++)
-			circlebuf_pop_front(&source->audio_input_buf[ch], NULL,
-					    source->audio_input_buf[0].size);
-		source->last_audio_input_buf_size = 0;
-		return false;
-	}
-
-	if (num_floats) {
-		/* round up the number of samples to drop */
-		size_t drop = util_mul_div64(start_ts - source->audio_ts - 1,
-					     sample_rate, 1000000000ULL) +
-			      1;
-		if (drop > num_floats)
-			drop = num_floats;
-
-#if DEBUG_LAGGED_AUDIO == 1
-		blog(LOG_DEBUG,
-		     "[src: %s] ignored %" PRIu64 "/%" PRIu64 " samples", name,
-		     (uint64_t)drop, (uint64_t)num_floats);
-#endif
-		for (size_t ch = 0; ch < channels; ch++)
-			circlebuf_pop_front(&source->audio_input_buf[ch], NULL,
-					    drop * sizeof(float));
-
-		source->last_audio_input_buf_size = 0;
-		source->audio_ts +=
-			util_mul_div64(drop, 1000000000ULL, sample_rate);
-		blog(LOG_DEBUG, "[src: %s] ts lag after ignoring: %" PRIu64,
-		     name, start_ts - source->audio_ts);
-
-		/* rounding error, adjust */
-		if (source->audio_ts == (start_ts - 1))
-			source->audio_ts = start_ts;
-
-		/* source is back in sync */
-		if (source->audio_ts >= start_ts)
-			return true;
-	} else {
-#if DEBUG_LAGGED_AUDIO == 1
-		blog(LOG_DEBUG, "[src: %s] no samples to ignore! ts = %" PRIu64,
-		     name, source->audio_ts);
-#endif
-	}
-
-	if (!source->audio_pending || num_floats) {
-		blog(LOG_WARNING,
-		     "Source %s audio is lagging (over by %.02f ms) "
-		     "at max audio buffering. Restarting source audio.",
-		     name, (start_ts - source->audio_ts) / 1000000.);
->>>>>>> 35c07bb7
+			blog(LOG_DEBUG, "[src: %s] no samples to ignore! ts = %" PRIu64,
+			name, source->audio_ts);
+#endif
+		}
+
+		if (!source->audio_pending || num_floats) {
+			blog(LOG_WARNING,
+			"Source %s audio is lagging (over by %.02f ms) "
+			"at max audio buffering. Restarting source audio.",
+			name, (start_ts - source->audio_ts) / 1000000.);
+		}
 	}
 
 	source->audio_pending = true;
@@ -286,14 +270,11 @@
 {
 	size_t total_floats = AUDIO_OUTPUT_FRAMES;
 	size_t size;
-<<<<<<< HEAD
 	enum obs_audio_rendering_mode mode =
 		get_cached_multiple_rendering() ? OBS_STREAMING_AUDIO_RENDERING
 					     : OBS_MAIN_AUDIO_RENDERING;
-=======
 	/* debug assert only */
 	UNUSED_PARAMETER(audio);
->>>>>>> 35c07bb7
 
 #if DEBUG_AUDIO == 1
 	bool is_audio_source = source->info.output_flags & OBS_SOURCE_AUDIO;
