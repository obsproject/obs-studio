--- conflicted
+++ resolved
@@ -21,11 +21,8 @@
 static const char *gpu_encode_frame_name = "gpu_encode_frame";
 static void *gpu_encode_thread(void *data)
 {
-<<<<<<< HEAD
+	struct obs_core_video_mix *video = data;
 	blog(LOG_INFO, "gpu_encode_thread Begin (%p)", video);
-=======
-	struct obs_core_video_mix *video = data;
->>>>>>> 144599fb
 	uint64_t interval = video_output_get_frame_time(video->video);
 	DARRAY(obs_encoder_t *) encoders;
 	int wait_frames = NUM_ENCODE_TEXTURE_FRAMES_TO_WAIT;
@@ -217,11 +214,7 @@
 
 bool init_gpu_encoding(struct obs_core_video_mix *video)
 {
-<<<<<<< HEAD
 	blog(LOG_INFO, "init_gpu_encoding - begin (%p)", video);
-#ifdef _WIN32
-=======
->>>>>>> 144599fb
 	const struct video_output_info *info =
 		video_output_get_info(video->video);
 
@@ -310,14 +303,8 @@
 		deque_free(&x);                                     \
 	} while (false)
 
-<<<<<<< HEAD
-	free_circlebuf(video->gpu_encoder_queue);
-	free_circlebuf(video->gpu_encoder_avail_queue);
-#undef free_circlebuf
-	blog(LOG_INFO, "free_gpu_encoding - end (%p)", video);
-=======
 	free_deque(video->gpu_encoder_queue);
 	free_deque(video->gpu_encoder_avail_queue);
 #undef free_deque
->>>>>>> 144599fb
+	blog(LOG_INFO, "free_gpu_encoding - end (%p)", video);
 }