--- conflicted
+++ resolved
@@ -154,23 +154,14 @@
 					else
 						next_key++;
 
-<<<<<<< HEAD
-					success = encoder->info.encode_texture(
-						encoder->context.data, tf.handle,
-						encoder->cur_pts, lock_key, &next_key, &pkt,
-						&received);
-					send_off_encoder_packet(encoder, success, received,
-								&pkt);
-=======
-			if (encoder->reconfigure_requested) {
-				encoder->reconfigure_requested = false;
-				encoder->info.update(encoder->context.data,
-						     encoder->context.settings);
-			}
-
-			if (!encoder->start_ts)
-				encoder->start_ts = timestamp;
->>>>>>> 3c14e4ec
+				if (encoder->reconfigure_requested) {
+					encoder->reconfigure_requested = false;
+					encoder->info.update(encoder->context.data,
+							encoder->context.settings);
+				}
+
+				if (!encoder->start_ts)
+					encoder->start_ts = timestamp;
 
 					lock_key = next_key;
 
