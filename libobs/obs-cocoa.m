/******************************************************************************
    Copyright (C) 2013 by Ruwen Hahn <palana@stunned.de>

    This program is free software: you can redistribute it and/or modify
    it under the terms of the GNU General Public License as published by
    the Free Software Foundation, either version 2 of the License, or
    (at your option) any later version.

    This program is distributed in the hope that it will be useful,
    but WITHOUT ANY WARRANTY; without even the implied warranty of
    MERCHANTABILITY or FITNESS FOR A PARTICULAR PURPOSE.  See the
    GNU General Public License for more details.

    You should have received a copy of the GNU General Public License
    along with this program.  If not, see <http://www.gnu.org/licenses/>.
******************************************************************************/

#include "util/dstr.h"
#include "obs.h"
#include "obs-internal.h"

#include <unistd.h>
#include <sys/types.h>
#include <sys/sysctl.h>

#include <Carbon/Carbon.h>
#include <IOKit/hid/IOHIDDevice.h>
#include <IOKit/hid/IOHIDManager.h>

#import <AppKit/AppKit.h>

bool is_in_bundle()
{
    NSRunningApplication *app = [NSRunningApplication currentApplication];
    return [app bundleIdentifier] != nil;
}

const char *get_module_extension(void)
{
    return "";
}

void add_default_module_paths(void)
{
    NSURL *pluginURL = [[NSBundle mainBundle] builtInPlugInsURL];
    NSString *pluginModulePath = [[pluginURL path] stringByAppendingString:@"/%module%.plugin/Contents/MacOS/"];
    NSString *pluginDataPath = [[pluginURL path] stringByAppendingString:@"/%module%.plugin/Contents/Resources/"];

    obs_add_module_path(pluginModulePath.UTF8String, pluginDataPath.UTF8String);
}

char *find_libobs_data_file(const char *file)
{
    NSBundle *frameworkBundle = [NSBundle bundleWithIdentifier:@"com.obsproject.libobs"];
    NSString *libobsDataPath =
        [[[frameworkBundle bundleURL] path] stringByAppendingFormat:@"/%@/%s", @"Resources", file];
    size_t path_length = strlen(libobsDataPath.UTF8String);

<<<<<<< HEAD
	NSBundle *frameworkBundle =
		[NSBundle bundleWithIdentifier:@"com.obsproject.libobs"];
	NSURL *bundleURL = [frameworkBundle bundleURL];
	NSURL *libobsDataURL =
		[bundleURL URLByAppendingPathComponent:@"Resources/"];
	const char *libobsDataPath = [[libobsDataURL path]
		cStringUsingEncoding:NSUTF8StringEncoding];
	dstr_init_copy(&path, libobsDataPath);
	dstr_cat(&path, "/");
=======
    char *path = bmalloc(path_length + 1);
    snprintf(path, (path_length + 1), "%s", libobsDataPath.UTF8String);
>>>>>>> 144599fb

    return path;
}

static void log_processor_name(void)
{
    char *name = NULL;
    size_t size;
    int ret;

    ret = sysctlbyname("machdep.cpu.brand_string", NULL, &size, NULL, 0);
    if (ret != 0)
        return;

    name = bmalloc(size);

    ret = sysctlbyname("machdep.cpu.brand_string", name, &size, NULL, 0);
    if (ret == 0)
        blog(LOG_INFO, "CPU Name: %s", name);

    bfree(name);
}

static void log_processor_speed(void)
{
    size_t size;
    long long freq;
    int ret;

    size = sizeof(freq);
    ret = sysctlbyname("hw.cpufrequency", &freq, &size, NULL, 0);
    if (ret == 0)
        blog(LOG_INFO, "CPU Speed: %lldMHz", freq / 1000000);
}

static void log_model_name(void)
{
    char *name = NULL;
    size_t size;
    int ret;

    ret = sysctlbyname("hw.model", NULL, &size, NULL, 0);
    if (ret != 0)
        return;

    name = bmalloc(size);

    ret = sysctlbyname("hw.model", name, &size, NULL, 0);
    if (ret == 0)
        blog(LOG_INFO, "Model Identifier: %s", name);

    bfree(name);
}

static void log_processor_cores(void)
{
    blog(LOG_INFO, "Physical Cores: %d, Logical Cores: %d", os_get_physical_cores(), os_get_logical_cores());
}

static void log_emulation_status(void)
{
    blog(LOG_INFO, "Rosetta translation used: %s", os_get_emulation_status() ? "true" : "false");
}

static void log_available_memory(void)
{
    size_t size;
    long long memory_available;
    int ret;

    size = sizeof(memory_available);
    ret = sysctlbyname("hw.memsize", &memory_available, &size, NULL, 0);
    if (ret == 0)
        blog(LOG_INFO, "Physical Memory: %lldMB Total", memory_available / 1024 / 1024);
}

static void log_os(void)
{
    NSProcessInfo *pi = [NSProcessInfo processInfo];
    blog(LOG_INFO, "OS Name: macOS");
    blog(LOG_INFO, "OS Version: %s", [[pi operatingSystemVersionString] UTF8String]);
}

static void log_kernel_version(void)
{
    char kernel_version[1024];
    size_t size = sizeof(kernel_version);
    int ret;

    ret = sysctlbyname("kern.osrelease", kernel_version, &size, NULL, 0);
    if (ret == 0)
        blog(LOG_INFO, "Kernel Version: %s", kernel_version);
}

void log_system_info(void)
{
    log_processor_name();
    log_processor_speed();
    log_processor_cores();
    log_available_memory();
    log_model_name();
    log_os();
    log_emulation_status();
    log_kernel_version();
}

static bool dstr_from_cfstring(struct dstr *str, CFStringRef ref)
{
    CFIndex length = CFStringGetLength(ref);
    CFIndex max_size = CFStringGetMaximumSizeForEncoding(length, kCFStringEncodingUTF8);
    dstr_reserve(str, max_size);

    if (!CFStringGetCString(ref, str->array, max_size, kCFStringEncodingUTF8))
        return false;

    str->len = strlen(str->array);
    return true;
}

struct obs_hotkeys_platform {
    volatile long refs;
    CFTypeRef monitor;
    CFTypeRef local_monitor;
    bool is_key_down[OBS_KEY_LAST_VALUE];
    TISInputSourceRef tis;
    CFDataRef layout_data;
    UCKeyboardLayout *layout;
};

static void hotkeys_retain(struct obs_hotkeys_platform *plat)
{
    os_atomic_inc_long(&plat->refs);
}

static inline void free_hotkeys_platform(obs_hotkeys_platform_t *plat);

static void hotkeys_release(struct obs_hotkeys_platform *plat)
{
    if (os_atomic_dec_long(&plat->refs) == -1)
        free_hotkeys_platform(plat);
}

#define INVALID_KEY 0xff

#pragma GCC diagnostic ignored "-Winitializer-overrides"
static const int virtual_keys[] = {
    [0 ... OBS_KEY_LAST_VALUE] = INVALID_KEY,

    [OBS_KEY_A] = kVK_ANSI_A,
    [OBS_KEY_B] = kVK_ANSI_B,
    [OBS_KEY_C] = kVK_ANSI_C,
    [OBS_KEY_D] = kVK_ANSI_D,
    [OBS_KEY_E] = kVK_ANSI_E,
    [OBS_KEY_F] = kVK_ANSI_F,
    [OBS_KEY_G] = kVK_ANSI_G,
    [OBS_KEY_H] = kVK_ANSI_H,
    [OBS_KEY_I] = kVK_ANSI_I,
    [OBS_KEY_J] = kVK_ANSI_J,
    [OBS_KEY_K] = kVK_ANSI_K,
    [OBS_KEY_L] = kVK_ANSI_L,
    [OBS_KEY_M] = kVK_ANSI_M,
    [OBS_KEY_N] = kVK_ANSI_N,
    [OBS_KEY_O] = kVK_ANSI_O,
    [OBS_KEY_P] = kVK_ANSI_P,
    [OBS_KEY_Q] = kVK_ANSI_Q,
    [OBS_KEY_R] = kVK_ANSI_R,
    [OBS_KEY_S] = kVK_ANSI_S,
    [OBS_KEY_T] = kVK_ANSI_T,
    [OBS_KEY_U] = kVK_ANSI_U,
    [OBS_KEY_V] = kVK_ANSI_V,
    [OBS_KEY_W] = kVK_ANSI_W,
    [OBS_KEY_X] = kVK_ANSI_X,
    [OBS_KEY_Y] = kVK_ANSI_Y,
    [OBS_KEY_Z] = kVK_ANSI_Z,

    [OBS_KEY_1] = kVK_ANSI_1,
    [OBS_KEY_2] = kVK_ANSI_2,
    [OBS_KEY_3] = kVK_ANSI_3,
    [OBS_KEY_4] = kVK_ANSI_4,
    [OBS_KEY_5] = kVK_ANSI_5,
    [OBS_KEY_6] = kVK_ANSI_6,
    [OBS_KEY_7] = kVK_ANSI_7,
    [OBS_KEY_8] = kVK_ANSI_8,
    [OBS_KEY_9] = kVK_ANSI_9,
    [OBS_KEY_0] = kVK_ANSI_0,

    [OBS_KEY_RETURN] = kVK_Return,
    [OBS_KEY_ESCAPE] = kVK_Escape,
    [OBS_KEY_BACKSPACE] = kVK_Delete,
    [OBS_KEY_TAB] = kVK_Tab,
    [OBS_KEY_SPACE] = kVK_Space,
    [OBS_KEY_MINUS] = kVK_ANSI_Minus,
    [OBS_KEY_EQUAL] = kVK_ANSI_Equal,
    [OBS_KEY_BRACKETLEFT] = kVK_ANSI_LeftBracket,
    [OBS_KEY_BRACKETRIGHT] = kVK_ANSI_RightBracket,
    [OBS_KEY_BACKSLASH] = kVK_ANSI_Backslash,
    [OBS_KEY_SEMICOLON] = kVK_ANSI_Semicolon,
    [OBS_KEY_QUOTE] = kVK_ANSI_Quote,
    [OBS_KEY_DEAD_GRAVE] = kVK_ANSI_Grave,
    [OBS_KEY_COMMA] = kVK_ANSI_Comma,
    [OBS_KEY_PERIOD] = kVK_ANSI_Period,
    [OBS_KEY_SLASH] = kVK_ANSI_Slash,
    [OBS_KEY_CAPSLOCK] = kVK_CapsLock,
    [OBS_KEY_SECTION] = kVK_ISO_Section,

    [OBS_KEY_F1] = kVK_F1,
    [OBS_KEY_F2] = kVK_F2,
    [OBS_KEY_F3] = kVK_F3,
    [OBS_KEY_F4] = kVK_F4,
    [OBS_KEY_F5] = kVK_F5,
    [OBS_KEY_F6] = kVK_F6,
    [OBS_KEY_F7] = kVK_F7,
    [OBS_KEY_F8] = kVK_F8,
    [OBS_KEY_F9] = kVK_F9,
    [OBS_KEY_F10] = kVK_F10,
    [OBS_KEY_F11] = kVK_F11,
    [OBS_KEY_F12] = kVK_F12,

    [OBS_KEY_HELP] = kVK_Help,
    [OBS_KEY_HOME] = kVK_Home,
    [OBS_KEY_PAGEUP] = kVK_PageUp,
    [OBS_KEY_DELETE] = kVK_ForwardDelete,
    [OBS_KEY_END] = kVK_End,
    [OBS_KEY_PAGEDOWN] = kVK_PageDown,

    [OBS_KEY_RIGHT] = kVK_RightArrow,
    [OBS_KEY_LEFT] = kVK_LeftArrow,
    [OBS_KEY_DOWN] = kVK_DownArrow,
    [OBS_KEY_UP] = kVK_UpArrow,

    [OBS_KEY_CLEAR] = kVK_ANSI_KeypadClear,
    [OBS_KEY_NUMSLASH] = kVK_ANSI_KeypadDivide,
    [OBS_KEY_NUMASTERISK] = kVK_ANSI_KeypadMultiply,
    [OBS_KEY_NUMMINUS] = kVK_ANSI_KeypadMinus,
    [OBS_KEY_NUMPLUS] = kVK_ANSI_KeypadPlus,
    [OBS_KEY_ENTER] = kVK_ANSI_KeypadEnter,

    [OBS_KEY_NUM1] = kVK_ANSI_Keypad1,
    [OBS_KEY_NUM2] = kVK_ANSI_Keypad2,
    [OBS_KEY_NUM3] = kVK_ANSI_Keypad3,
    [OBS_KEY_NUM4] = kVK_ANSI_Keypad4,
    [OBS_KEY_NUM5] = kVK_ANSI_Keypad5,
    [OBS_KEY_NUM6] = kVK_ANSI_Keypad6,
    [OBS_KEY_NUM7] = kVK_ANSI_Keypad7,
    [OBS_KEY_NUM8] = kVK_ANSI_Keypad8,
    [OBS_KEY_NUM9] = kVK_ANSI_Keypad9,
    [OBS_KEY_NUM0] = kVK_ANSI_Keypad0,

    [OBS_KEY_NUMPERIOD] = kVK_ANSI_KeypadDecimal,
    [OBS_KEY_NUMEQUAL] = kVK_ANSI_KeypadEquals,

    [OBS_KEY_F13] = kVK_F13,
    [OBS_KEY_F14] = kVK_F14,
    [OBS_KEY_F15] = kVK_F15,
    [OBS_KEY_F16] = kVK_F16,
    [OBS_KEY_F17] = kVK_F17,
    [OBS_KEY_F18] = kVK_F18,
    [OBS_KEY_F19] = kVK_F19,
    [OBS_KEY_F20] = kVK_F20,

    [OBS_KEY_CONTROL] = kVK_Control,
    [OBS_KEY_SHIFT] = kVK_Shift,
    [OBS_KEY_ALT] = kVK_Option,
    [OBS_KEY_META] = kVK_Command,
    [OBS_KEY_CONTROL] = kVK_RightControl,
};

int obs_key_to_virtual_key(obs_key_t code)
{
    return virtual_keys[code];
}

obs_key_t obs_key_from_virtual_key(int code)
{
    if (code == kVK_RightShift)
        return OBS_KEY_SHIFT;
    if (code == kVK_RightOption)
        return OBS_KEY_ALT;
    if (code == kVK_RightCommand)
        return OBS_KEY_META;
    if (code == kVK_RightControl)
        return OBS_KEY_META;
    for (size_t i = 0; i < OBS_KEY_LAST_VALUE; i++) {
        if (virtual_keys[i] == code) {
            return (obs_key_t) i;
        }
    }
    return OBS_KEY_NONE;
}

static bool localized_key_to_str(obs_key_t key, struct dstr *str)
{
#define MAP_KEY(k, s)                                     \
    case k:                                               \
        dstr_copy(str, obs_get_hotkey_translation(k, s)); \
        return true

#define MAP_BUTTON(i)                                                 \
    case OBS_KEY_MOUSE##i:                                            \
        dstr_copy(str, obs_get_hotkey_translation(key, "Mouse " #i)); \
        return true

    switch (key) {
        MAP_KEY(OBS_KEY_SPACE, "Space");
        MAP_KEY(OBS_KEY_NUMEQUAL, "= (Keypad)");
        MAP_KEY(OBS_KEY_NUMASTERISK, "* (Keypad)");
        MAP_KEY(OBS_KEY_NUMPLUS, "+ (Keypad)");
        MAP_KEY(OBS_KEY_NUMMINUS, "- (Keypad)");
        MAP_KEY(OBS_KEY_NUMPERIOD, ". (Keypad)");
        MAP_KEY(OBS_KEY_NUMSLASH, "/ (Keypad)");
        MAP_KEY(OBS_KEY_NUM0, "0 (Keypad)");
        MAP_KEY(OBS_KEY_NUM1, "1 (Keypad)");
        MAP_KEY(OBS_KEY_NUM2, "2 (Keypad)");
        MAP_KEY(OBS_KEY_NUM3, "3 (Keypad)");
        MAP_KEY(OBS_KEY_NUM4, "4 (Keypad)");
        MAP_KEY(OBS_KEY_NUM5, "5 (Keypad)");
        MAP_KEY(OBS_KEY_NUM6, "6 (Keypad)");
        MAP_KEY(OBS_KEY_NUM7, "7 (Keypad)");
        MAP_KEY(OBS_KEY_NUM8, "8 (Keypad)");
        MAP_KEY(OBS_KEY_NUM9, "9 (Keypad)");

        MAP_BUTTON(1);
        MAP_BUTTON(2);
        MAP_BUTTON(3);
        MAP_BUTTON(4);
        MAP_BUTTON(5);
        MAP_BUTTON(6);
        MAP_BUTTON(7);
        MAP_BUTTON(8);
        MAP_BUTTON(9);
        MAP_BUTTON(10);
        MAP_BUTTON(11);
        MAP_BUTTON(12);
        MAP_BUTTON(13);
        MAP_BUTTON(14);
        MAP_BUTTON(15);
        MAP_BUTTON(16);
        MAP_BUTTON(17);
        MAP_BUTTON(18);
        MAP_BUTTON(19);
        MAP_BUTTON(20);
        MAP_BUTTON(21);
        MAP_BUTTON(22);
        MAP_BUTTON(23);
        MAP_BUTTON(24);
        MAP_BUTTON(25);
        MAP_BUTTON(26);
        MAP_BUTTON(27);
        MAP_BUTTON(28);
        MAP_BUTTON(29);
        default:
            break;
    }
#undef MAP_BUTTON
#undef MAP_KEY

    return false;
}

static bool code_to_str(int code, struct dstr *str)
{
#define MAP_GLYPH(c, g)                         \
    case c:                                     \
        dstr_from_wcs(str, (wchar_t[]) {g, 0}); \
        return true
#define MAP_STR(c, s)      \
    case c:                \
        dstr_copy(str, s); \
        return true
    switch (code) {
        MAP_GLYPH(kVK_Return, 0x21A9);
        MAP_GLYPH(kVK_Escape, 0x238B);
        MAP_GLYPH(kVK_Delete, 0x232B);
        MAP_GLYPH(kVK_Tab, 0x21e5);
        MAP_GLYPH(kVK_CapsLock, 0x21EA);
        MAP_GLYPH(kVK_ANSI_KeypadClear, 0x2327);
        MAP_GLYPH(kVK_ANSI_KeypadEnter, 0x2305);
        MAP_GLYPH(kVK_Help, 0x003F);
        MAP_GLYPH(kVK_Home, 0x2196);
        MAP_GLYPH(kVK_PageUp, 0x21de);
        MAP_GLYPH(kVK_ForwardDelete, 0x2326);
        MAP_GLYPH(kVK_End, 0x2198);
        MAP_GLYPH(kVK_PageDown, 0x21df);

        MAP_GLYPH(kVK_RightArrow, 0x2192);
        MAP_GLYPH(kVK_LeftArrow, 0x2190);
        MAP_GLYPH(kVK_DownArrow, 0x2193);
        MAP_GLYPH(kVK_UpArrow, 0x2191);

        MAP_STR(kVK_F1, "F1");
        MAP_STR(kVK_F2, "F2");
        MAP_STR(kVK_F3, "F3");
        MAP_STR(kVK_F4, "F4");
        MAP_STR(kVK_F5, "F5");
        MAP_STR(kVK_F6, "F6");
        MAP_STR(kVK_F7, "F7");
        MAP_STR(kVK_F8, "F8");
        MAP_STR(kVK_F9, "F9");
        MAP_STR(kVK_F10, "F10");
        MAP_STR(kVK_F11, "F11");
        MAP_STR(kVK_F12, "F12");
        MAP_STR(kVK_F13, "F13");
        MAP_STR(kVK_F14, "F14");
        MAP_STR(kVK_F15, "F15");
        MAP_STR(kVK_F16, "F16");
        MAP_STR(kVK_F17, "F17");
        MAP_STR(kVK_F18, "F18");
        MAP_STR(kVK_F19, "F19");
        MAP_STR(kVK_F20, "F20");
        MAP_GLYPH(kVK_Control, kControlUnicode);
        MAP_GLYPH(kVK_Shift, kShiftUnicode);
        MAP_GLYPH(kVK_Option, kOptionUnicode);
        MAP_GLYPH(kVK_Command, kCommandUnicode);
        MAP_GLYPH(kVK_RightControl, kControlUnicode);
        MAP_GLYPH(kVK_RightShift, kShiftUnicode);
        MAP_GLYPH(kVK_RightOption, kOptionUnicode);
    }
#undef MAP_STR
#undef MAP_GLYPH

    return false;
}

void obs_key_to_str(obs_key_t key, struct dstr *str)
{
<<<<<<< HEAD
	const UniCharCount max_length = 16;
	UniChar buffer[max_length];

	if (localized_key_to_str(key, str))
		return;

	int code = obs_key_to_virtual_key(key);
	if (code_to_str(code, str))
		return;

	if (code == INVALID_KEY) {
		blog(LOG_ERROR,
		     "hotkey-cocoa: Got invalid key while "
		     "translating key '%d' (%s)",
		     key, obs_key_to_name(key));
		goto err;
	}

	struct obs_hotkeys_platform *plat = NULL;

	if (obs) {
		pthread_mutex_lock(&obs->hotkeys.mutex);
		plat = obs->hotkeys.platform_context;
		hotkeys_retain(plat);
		pthread_mutex_unlock(&obs->hotkeys.mutex);
	}

	if (!plat) {
		blog(LOG_ERROR,
		     "hotkey-cocoa: Could not get hotkey platform "
		     "while translating key '%d' (%s)",
		     key, obs_key_to_name(key));
		goto err;
	}

	UInt32 dead_key_state = 0;
	UniCharCount len = 0;

	OSStatus err =
		UCKeyTranslate(plat->layout, code, kUCKeyActionDown,
			       0x104, //caps lock for upper case letters
			       LMGetKbdType(), kUCKeyTranslateNoDeadKeysBit,
			       &dead_key_state, max_length, &len, buffer);

	if (err == noErr && len <= 0 && dead_key_state) {
		err = UCKeyTranslate(plat->layout, kVK_Space, kUCKeyActionDown,
				     0x104, LMGetKbdType(),
				     kUCKeyTranslateNoDeadKeysBit,
				     &dead_key_state, max_length, &len, buffer);
	}

	hotkeys_release(plat);

	if (err != noErr) {
		blog(LOG_ERROR,
		     "hotkey-cocoa: Error while translating key '%d'"
		     " (0x%x, %s) to string: %d",
		     key, code, obs_key_to_name(key), err);
		goto err;
	}

	if (len == 0) {
		blog(LOG_ERROR,
		     "hotkey-cocoa: Got 0 length string while "
		     "translating '%d' (0x%x, %s) to string",
		     key, code, obs_key_to_name(key));
		goto err;
	}

	CFStringRef string = CFStringCreateWithCharactersNoCopy(
		NULL, buffer, len, kCFAllocatorNull);
	if (!string) {
		blog(LOG_ERROR,
		     "hotkey-cocoa: Could not create CFStringRef "
		     "while translating '%d' (0x%x, %s) to string",
		     key, code, obs_key_to_name(key));
		goto err;
	}

	if (!dstr_from_cfstring(str, string)) {
		blog(LOG_ERROR,
		     "hotkey-cocoa: Could not translate CFStringRef "
		     "to CString while translating '%d' (0x%x, %s)",
		     key, code, obs_key_to_name(key));

		goto release;
	}

	CFRelease(string);
	return;
=======
    const UniCharCount max_length = 16;
    UniChar buffer[16];

    if (localized_key_to_str(key, str))
        return;

    int code = obs_key_to_virtual_key(key);
    if (code_to_str(code, str))
        return;

    if (code == INVALID_KEY) {
        blog(LOG_ERROR,
             "hotkey-cocoa: Got invalid key while "
             "translating key '%d' (%s)",
             key, obs_key_to_name(key));
        goto err;
    }

    struct obs_hotkeys_platform *plat = NULL;

    if (obs) {
        pthread_mutex_lock(&obs->hotkeys.mutex);
        plat = obs->hotkeys.platform_context;
        hotkeys_retain(plat);
        pthread_mutex_unlock(&obs->hotkeys.mutex);
    }

    if (!plat) {
        blog(LOG_ERROR,
             "hotkey-cocoa: Could not get hotkey platform "
             "while translating key '%d' (%s)",
             key, obs_key_to_name(key));
        goto err;
    }

    UInt32 dead_key_state = 0;
    UniCharCount len = 0;

    OSStatus err = UCKeyTranslate(plat->layout, code, kUCKeyActionDown,
                                  0x104,  //caps lock for upper case letters
                                  LMGetKbdType(), kUCKeyTranslateNoDeadKeysBit, &dead_key_state, max_length, &len,
                                  buffer);

    if (err == noErr && len <= 0 && dead_key_state) {
        err = UCKeyTranslate(plat->layout, kVK_Space, kUCKeyActionDown, 0x104, LMGetKbdType(),
                             kUCKeyTranslateNoDeadKeysBit, &dead_key_state, max_length, &len, buffer);
    }

    hotkeys_release(plat);

    if (err != noErr) {
        blog(LOG_ERROR,
             "hotkey-cocoa: Error while translating key '%d'"
             " (0x%x, %s) to string: %d",
             key, code, obs_key_to_name(key), err);
        goto err;
    }

    if (len == 0) {
        blog(LOG_ERROR,
             "hotkey-cocoa: Got 0 length string while "
             "translating '%d' (0x%x, %s) to string",
             key, code, obs_key_to_name(key));
        goto err;
    }

    CFStringRef string = CFStringCreateWithCharactersNoCopy(NULL, buffer, len, kCFAllocatorNull);
    if (!string) {
        blog(LOG_ERROR,
             "hotkey-cocoa: Could not create CFStringRef "
             "while translating '%d' (0x%x, %s) to string",
             key, code, obs_key_to_name(key));
        goto err;
    }

    if (!dstr_from_cfstring(str, string)) {
        blog(LOG_ERROR,
             "hotkey-cocoa: Could not translate CFStringRef "
             "to CString while translating '%d' (0x%x, %s)",
             key, code, obs_key_to_name(key));

        goto release;
    }

    CFRelease(string);
    return;
>>>>>>> 144599fb

release:
    CFRelease(string);
err:
    dstr_copy(str, obs_key_to_name(key));
}

#define OBS_COCOA_MODIFIER_SIZE 7

static void unichar_to_utf8(const UniChar *c, char *buff)
{
    CFStringRef string = CFStringCreateWithCharactersNoCopy(NULL, c, 2, kCFAllocatorNull);
    if (!string) {
        blog(LOG_ERROR, "hotkey-cocoa: Could not create CFStringRef "
                        "while populating modifier strings");
        return;
    }

    if (!CFStringGetCString(string, buff, OBS_COCOA_MODIFIER_SIZE, kCFStringEncodingUTF8))
        blog(LOG_ERROR,
             "hotkey-cocoa: Error while populating "
             " modifier string with glyph %d (0x%x)",
             c[0], c[0]);

    CFRelease(string);
}

static char ctrl_str[OBS_COCOA_MODIFIER_SIZE];
static char opt_str[OBS_COCOA_MODIFIER_SIZE];
static char shift_str[OBS_COCOA_MODIFIER_SIZE];
static char cmd_str[OBS_COCOA_MODIFIER_SIZE];

static void init_utf_8_strings(void)
{
    const UniChar ctrl_uni[] = {kControlUnicode, 0};
    const UniChar opt_uni[] = {kOptionUnicode, 0};
    const UniChar shift_uni[] = {kShiftUnicode, 0};
    const UniChar cmd_uni[] = {kCommandUnicode, 0};

    unichar_to_utf8(ctrl_uni, ctrl_str);
    unichar_to_utf8(opt_uni, opt_str);
    unichar_to_utf8(shift_uni, shift_str);
    unichar_to_utf8(cmd_uni, cmd_str);
}

static pthread_once_t strings_token = PTHREAD_ONCE_INIT;

void obs_key_combination_to_str(obs_key_combination_t key, struct dstr *str)
{
    struct dstr key_str = {0};
    if (key.key != OBS_KEY_NONE)
        obs_key_to_str(key.key, &key_str);

    int res = pthread_once(&strings_token, init_utf_8_strings);
    if (res) {
        blog(LOG_ERROR,
             "hotkeys-cocoa: Error while translating "
             "modifiers %d (0x%x)",
             res, res);
        dstr_move(str, &key_str);
        return;
    }

#define CHECK_MODIFIER(mod, str) ((key.modifiers & mod) ? str : "")
    dstr_printf(str, "%s%s%s%s%s", CHECK_MODIFIER(INTERACT_CONTROL_KEY, ctrl_str),
                CHECK_MODIFIER(INTERACT_ALT_KEY, opt_str), CHECK_MODIFIER(INTERACT_SHIFT_KEY, shift_str),
                CHECK_MODIFIER(INTERACT_COMMAND_KEY, cmd_str), key_str.len ? key_str.array : "");
#undef CHECK_MODIFIER

    dstr_free(&key_str);
}

static bool log_layout_name(TISInputSourceRef tis)
{
    struct dstr layout_name = {0};
    CFStringRef sid = (CFStringRef) TISGetInputSourceProperty(tis, kTISPropertyInputSourceID);
    if (!sid) {
        blog(LOG_ERROR, "hotkeys-cocoa: Failed getting InputSourceID");
        return false;
    }

    if (!dstr_from_cfstring(&layout_name, sid)) {
        blog(LOG_ERROR, "hotkeys-cocoa: Could not convert InputSourceID"
                        " to CString");
        goto fail;
    }

    blog(LOG_INFO, "hotkeys-cocoa: Using layout '%s'", layout_name.array);

    dstr_free(&layout_name);
    return true;

fail:
    dstr_free(&layout_name);
    return false;
}

static void handle_monitor_event(obs_hotkeys_platform_t *plat, NSEvent *event)
{
    if (event.type == NSEventTypeFlagsChanged) {
        NSEventModifierFlags flags = event.modifierFlags;
        plat->is_key_down[OBS_KEY_CAPSLOCK] = !!(flags & NSEventModifierFlagCapsLock);
        plat->is_key_down[OBS_KEY_SHIFT] = !!(flags & NSEventModifierFlagShift);
        plat->is_key_down[OBS_KEY_ALT] = !!(flags & NSEventModifierFlagOption);
        plat->is_key_down[OBS_KEY_META] = !!(flags & NSEventModifierFlagCommand);
        plat->is_key_down[OBS_KEY_CONTROL] = !!(flags & NSEventModifierFlagControl);
    } else if (event.type == NSEventTypeKeyDown || event.type == NSEventTypeKeyUp) {
        plat->is_key_down[obs_key_from_virtual_key(event.keyCode)] = (event.type == NSEventTypeKeyDown);
    }
}

static bool init_hotkeys_platform(obs_hotkeys_platform_t **plat_)
{
    if (!plat_)
        return false;

    *plat_ = bzalloc(sizeof(obs_hotkeys_platform_t));
    obs_hotkeys_platform_t *plat = *plat_;
    if (!plat) {
        *plat_ = NULL;
        return false;
    }

    void (^handler)(NSEvent *) = ^(NSEvent *event) {
        handle_monitor_event(plat, event);
    };
    plat->monitor = (__bridge CFTypeRef)
        [NSEvent addGlobalMonitorForEventsMatchingMask:NSEventMaskKeyDown | NSEventMaskKeyUp | NSEventMaskFlagsChanged
                                               handler:handler];

    NSEvent *_Nullable (^local_handler)(NSEvent *event) = ^NSEvent *_Nullable(NSEvent *event)
    {
        handle_monitor_event(plat, event);

<<<<<<< HEAD
	if (!plat->layout_data) {
		blog(LOG_ERROR, "hotkeys-cocoa: Failed getting LayoutData");
	} else {
		CFRetain(plat->layout_data);
		plat->layout =
			(UCKeyboardLayout *)CFDataGetBytePtr(plat->layout_data);
	}
=======
        return event;
    };
    plat->local_monitor = (__bridge CFTypeRef)
        [NSEvent addLocalMonitorForEventsMatchingMask:NSEventMaskKeyDown | NSEventMaskKeyUp | NSEventMaskFlagsChanged
                                              handler:local_handler];
>>>>>>> 144599fb

    plat->tis = TISCopyCurrentKeyboardLayoutInputSource();
    plat->layout_data = (CFDataRef) TISGetInputSourceProperty(plat->tis, kTISPropertyUnicodeKeyLayoutData);

    if (!plat->layout_data) {
        blog(LOG_ERROR, "hotkeys-cocoa: Failed getting LayoutData");
        goto fail;
    }

    CFRetain(plat->layout_data);
    plat->layout = (UCKeyboardLayout *) CFDataGetBytePtr(plat->layout_data);

    return true;

fail:
    hotkeys_release(plat);
    *plat_ = NULL;
    return false;
}

static inline void free_hotkeys_platform(obs_hotkeys_platform_t *plat)
{
    if (!plat)
        return;

    if (plat->monitor) {
        [NSEvent removeMonitor:(__bridge id _Nonnull)(plat->monitor)];
        plat->monitor = NULL;
    }

    if (plat->local_monitor) {
        [NSEvent removeMonitor:(__bridge id _Nonnull)(plat->local_monitor)];
        plat->local_monitor = NULL;
    }

    if (plat->tis) {
        CFRelease(plat->tis);
        plat->tis = NULL;
    }

    if (plat->layout_data) {
        CFRelease(plat->layout_data);
        plat->layout_data = NULL;
    }

    bfree(plat);
}

static void input_method_changed(CFNotificationCenterRef nc, void *observer, CFStringRef name, const void *object,
                                 CFDictionaryRef user_info)
{
    UNUSED_PARAMETER(nc);
    UNUSED_PARAMETER(name);
    UNUSED_PARAMETER(object);
    UNUSED_PARAMETER(user_info);

    struct obs_core_hotkeys *hotkeys = observer;
    obs_hotkeys_platform_t *new_plat;

    if (init_hotkeys_platform(&new_plat)) {
        obs_hotkeys_platform_t *plat;

        pthread_mutex_lock(&hotkeys->mutex);
        plat = hotkeys->platform_context;

        if (new_plat && plat && new_plat->layout_data == plat->layout_data) {
            pthread_mutex_unlock(&hotkeys->mutex);
            hotkeys_release(new_plat);
            return;
        }

        hotkeys->platform_context = new_plat;
        if (new_plat)
            log_layout_name(new_plat->tis);
        pthread_mutex_unlock(&hotkeys->mutex);

        calldata_t params = {0};
        signal_handler_signal(hotkeys->signals, "hotkey_layout_change", &params);
        if (plat)
            hotkeys_release(plat);
    }
}

bool obs_hotkeys_platform_init(struct obs_core_hotkeys *hotkeys)
{
    CFNotificationCenterAddObserver(CFNotificationCenterGetDistributedCenter(), hotkeys, input_method_changed,
                                    kTISNotifySelectedKeyboardInputSourceChanged, NULL,
                                    CFNotificationSuspensionBehaviorDeliverImmediately);

    input_method_changed(NULL, hotkeys, NULL, NULL, NULL);
    return hotkeys->platform_context != NULL;
}

void obs_hotkeys_platform_free(struct obs_core_hotkeys *hotkeys)
{
    CFNotificationCenterRemoveEveryObserver(CFNotificationCenterGetDistributedCenter(), hotkeys);

    hotkeys_release(hotkeys->platform_context);
}

typedef unsigned long NSUInteger;

static bool mouse_button_pressed(obs_key_t key, bool *pressed)
{
    int button = 0;
    switch (key) {
#define MAP_BUTTON(n)      \
    case OBS_KEY_MOUSE##n: \
        button = n - 1;    \
        break
        MAP_BUTTON(1);
        MAP_BUTTON(2);
        MAP_BUTTON(3);
        MAP_BUTTON(4);
        MAP_BUTTON(5);
        MAP_BUTTON(6);
        MAP_BUTTON(7);
        MAP_BUTTON(8);
        MAP_BUTTON(9);
        MAP_BUTTON(10);
        MAP_BUTTON(11);
        MAP_BUTTON(12);
        MAP_BUTTON(13);
        MAP_BUTTON(14);
        MAP_BUTTON(15);
        MAP_BUTTON(16);
        MAP_BUTTON(17);
        MAP_BUTTON(18);
        MAP_BUTTON(19);
        MAP_BUTTON(20);
        MAP_BUTTON(21);
        MAP_BUTTON(22);
        MAP_BUTTON(23);
        MAP_BUTTON(24);
        MAP_BUTTON(25);
        MAP_BUTTON(26);
        MAP_BUTTON(27);
        MAP_BUTTON(28);
        MAP_BUTTON(29);
        break;
#undef MAP_BUTTON

        default:
            return false;
    }

    NSUInteger buttons = [NSEvent pressedMouseButtons];
    *pressed = (buttons & (1 << button)) != 0;
    return true;
}

bool obs_hotkeys_platform_is_pressed(obs_hotkeys_platform_t *plat, obs_key_t key)
{
    bool mouse_pressed = false;
    if (mouse_button_pressed(key, &mouse_pressed))
        return mouse_pressed;

    if (!plat)
        return false;

    if (key >= OBS_KEY_LAST_VALUE)
        return false;

    return plat->is_key_down[key];
}

void *obs_graphics_thread_autorelease(void *param)
{
    @autoreleasepool {
        return obs_graphics_thread(param);
    }
}

bool obs_graphics_thread_loop_autorelease(struct obs_graphics_context *context)
{
    @autoreleasepool {
        return obs_graphics_thread_loop(context);
    }
}<|MERGE_RESOLUTION|>--- conflicted
+++ resolved
@@ -56,20 +56,8 @@
         [[[frameworkBundle bundleURL] path] stringByAppendingFormat:@"/%@/%s", @"Resources", file];
     size_t path_length = strlen(libobsDataPath.UTF8String);
 
-<<<<<<< HEAD
-	NSBundle *frameworkBundle =
-		[NSBundle bundleWithIdentifier:@"com.obsproject.libobs"];
-	NSURL *bundleURL = [frameworkBundle bundleURL];
-	NSURL *libobsDataURL =
-		[bundleURL URLByAppendingPathComponent:@"Resources/"];
-	const char *libobsDataPath = [[libobsDataURL path]
-		cStringUsingEncoding:NSUTF8StringEncoding];
-	dstr_init_copy(&path, libobsDataPath);
-	dstr_cat(&path, "/");
-=======
     char *path = bmalloc(path_length + 1);
     snprintf(path, (path_length + 1), "%s", libobsDataPath.UTF8String);
->>>>>>> 144599fb
 
     return path;
 }
@@ -495,98 +483,6 @@
 
 void obs_key_to_str(obs_key_t key, struct dstr *str)
 {
-<<<<<<< HEAD
-	const UniCharCount max_length = 16;
-	UniChar buffer[max_length];
-
-	if (localized_key_to_str(key, str))
-		return;
-
-	int code = obs_key_to_virtual_key(key);
-	if (code_to_str(code, str))
-		return;
-
-	if (code == INVALID_KEY) {
-		blog(LOG_ERROR,
-		     "hotkey-cocoa: Got invalid key while "
-		     "translating key '%d' (%s)",
-		     key, obs_key_to_name(key));
-		goto err;
-	}
-
-	struct obs_hotkeys_platform *plat = NULL;
-
-	if (obs) {
-		pthread_mutex_lock(&obs->hotkeys.mutex);
-		plat = obs->hotkeys.platform_context;
-		hotkeys_retain(plat);
-		pthread_mutex_unlock(&obs->hotkeys.mutex);
-	}
-
-	if (!plat) {
-		blog(LOG_ERROR,
-		     "hotkey-cocoa: Could not get hotkey platform "
-		     "while translating key '%d' (%s)",
-		     key, obs_key_to_name(key));
-		goto err;
-	}
-
-	UInt32 dead_key_state = 0;
-	UniCharCount len = 0;
-
-	OSStatus err =
-		UCKeyTranslate(plat->layout, code, kUCKeyActionDown,
-			       0x104, //caps lock for upper case letters
-			       LMGetKbdType(), kUCKeyTranslateNoDeadKeysBit,
-			       &dead_key_state, max_length, &len, buffer);
-
-	if (err == noErr && len <= 0 && dead_key_state) {
-		err = UCKeyTranslate(plat->layout, kVK_Space, kUCKeyActionDown,
-				     0x104, LMGetKbdType(),
-				     kUCKeyTranslateNoDeadKeysBit,
-				     &dead_key_state, max_length, &len, buffer);
-	}
-
-	hotkeys_release(plat);
-
-	if (err != noErr) {
-		blog(LOG_ERROR,
-		     "hotkey-cocoa: Error while translating key '%d'"
-		     " (0x%x, %s) to string: %d",
-		     key, code, obs_key_to_name(key), err);
-		goto err;
-	}
-
-	if (len == 0) {
-		blog(LOG_ERROR,
-		     "hotkey-cocoa: Got 0 length string while "
-		     "translating '%d' (0x%x, %s) to string",
-		     key, code, obs_key_to_name(key));
-		goto err;
-	}
-
-	CFStringRef string = CFStringCreateWithCharactersNoCopy(
-		NULL, buffer, len, kCFAllocatorNull);
-	if (!string) {
-		blog(LOG_ERROR,
-		     "hotkey-cocoa: Could not create CFStringRef "
-		     "while translating '%d' (0x%x, %s) to string",
-		     key, code, obs_key_to_name(key));
-		goto err;
-	}
-
-	if (!dstr_from_cfstring(str, string)) {
-		blog(LOG_ERROR,
-		     "hotkey-cocoa: Could not translate CFStringRef "
-		     "to CString while translating '%d' (0x%x, %s)",
-		     key, code, obs_key_to_name(key));
-
-		goto release;
-	}
-
-	CFRelease(string);
-	return;
-=======
     const UniCharCount max_length = 16;
     UniChar buffer[16];
 
@@ -673,7 +569,6 @@
 
     CFRelease(string);
     return;
->>>>>>> 144599fb
 
 release:
     CFRelease(string);
@@ -808,28 +703,20 @@
     {
         handle_monitor_event(plat, event);
 
-<<<<<<< HEAD
-	if (!plat->layout_data) {
-		blog(LOG_ERROR, "hotkeys-cocoa: Failed getting LayoutData");
-	} else {
-		CFRetain(plat->layout_data);
-		plat->layout =
-			(UCKeyboardLayout *)CFDataGetBytePtr(plat->layout_data);
-	}
-=======
         return event;
     };
     plat->local_monitor = (__bridge CFTypeRef)
         [NSEvent addLocalMonitorForEventsMatchingMask:NSEventMaskKeyDown | NSEventMaskKeyUp | NSEventMaskFlagsChanged
                                               handler:local_handler];
->>>>>>> 144599fb
 
     plat->tis = TISCopyCurrentKeyboardLayoutInputSource();
     plat->layout_data = (CFDataRef) TISGetInputSourceProperty(plat->tis, kTISPropertyUnicodeKeyLayoutData);
 
     if (!plat->layout_data) {
         blog(LOG_ERROR, "hotkeys-cocoa: Failed getting LayoutData");
-        goto fail;
+	} else {
+            CFRetain(plat->layout_data);
+            plat->layout = (UCKeyboardLayout *)CFDataGetBytePtr(plat->layout_data);
     }
 
     CFRetain(plat->layout_data);
