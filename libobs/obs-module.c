--- conflicted
+++ resolved
@@ -308,13 +308,8 @@
 		return;
 	}
 
-<<<<<<< HEAD
-	if (module != NULL)
-		obs_init_module(module);
-=======
 	if (!obs_init_module(module))
 		free_module(module);
->>>>>>> e6a55e77
 
 	UNUSED_PARAMETER(param);
 }
