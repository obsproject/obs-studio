#include "winrt-capture.h"

extern "C" {
HRESULT __stdcall CreateDirect3D11DeviceFromDXGIDevice(
	::IDXGIDevice *dxgiDevice, ::IInspectable **graphicsDevice);

HRESULT __stdcall CreateDirect3D11SurfaceFromDXGISurface(
	::IDXGISurface *dgxiSurface, ::IInspectable **graphicsSurface);
}

struct __declspec(uuid("A9B3D012-3DF2-4EE3-B8D1-8695F457D3C1"))
	IDirect3DDxgiInterfaceAccess : ::IUnknown {
	virtual HRESULT __stdcall GetInterface(GUID const &id,
					       void **object) = 0;
};

extern "C" EXPORT BOOL winrt_capture_supported()
try {
	/* no contract for IGraphicsCaptureItemInterop, verify 10.0.18362.0 */
	return winrt::Windows::Foundation::Metadata::ApiInformation::
		IsApiContractPresent(L"Windows.Foundation.UniversalApiContract",
				     8);
} catch (const winrt::hresult_error &err) {
	blog(LOG_ERROR, "winrt_capture_supported (0x%08X): %ls",
	     err.code().value, err.message().c_str());
	return false;
} catch (...) {
	blog(LOG_ERROR, "winrt_capture_supported (0x%08X)",
	     winrt::to_hresult().value);
	return false;
}

extern "C" EXPORT BOOL winrt_capture_cursor_toggle_supported()
try {
	return winrt::Windows::Foundation::Metadata::ApiInformation::
		IsPropertyPresent(
			L"Windows.Graphics.Capture.GraphicsCaptureSession",
			L"IsCursorCaptureEnabled");
} catch (const winrt::hresult_error &err) {
	blog(LOG_ERROR, "winrt_capture_cursor_toggle_supported (0x%08X): %ls",
	     err.code().value, err.message().c_str());
	return false;
} catch (...) {
	blog(LOG_ERROR, "winrt_capture_cursor_toggle_supported (0x%08X)",
	     winrt::to_hresult().value);
	return false;
}

template<typename T>
static winrt::com_ptr<T> GetDXGIInterfaceFromObject(
	winrt::Windows::Foundation::IInspectable const &object)
{
	auto access = object.as<IDirect3DDxgiInterfaceAccess>();
	winrt::com_ptr<T> result;
	winrt::check_hresult(
		access->GetInterface(winrt::guid_of<T>(), result.put_void()));
	return result;
}

static bool get_client_box(HWND window, uint32_t width, uint32_t height,
			   D3D11_BOX *client_box)
{
	RECT client_rect{}, window_rect{};
	POINT upper_left{};

	/* check iconic (minimized) twice, ABA is very unlikely */
	bool client_box_available =
		!IsIconic(window) && GetClientRect(window, &client_rect) &&
		!IsIconic(window) && (client_rect.right > 0) &&
		(client_rect.bottom > 0) &&
		(DwmGetWindowAttribute(window, DWMWA_EXTENDED_FRAME_BOUNDS,
				       &window_rect,
				       sizeof(window_rect)) == S_OK) &&
		ClientToScreen(window, &upper_left);
	if (client_box_available) {
		const uint32_t left =
			(upper_left.x > window_rect.left)
				? (upper_left.x - window_rect.left)
				: 0;
		client_box->left = left;

		const uint32_t top = (upper_left.y > window_rect.top)
					     ? (upper_left.y - window_rect.top)
					     : 0;
		client_box->top = top;

		uint32_t texture_width = 1;
		if (width > left) {
			texture_width =
				min(width - left, (uint32_t)client_rect.right);
		}

		uint32_t texture_height = 1;
		if (height > top) {
			texture_height =
				min(height - top, (uint32_t)client_rect.bottom);
		}

		client_box->right = left + texture_width;
		client_box->bottom = top + texture_height;

		client_box->front = 0;
		client_box->back = 1;

		client_box_available = (client_box->right <= width) &&
				       (client_box->bottom <= height);
	}

	return client_box_available;
}

static DXGI_FORMAT get_pixel_format(HWND window, HMONITOR monitor)
{
	if (window)
		monitor = MonitorFromWindow(window, MONITOR_DEFAULTTONEAREST);

	return (monitor && gs_is_monitor_hdr(monitor))
		       ? DXGI_FORMAT_R16G16B16A16_FLOAT
		       : DXGI_FORMAT_B8G8R8A8_UNORM;
}

struct winrt_capture {
	HWND window;
	bool client_area;
	HMONITOR monitor;
	DXGI_FORMAT format;

	bool capture_cursor;
	BOOL cursor_visible;

	gs_texture_t *texture;
	bool texture_written;
	winrt::Windows::Graphics::Capture::GraphicsCaptureItem item{nullptr};
	winrt::Windows::Graphics::DirectX::Direct3D11::IDirect3DDevice device{
		nullptr};
	ComPtr<ID3D11DeviceContext> context;
	winrt::Windows::Graphics::Capture::Direct3D11CaptureFramePool frame_pool{
		nullptr};
	winrt::Windows::Graphics::Capture::GraphicsCaptureSession session{
		nullptr};
	winrt::Windows::Graphics::SizeInt32 last_size;
	winrt::Windows::Graphics::Capture::GraphicsCaptureItem::Closed_revoker
		closed;
	winrt::Windows::Graphics::Capture::Direct3D11CaptureFramePool::
		FrameArrived_revoker frame_arrived;

	uint32_t texture_width;
	uint32_t texture_height;
	D3D11_BOX client_box;

	BOOL active;
	struct winrt_capture *next;

	void on_closed(
		winrt::Windows::Graphics::Capture::GraphicsCaptureItem const &,
		winrt::Windows::Foundation::IInspectable const &)
	{
		active = FALSE;
	}

	void on_frame_arrived(winrt::Windows::Graphics::Capture::
				      Direct3D11CaptureFramePool const &sender,
			      winrt::Windows::Foundation::IInspectable const &)
	{
		const winrt::Windows::Graphics::Capture::Direct3D11CaptureFrame
			frame = sender.TryGetNextFrame();
		const winrt::Windows::Graphics::SizeInt32 frame_content_size =
			frame.ContentSize();

		winrt::com_ptr<ID3D11Texture2D> frame_surface =
			GetDXGIInterfaceFromObject<ID3D11Texture2D>(
				frame.Surface());

		/* need GetDesc because ContentSize is not reliable */
		D3D11_TEXTURE2D_DESC desc;
		frame_surface->GetDesc(&desc);

		obs_enter_graphics();

		if (desc.Format == get_pixel_format(window, monitor)) {
			if (!client_area ||
			    get_client_box(window, desc.Width, desc.Height,
					   &client_box)) {
				if (client_area) {
					texture_width = client_box.right -
							client_box.left;
					texture_height = client_box.bottom -
							 client_box.top;
				} else {
					texture_width = desc.Width;
					texture_height = desc.Height;
				}

				if (texture) {
					if (texture_width !=
						    gs_texture_get_width(
							    texture) ||
					    texture_height !=
						    gs_texture_get_height(
							    texture)) {
						gs_texture_destroy(texture);
						texture = nullptr;
					}
				}

				if (!texture) {
					const gs_color_format color_format =
						desc.Format == DXGI_FORMAT_R16G16B16A16_FLOAT
							? GS_RGBA16F
							: GS_BGRA;
					texture = gs_texture_create(
						texture_width, texture_height,
						color_format, 1, NULL, 0);
				}

				if (client_area) {
					context->CopySubresourceRegion(
						(ID3D11Texture2D *)
							gs_texture_get_obj(
								texture),
						0, 0, 0, 0, frame_surface.get(),
						0, &client_box);
				} else {
					/* if they gave an SRV, we could avoid this copy */
					context->CopyResource(
						(ID3D11Texture2D *)
							gs_texture_get_obj(
								texture),
						frame_surface.get());
				}

				texture_written = true;
			}

			if (frame_content_size.Width != last_size.Width ||
			    frame_content_size.Height != last_size.Height) {
				format = desc.Format;
				frame_pool.Recreate(
					device,
					static_cast<
						winrt::Windows::Graphics::DirectX::
							DirectXPixelFormat>(
						format),
					2, frame_content_size);

				last_size = frame_content_size;
			}
		} else {
			active = FALSE;
		}

		obs_leave_graphics();
	}
};

static struct winrt_capture *capture_list;

static void winrt_capture_device_loss_release(void *data)
{
	winrt_capture *capture = static_cast<winrt_capture *>(data);
	capture->active = FALSE;

	capture->frame_arrived.revoke();

	try {
		capture->frame_pool.Close();
	} catch (winrt::hresult_error &err) {
		blog(LOG_ERROR,
		     "Direct3D11CaptureFramePool::Close (0x%08X): %ls",
		     err.code().value, err.message().c_str());
	} catch (...) {
		blog(LOG_ERROR, "Direct3D11CaptureFramePool::Close (0x%08X)",
		     winrt::to_hresult().value);
	}

	try {
		capture->session.Close();
	} catch (winrt::hresult_error &err) {
		blog(LOG_ERROR, "GraphicsCaptureSession::Close (0x%08X): %ls",
		     err.code().value, err.message().c_str());
	} catch (...) {
		blog(LOG_ERROR, "GraphicsCaptureSession::Close (0x%08X)",
		     winrt::to_hresult().value);
	}

	capture->session = nullptr;
	capture->frame_pool = nullptr;
	capture->context = nullptr;
	capture->device = nullptr;
	capture->item = nullptr;
}

static bool winrt_capture_border_toggle_supported()
try {
	return winrt::Windows::Foundation::Metadata::ApiInformation::
		IsPropertyPresent(
			L"Windows.Graphics.Capture.GraphicsCaptureSession",
			L"IsBorderRequired");
} catch (const winrt::hresult_error &err) {
	blog(LOG_ERROR, "winrt_capture_border_toggle_supported (0x%08X): %ls",
	     err.code().value, err.message().c_str());
	return false;
} catch (...) {
	blog(LOG_ERROR, "winrt_capture_border_toggle_supported (0x%08X)",
	     winrt::to_hresult().value);
	return false;
}

static winrt::Windows::Graphics::Capture::GraphicsCaptureItem
winrt_capture_create_item(IGraphicsCaptureItemInterop *const interop_factory,
			  HWND window, HMONITOR monitor)
{
	winrt::Windows::Graphics::Capture::GraphicsCaptureItem item = {nullptr};
	if (window) {
		try {
			const HRESULT hr = interop_factory->CreateForWindow(
				window,
				winrt::guid_of<ABI::Windows::Graphics::Capture::
						       IGraphicsCaptureItem>(),
				reinterpret_cast<void **>(
					winrt::put_abi(item)));
			if (FAILED(hr))
				blog(LOG_ERROR, "CreateForWindow (0x%08X)", hr);
		} catch (winrt::hresult_error &err) {
			blog(LOG_ERROR, "CreateForWindow (0x%08X): %ls",
			     err.code().value, err.message().c_str());
		} catch (...) {
			blog(LOG_ERROR, "CreateForWindow (0x%08X)",
			     winrt::to_hresult().value);
		}
	} else {
		assert(monitor);

		try {
			const HRESULT hr = interop_factory->CreateForMonitor(
				monitor,
				winrt::guid_of<ABI::Windows::Graphics::Capture::
						       IGraphicsCaptureItem>(),
				reinterpret_cast<void **>(
					winrt::put_abi(item)));
			if (FAILED(hr))
				blog(LOG_ERROR, "CreateForMonitor (0x%08X)",
				     hr);
		} catch (winrt::hresult_error &err) {
			blog(LOG_ERROR, "CreateForMonitor (0x%08X): %ls",
			     err.code().value, err.message().c_str());
		} catch (...) {
			blog(LOG_ERROR, "CreateForMonitor (0x%08X)",
			     winrt::to_hresult().value);
		}
	}

	return item;
}

extern "C" EXPORT BOOL winrt_capture_active(const struct winrt_capture *capture)
{
	return capture->active;
}

static void winrt_capture_device_loss_rebuild(void *device_void, void *data)
{
	winrt_capture *capture = static_cast<winrt_capture *>(data);

	auto activation_factory = winrt::get_activation_factory<
		winrt::Windows::Graphics::Capture::GraphicsCaptureItem>();
	auto interop_factory =
		activation_factory.as<IGraphicsCaptureItemInterop>();
	winrt::Windows::Graphics::Capture::GraphicsCaptureItem item =
		winrt_capture_create_item(interop_factory.get(),
					  capture->window, capture->monitor);
	if (!item)
		return;

	ID3D11Device *const d3d_device = (ID3D11Device *)device_void;
	ComPtr<IDXGIDevice> dxgi_device;
	if (FAILED(d3d_device->QueryInterface(&dxgi_device)))
		blog(LOG_ERROR, "Failed to get DXGI device");

	winrt::com_ptr<IInspectable> inspectable;
	if (FAILED(CreateDirect3D11DeviceFromDXGIDevice(dxgi_device.Get(),
							inspectable.put())))
		blog(LOG_ERROR, "Failed to get WinRT device");

	const winrt::Windows::Graphics::DirectX::Direct3D11::IDirect3DDevice
		device = inspectable.as<winrt::Windows::Graphics::DirectX::
						Direct3D11::IDirect3DDevice>();
	const winrt::Windows::Graphics::Capture::Direct3D11CaptureFramePool
		frame_pool = winrt::Windows::Graphics::Capture::
			Direct3D11CaptureFramePool::Create(
				device,
				static_cast<winrt::Windows::Graphics::DirectX::
						    DirectXPixelFormat>(
					capture->format),
				2, capture->last_size);
	const winrt::Windows::Graphics::Capture::GraphicsCaptureSession session =
		frame_pool.CreateCaptureSession(item);

	if (winrt_capture_border_toggle_supported()) {
		winrt::Windows::Graphics::Capture::GraphicsCaptureAccess::
			RequestAccessAsync(
				winrt::Windows::Graphics::Capture::
					GraphicsCaptureAccessKind::Borderless)
				.get();
		session.IsBorderRequired(false);
	}

	if (winrt_capture_cursor_toggle_supported())
		session.IsCursorCaptureEnabled(capture->capture_cursor &&
					       capture->cursor_visible);

	capture->item = item;
	capture->device = device;
	d3d_device->GetImmediateContext(&capture->context);
	capture->frame_pool = frame_pool;
	capture->session = session;
	capture->frame_arrived = frame_pool.FrameArrived(
		winrt::auto_revoke,
		{capture, &winrt_capture::on_frame_arrived});

	try {
		session.StartCapture();
		capture->active = TRUE;
	} catch (winrt::hresult_error &err) {
		blog(LOG_ERROR, "StartCapture (0x%08X): %ls", err.code().value,
		     err.message().c_str());
	} catch (...) {
		blog(LOG_ERROR, "StartCapture (0x%08X)",
		     winrt::to_hresult().value);
	}
}

static struct winrt_capture *winrt_capture_init_internal(BOOL cursor,
							 HWND window,
							 BOOL client_area,
							 HMONITOR monitor)
try {
	ID3D11Device *const d3d_device = (ID3D11Device *)gs_get_device_obj();
	ComPtr<IDXGIDevice> dxgi_device;

	HRESULT hr = d3d_device->QueryInterface(&dxgi_device);
	if (FAILED(hr)) {
		blog(LOG_ERROR, "Failed to get DXGI device");
		return nullptr;
	}

	winrt::com_ptr<IInspectable> inspectable;
	hr = CreateDirect3D11DeviceFromDXGIDevice(dxgi_device.Get(),
						  inspectable.put());
	if (FAILED(hr)) {
		blog(LOG_ERROR, "Failed to get WinRT device");
		return nullptr;
	}

	auto activation_factory = winrt::get_activation_factory<
		winrt::Windows::Graphics::Capture::GraphicsCaptureItem>();
	auto interop_factory =
		activation_factory.as<IGraphicsCaptureItemInterop>();
	winrt::Windows::Graphics::Capture::GraphicsCaptureItem item =
		winrt_capture_create_item(interop_factory.get(), window,
					  monitor);
	if (!item)
		return nullptr;

	const winrt::Windows::Graphics::DirectX::Direct3D11::IDirect3DDevice
		device = inspectable.as<winrt::Windows::Graphics::DirectX::
						Direct3D11::IDirect3DDevice>();
	const winrt::Windows::Graphics::SizeInt32 size = item.Size();
	const DXGI_FORMAT format = get_pixel_format(window, monitor);
	const winrt::Windows::Graphics::Capture::Direct3D11CaptureFramePool
		frame_pool = winrt::Windows::Graphics::Capture::
			Direct3D11CaptureFramePool::Create(
				device,
				static_cast<winrt::Windows::Graphics::DirectX::
						    DirectXPixelFormat>(format),
				2, size);
	const winrt::Windows::Graphics::Capture::GraphicsCaptureSession session =
		frame_pool.CreateCaptureSession(item);

	if (winrt_capture_border_toggle_supported()) {
		winrt::Windows::Graphics::Capture::GraphicsCaptureAccess::
			RequestAccessAsync(
				winrt::Windows::Graphics::Capture::
					GraphicsCaptureAccessKind::Borderless)
				.get();
		session.IsBorderRequired(false);
	}

	/* disable cursor capture if possible since ours performs better */
	const BOOL cursor_toggle_supported =
		winrt_capture_cursor_toggle_supported();
	if (cursor_toggle_supported)
		session.IsCursorCaptureEnabled(cursor);

	struct winrt_capture *capture = new winrt_capture{};
	capture->window = window;
	capture->client_area = client_area;
	capture->monitor = monitor;
	capture->format = format;
	capture->capture_cursor = cursor && cursor_toggle_supported;
	capture->cursor_visible = cursor;
	capture->item = item;
	capture->device = device;
	d3d_device->GetImmediateContext(&capture->context);
	capture->frame_pool = frame_pool;
	capture->session = session;
	capture->last_size = size;
	capture->closed = item.Closed(winrt::auto_revoke,
				      {capture, &winrt_capture::on_closed});
	capture->frame_arrived = frame_pool.FrameArrived(
		winrt::auto_revoke,
		{capture, &winrt_capture::on_frame_arrived});
	capture->next = capture_list;
	capture_list = capture;

	session.StartCapture();
	capture->active = TRUE;

	gs_device_loss callbacks;
	callbacks.device_loss_release = winrt_capture_device_loss_release;
	callbacks.device_loss_rebuild = winrt_capture_device_loss_rebuild;
	callbacks.data = capture;
	gs_register_loss_callbacks(&callbacks);

	return capture;

} catch (const winrt::hresult_error &err) {
	blog(LOG_ERROR, "winrt_capture_init (0x%08X): %ls", err.code().value,
	     err.message().c_str());
	return nullptr;
} catch (...) {
	blog(LOG_ERROR, "winrt_capture_init (0x%08X)",
	     winrt::to_hresult().value);
	return nullptr;
}

extern "C" EXPORT struct winrt_capture *
winrt_capture_init_window(BOOL cursor, HWND window, BOOL client_area)
{
	return winrt_capture_init_internal(cursor, window, client_area, NULL);
}

extern "C" EXPORT struct winrt_capture *
winrt_capture_init_monitor(BOOL cursor, HMONITOR monitor)
{
	return winrt_capture_init_internal(cursor, NULL, false, monitor);
}

extern "C" EXPORT void winrt_capture_free(struct winrt_capture *capture)
{
	if (capture) {
		struct winrt_capture *current = capture_list;
		if (current == capture) {
			capture_list = capture->next;
		} else {
			struct winrt_capture *previous;
			do {
				previous = current;
				current = current->next;
			} while (current != capture);

			previous->next = current->next;
		}

		obs_enter_graphics();
		gs_unregister_loss_callbacks(capture);
		gs_texture_destroy(capture->texture);
		obs_leave_graphics();

		capture->frame_arrived.revoke();
		capture->closed.revoke();

		try {
			if (capture->frame_pool)
				capture->frame_pool.Close();
		} catch (winrt::hresult_error &err) {
			blog(LOG_ERROR,
			     "Direct3D11CaptureFramePool::Close (0x%08X): %ls",
			     err.code().value, err.message().c_str());
		} catch (...) {
			blog(LOG_ERROR,
			     "Direct3D11CaptureFramePool::Close (0x%08X)",
			     winrt::to_hresult().value);
		}

		try {
			if (capture->session)
				capture->session.Close();
		} catch (winrt::hresult_error &err) {
			blog(LOG_ERROR,
			     "GraphicsCaptureSession::Close (0x%08X): %ls",
			     err.code().value, err.message().c_str());
		} catch (...) {
			blog(LOG_ERROR,
			     "GraphicsCaptureSession::Close (0x%08X)",
			     winrt::to_hresult().value);
		}

		delete capture;
	}
}

<<<<<<< HEAD
static void draw_texture(struct winrt_capture *capture)
{
	gs_effect_t *const effect = obs_get_base_effect(OBS_EFFECT_OPAQUE);
	gs_technique_t *tech = gs_effect_get_technique(effect, "Draw");
	gs_eparam_t *image = gs_effect_get_param_by_name(effect, "image");

	const bool previous = gs_framebuffer_srgb_enabled();
	gs_enable_framebuffer_srgb(true);
	gs_enable_blending(false);

	gs_texture_t *const texture = capture->texture;
	gs_effect_set_texture_srgb(image, texture);

	const size_t passes = gs_technique_begin(tech);
	for (size_t i = 0; i < passes; i++) {
		if (gs_technique_begin_pass(tech, i)) {
			gs_draw_sprite(texture, 0, 0, 0);

			gs_technique_end_pass(tech);
		}
	}
	gs_technique_end(tech);

	gs_enable_blending(true);
	gs_enable_framebuffer_srgb(previous);
=======
extern "C" EXPORT BOOL winrt_capture_active(const struct winrt_capture *capture)
{
	return capture->active;
>>>>>>> b4f7499b
}

extern "C" EXPORT BOOL winrt_capture_show_cursor(struct winrt_capture *capture,
						 BOOL visible)
{
	BOOL success = FALSE;

	try {
		if (capture->capture_cursor) {
			if (capture->cursor_visible != visible) {
				capture->session.IsCursorCaptureEnabled(
					visible);
				capture->cursor_visible = visible;
			}
		}

		success = TRUE;
	} catch (winrt::hresult_error &err) {
		blog(LOG_ERROR,
		     "GraphicsCaptureSession::IsCursorCaptureEnabled (0x%08X): %ls",
		     err.code().value, err.message().c_str());
	} catch (...) {
		blog(LOG_ERROR,
		     "GraphicsCaptureSession::IsCursorCaptureEnabled (0x%08X)",
		     winrt::to_hresult().value);
	}

	return success;
}

extern "C" EXPORT enum gs_color_space
winrt_capture_get_color_space(const struct winrt_capture *capture)
{
	return (capture->format == DXGI_FORMAT_R16G16B16A16_FLOAT)
		       ? GS_CS_709_EXTENDED
		       : GS_CS_SRGB;
}

extern "C" EXPORT void winrt_capture_render(struct winrt_capture *capture)
{
	if (capture->texture_written) {
		const char *tech_name = "Draw";
		float multiplier = 1.f;
		const gs_color_space current_space = gs_get_color_space();
		if (capture->format == DXGI_FORMAT_R16G16B16A16_FLOAT) {
			switch (current_space) {
			case GS_CS_SRGB:
			case GS_CS_SRGB_16F:
				tech_name = "DrawMultiplyTonemap";
				multiplier =
					80.f / obs_get_video_sdr_white_level();
				break;
			case GS_CS_709_EXTENDED:
				tech_name = "DrawMultiply";
				multiplier =
					80.f / obs_get_video_sdr_white_level();
			}
		} else if (current_space == GS_CS_709_SCRGB) {
			tech_name = "DrawMultiply";
			multiplier = obs_get_video_sdr_white_level() / 80.f;
		}

		gs_effect_t *const effect =
			obs_get_base_effect(OBS_EFFECT_DEFAULT);
		gs_technique_t *tech =
			gs_effect_get_technique(effect, tech_name);

		const bool previous = gs_framebuffer_srgb_enabled();
		gs_enable_framebuffer_srgb(true);

		gs_blend_state_push();
		gs_blend_function(GS_BLEND_ONE, GS_BLEND_INVSRCALPHA);

		gs_texture_t *const texture = capture->texture;
		gs_effect_set_texture_srgb(
			gs_effect_get_param_by_name(effect, "image"), texture);
		gs_effect_set_float(gs_effect_get_param_by_name(effect,
								"multiplier"),
				    multiplier);

		const size_t passes = gs_technique_begin(tech);
		for (size_t i = 0; i < passes; i++) {
			if (gs_technique_begin_pass(tech, i)) {
				gs_draw_sprite(texture, 0, 0, 0);

				gs_technique_end_pass(tech);
			}
		}
		gs_technique_end(tech);

		gs_blend_state_pop();

		gs_enable_framebuffer_srgb(previous);
	}
}

extern "C" EXPORT uint32_t
winrt_capture_width(const struct winrt_capture *capture)
{
	return capture ? capture->texture_width : 0;
}

extern "C" EXPORT uint32_t
winrt_capture_height(const struct winrt_capture *capture)
{
	return capture ? capture->texture_height : 0;
}

extern "C" EXPORT void winrt_capture_thread_start()
{
	struct winrt_capture *capture = capture_list;
	void *const device = gs_get_device_obj();
	while (capture) {
		try {
			winrt_capture_device_loss_rebuild(device, capture);
		}
		catch (...) {
			blog(LOG_ERROR, "Failed to rebuild capture device", winrt::to_hresult().value);
		}
		capture = capture->next;
	}
}

extern "C" EXPORT void winrt_capture_thread_stop()
{
	struct winrt_capture *capture = capture_list;
	while (capture) {
		winrt_capture_device_loss_release(capture);
		capture = capture->next;
	}
}<|MERGE_RESOLUTION|>--- conflicted
+++ resolved
@@ -351,11 +351,6 @@
 	}
 
 	return item;
-}
-
-extern "C" EXPORT BOOL winrt_capture_active(const struct winrt_capture *capture)
-{
-	return capture->active;
 }
 
 static void winrt_capture_device_loss_rebuild(void *device_void, void *data)
@@ -600,37 +595,9 @@
 	}
 }
 
-<<<<<<< HEAD
-static void draw_texture(struct winrt_capture *capture)
-{
-	gs_effect_t *const effect = obs_get_base_effect(OBS_EFFECT_OPAQUE);
-	gs_technique_t *tech = gs_effect_get_technique(effect, "Draw");
-	gs_eparam_t *image = gs_effect_get_param_by_name(effect, "image");
-
-	const bool previous = gs_framebuffer_srgb_enabled();
-	gs_enable_framebuffer_srgb(true);
-	gs_enable_blending(false);
-
-	gs_texture_t *const texture = capture->texture;
-	gs_effect_set_texture_srgb(image, texture);
-
-	const size_t passes = gs_technique_begin(tech);
-	for (size_t i = 0; i < passes; i++) {
-		if (gs_technique_begin_pass(tech, i)) {
-			gs_draw_sprite(texture, 0, 0, 0);
-
-			gs_technique_end_pass(tech);
-		}
-	}
-	gs_technique_end(tech);
-
-	gs_enable_blending(true);
-	gs_enable_framebuffer_srgb(previous);
-=======
 extern "C" EXPORT BOOL winrt_capture_active(const struct winrt_capture *capture)
 {
 	return capture->active;
->>>>>>> b4f7499b
 }
 
 extern "C" EXPORT BOOL winrt_capture_show_cursor(struct winrt_capture *capture,
