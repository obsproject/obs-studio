--- conflicted
+++ resolved
@@ -134,16 +134,8 @@
 	uint32_t texture_width;
 	uint32_t texture_height;
 	D3D11_BOX client_box;
-<<<<<<< HEAD
-	bool client_box_available;
-	bool capture_closed;
-
-	bool thread_changed;
-	bool active;
-=======
 
 	BOOL active;
->>>>>>> 890d325d
 	struct winrt_capture *next;
 
 	void draw_cursor()
@@ -197,13 +189,6 @@
 
 		DestroyIcon(icon);
 	}
-<<<<<<< HEAD
-	void on_item_closed(winrt::Windows::Graphics::Capture::GraphicsCaptureItem const& sender,
-				winrt::Windows::Foundation::IInspectable const&)
-	{
-		capture_closed = true;
-	}
-=======
 
 	void on_closed(
 		winrt::Windows::Graphics::Capture::GraphicsCaptureItem const &,
@@ -212,7 +197,6 @@
 		active = FALSE;
 	}
 
->>>>>>> 890d325d
 	void on_frame_arrived(winrt::Windows::Graphics::Capture::
 				      Direct3D11CaptureFramePool const &sender,
 			      winrt::Windows::Foundation::IInspectable const &)
@@ -300,12 +284,8 @@
 static void winrt_capture_device_loss_release(void *data)
 {
 	winrt_capture *capture = static_cast<winrt_capture *>(data);
-<<<<<<< HEAD
-	capture->item_closed.revoke();
-=======
 	capture->active = FALSE;
 
->>>>>>> 890d325d
 	capture->frame_arrived.revoke();
 	capture->frame_pool.Close();
 	capture->session.Close();
@@ -375,10 +355,6 @@
 	capture->frame_arrived = frame_pool.FrameArrived(
 		winrt::auto_revoke,
 		{capture, &winrt_capture::on_frame_arrived});
-<<<<<<< HEAD
-	capture->item_closed = capture->item.Closed(winrt::auto_revoke, {capture, &winrt_capture::on_item_closed});
-	session.StartCapture();
-=======
 
 	try {
 		session.StartCapture();
@@ -389,7 +365,6 @@
 	} catch (...) {
 		blog(LOG_ERROR, "StartCapture (0x%08X)", winrt::to_hresult());
 	}
->>>>>>> 890d325d
 }
 
 extern "C" EXPORT struct winrt_capture *
@@ -452,10 +427,6 @@
 		winrt_capture_cursor_toggle_supported();
 	if (cursor_toggle_supported)
 		session.IsCursorCaptureEnabled(false);
-<<<<<<< HEAD
-#endif
-=======
->>>>>>> 890d325d
 
 	struct winrt_capture *capture = new winrt_capture{};
 	capture->capture_closed = false;
@@ -564,11 +535,7 @@
 extern "C" EXPORT void winrt_capture_render(struct winrt_capture *capture,
 					    gs_effect_t *effect)
 {
-<<<<<<< HEAD
-	if (capture && capture->texture_written)
-=======
 	if (capture->texture_written)
->>>>>>> 890d325d
 		draw_texture(capture, effect);
 }
 
@@ -584,15 +551,6 @@
 	return capture ? capture->texture_height : 0;
 }
 
-<<<<<<< HEAD
-extern "C" EXPORT bool
-winrt_capture_is_closed(const struct winrt_capture *capture)
-{
-	return capture->capture_closed;
-}
-
-=======
->>>>>>> 890d325d
 extern "C" EXPORT void winrt_capture_thread_start()
 {
 	struct winrt_capture *capture = capture_list;
