--- conflicted
+++ resolved
@@ -30,9 +30,6 @@
 indent_style = space
 indent_size = 2
 
-<<<<<<< HEAD
-[plugins/rtmp-services/data/**/*.json]
-=======
 [plugins/{rtmp-services,win-capture}/data/**/*.json]
 indent_style = space
 indent_size = 4
@@ -62,6 +59,5 @@
 indent_size = 1
 
 [{*.obt,*.oha,*.ovt}]
->>>>>>> 144599fb
 indent_style = space
 indent_size = 4