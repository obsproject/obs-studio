<<<<<<< HEAD
cmake_minimum_required(VERSION 3.16...3.25)
=======
cmake_minimum_required(VERSION 3.22...3.25)
>>>>>>> 144599fb

add_library(caption STATIC EXCLUDE_FROM_ALL )
add_library(OBS::caption ALIAS caption)

target_sources(
  caption
<<<<<<< HEAD
  PRIVATE src/caption.c
=======
  PRIVATE # cmake-format: sortable
          caption/cea708.h
          caption/eia608.h
          caption/eia608_charmap.h
          caption/mpeg.h
          caption/scc.h
          caption/utf8.h
          src/caption.c
>>>>>>> 144599fb
          src/cea708.c
          src/eia608.c
          src/eia608_charmap.c
          src/eia608_from_utf8.c
          src/mpeg.c
<<<<<<< HEAD
          src/srt.c
          src/scc.c
          src/utf8.c
          src/xds.c
          caption/eia608.h
          caption/eia608_charmap.h
          caption/cea708.h
          caption/mpeg.h
          caption/scc.h
          caption/utf8.h
  PUBLIC caption/caption.h)

target_compile_definitions(caption PRIVATE __STDC_CONSTANT_MACROS $<$<CXX_COMPILER_ID:MSVC>:_CRT_SECURE_NO_WARNINGS>)

target_compile_options(caption PRIVATE $<$<CXX_COMPILER_ID:Clang,AppleClang,GNU>:-Wno-unused-but-set-parameter>)

=======
          src/scc.c
          src/srt.c
          src/utf8.c
          src/xds.c
  PUBLIC caption/caption.h)

>>>>>>> 144599fb
target_include_directories(
  caption
  PRIVATE caption
  PUBLIC "${CMAKE_CURRENT_SOURCE_DIR}")

<<<<<<< HEAD
set_target_properties(caption PROPERTIES FOLDER deps POSITION_INDEPENDENT_CODE ON)
=======
target_compile_definitions(caption PRIVATE __STDC_CONSTANT_MACROS)

# cmake-format: off
target_compile_options(
  caption
  PRIVATE $<$<COMPILE_LANG_AND_ID:C,Clang,AppleClang,GNU>:-Wno-unused-but-set-parameter>
          $<$<COMPILE_LANG_AND_ID:C,Clang,AppleClang,GNU>:-Wno-strict-prototypes>
          $<$<COMPILE_LANG_AND_ID:C,Clang,AppleClang>:-Wno-comma>)
# cmake-format: on

set_target_properties(caption PROPERTIES FOLDER deps POSITION_INDEPENDENT_CODE TRUE)
>>>>>>> 144599fb
<|MERGE_RESOLUTION|>--- conflicted
+++ resolved
@@ -1,17 +1,10 @@
-<<<<<<< HEAD
-cmake_minimum_required(VERSION 3.16...3.25)
-=======
 cmake_minimum_required(VERSION 3.22...3.25)
->>>>>>> 144599fb
 
 add_library(caption STATIC EXCLUDE_FROM_ALL )
 add_library(OBS::caption ALIAS caption)
 
 target_sources(
   caption
-<<<<<<< HEAD
-  PRIVATE src/caption.c
-=======
   PRIVATE # cmake-format: sortable
           caption/cea708.h
           caption/eia608.h
@@ -20,45 +13,22 @@
           caption/scc.h
           caption/utf8.h
           src/caption.c
->>>>>>> 144599fb
           src/cea708.c
           src/eia608.c
           src/eia608_charmap.c
           src/eia608_from_utf8.c
           src/mpeg.c
-<<<<<<< HEAD
-          src/srt.c
-          src/scc.c
-          src/utf8.c
-          src/xds.c
-          caption/eia608.h
-          caption/eia608_charmap.h
-          caption/cea708.h
-          caption/mpeg.h
-          caption/scc.h
-          caption/utf8.h
-  PUBLIC caption/caption.h)
-
-target_compile_definitions(caption PRIVATE __STDC_CONSTANT_MACROS $<$<CXX_COMPILER_ID:MSVC>:_CRT_SECURE_NO_WARNINGS>)
-
-target_compile_options(caption PRIVATE $<$<CXX_COMPILER_ID:Clang,AppleClang,GNU>:-Wno-unused-but-set-parameter>)
-
-=======
           src/scc.c
           src/srt.c
           src/utf8.c
           src/xds.c
   PUBLIC caption/caption.h)
 
->>>>>>> 144599fb
 target_include_directories(
   caption
   PRIVATE caption
   PUBLIC "${CMAKE_CURRENT_SOURCE_DIR}")
 
-<<<<<<< HEAD
-set_target_properties(caption PROPERTIES FOLDER deps POSITION_INDEPENDENT_CODE ON)
-=======
 target_compile_definitions(caption PRIVATE __STDC_CONSTANT_MACROS)
 
 # cmake-format: off
@@ -69,5 +39,4 @@
           $<$<COMPILE_LANG_AND_ID:C,Clang,AppleClang>:-Wno-comma>)
 # cmake-format: on
 
-set_target_properties(caption PROPERTIES FOLDER deps POSITION_INDEPENDENT_CODE TRUE)
->>>>>>> 144599fb
+set_target_properties(caption PROPERTIES FOLDER deps POSITION_INDEPENDENT_CODE TRUE)