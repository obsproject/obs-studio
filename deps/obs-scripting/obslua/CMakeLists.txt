<<<<<<< HEAD
cmake_minimum_required(VERSION 3.16...3.25)
=======
cmake_minimum_required(VERSION 3.22...3.25)
>>>>>>> 144599fb

legacy_check()

if(POLICY CMP0078)
  cmake_policy(SET CMP0078 NEW)
endif()

if(POLICY CMP0086)
  cmake_policy(SET CMP0086 NEW)
endif()

find_package(Luajit REQUIRED)
find_package(SWIG 4 REQUIRED)

<<<<<<< HEAD
find_package(SWIG 4 REQUIRED)

include(UseSWIG)
=======
include(UseSWIG)

set_source_files_properties(obslua.i PROPERTIES USE_TARGET_INCLUDE_DIRECTORIES TRUE)
>>>>>>> 144599fb

set_source_files_properties(obslua.i PROPERTIES USE_TARGET_INCLUDE_DIRECTORIES TRUE)
swig_add_library(
  obslua
  LANGUAGE lua
  TYPE MODULE
  SOURCES obslua.i)

add_library(OBS::lua ALIAS obslua)

<<<<<<< HEAD
target_compile_options(obslua PRIVATE "$<$<C_COMPILER_ID:AppleClang,Clang>:-Wno-error=shorten-64-to-32>")
target_compile_definitions(obslua PRIVATE SWIG_TYPE_TABLE=obslua SWIG_LUA_INTERPRETER_NO_DEBUG
                                          $<$<BOOL:${ENABLE_UI}>:ENABLE_UI>)

target_link_libraries(obslua PRIVATE OBS::scripting OBS::cstrcache OBS::libobs Luajit::Luajit
                                     $<$<BOOL:ENABLE_UI>:OBS::frontend-api>)

if(OS_WINDOWS)
  target_compile_options(obslua PRIVATE /wd4054 /wd4197 /wd4244 /wd4267)
elseif(OS_MACOS)
  set_property(TARGET obslua PROPERTY XCODE_ATTRIBUTE_STRIP_STYLE non-global)
elseif(OS_LINUX OR OS_FREEBSD)
  target_compile_options(obslua PRIVATE -Wno-maybe-uninitialized)
endif()
=======
target_compile_options(
  obslua
  PRIVATE $<$<PLATFORM_ID:Windows>:/wd4054>
          $<$<PLATFORM_ID:Windows>:/wd4197>
          $<$<PLATFORM_ID:Windows>:/wd4244>
          $<$<PLATFORM_ID:Windows>:/wd4267>
          $<$<COMPILE_LANG_AND_ID:C,AppleClang,Clang>:-Wno-shorten-64-to-32>
          $<$<COMPILE_LANG_AND_ID:C,AppleClang,Clang>:-Wno-unreachable-code>
          $<$<COMPILE_LANG_AND_ID:C,GNU>:-Wno-maybe-uninitialized>)

target_compile_definitions(obslua PRIVATE SWIG_TYPE_TABLE=obslua SWIG_LUA_INTERPRETER_NO_DEBUG
                                          $<$<BOOL:${ENABLE_UI}>:ENABLE_UI>)

target_link_libraries(obslua PRIVATE OBS::cstrcache OBS::libobs OBS::scripting Luajit::Luajit
                                     $<$<BOOL:${ENABLE_UI}>:OBS::frontend-api>)
>>>>>>> 144599fb

set_property(
  TARGET obslua
  APPEND
  PROPERTY SWIG_COMPILE_DEFINITIONS "SWIG_TYPE_TABLE=obslua" "SWIG_LUA_INTERPRETER_NO_DEBUG"
           "$<$<BOOL:${ENABLE_UI}>:ENABLE_UI>")

<<<<<<< HEAD
set_target_properties_obs(obslua PROPERTIES FOLDER scripting)
=======
# cmake-format: off
set_target_properties_obs(obslua PROPERTIES FOLDER scripting XCODE_ATTRIBUTE_STRIP_STYLE non-global)
# cmake-format: on
>>>>>>> 144599fb
<|MERGE_RESOLUTION|>--- conflicted
+++ resolved
@@ -1,8 +1,4 @@
-<<<<<<< HEAD
-cmake_minimum_required(VERSION 3.16...3.25)
-=======
 cmake_minimum_required(VERSION 3.22...3.25)
->>>>>>> 144599fb
 
 legacy_check()
 
@@ -17,17 +13,10 @@
 find_package(Luajit REQUIRED)
 find_package(SWIG 4 REQUIRED)
 
-<<<<<<< HEAD
-find_package(SWIG 4 REQUIRED)
-
-include(UseSWIG)
-=======
 include(UseSWIG)
 
 set_source_files_properties(obslua.i PROPERTIES USE_TARGET_INCLUDE_DIRECTORIES TRUE)
->>>>>>> 144599fb
 
-set_source_files_properties(obslua.i PROPERTIES USE_TARGET_INCLUDE_DIRECTORIES TRUE)
 swig_add_library(
   obslua
   LANGUAGE lua
@@ -36,22 +25,6 @@
 
 add_library(OBS::lua ALIAS obslua)
 
-<<<<<<< HEAD
-target_compile_options(obslua PRIVATE "$<$<C_COMPILER_ID:AppleClang,Clang>:-Wno-error=shorten-64-to-32>")
-target_compile_definitions(obslua PRIVATE SWIG_TYPE_TABLE=obslua SWIG_LUA_INTERPRETER_NO_DEBUG
-                                          $<$<BOOL:${ENABLE_UI}>:ENABLE_UI>)
-
-target_link_libraries(obslua PRIVATE OBS::scripting OBS::cstrcache OBS::libobs Luajit::Luajit
-                                     $<$<BOOL:ENABLE_UI>:OBS::frontend-api>)
-
-if(OS_WINDOWS)
-  target_compile_options(obslua PRIVATE /wd4054 /wd4197 /wd4244 /wd4267)
-elseif(OS_MACOS)
-  set_property(TARGET obslua PROPERTY XCODE_ATTRIBUTE_STRIP_STYLE non-global)
-elseif(OS_LINUX OR OS_FREEBSD)
-  target_compile_options(obslua PRIVATE -Wno-maybe-uninitialized)
-endif()
-=======
 target_compile_options(
   obslua
   PRIVATE $<$<PLATFORM_ID:Windows>:/wd4054>
@@ -67,7 +40,6 @@
 
 target_link_libraries(obslua PRIVATE OBS::cstrcache OBS::libobs OBS::scripting Luajit::Luajit
                                      $<$<BOOL:${ENABLE_UI}>:OBS::frontend-api>)
->>>>>>> 144599fb
 
 set_property(
   TARGET obslua
@@ -75,10 +47,6 @@
   PROPERTY SWIG_COMPILE_DEFINITIONS "SWIG_TYPE_TABLE=obslua" "SWIG_LUA_INTERPRETER_NO_DEBUG"
            "$<$<BOOL:${ENABLE_UI}>:ENABLE_UI>")
 
-<<<<<<< HEAD
-set_target_properties_obs(obslua PROPERTIES FOLDER scripting)
-=======
 # cmake-format: off
 set_target_properties_obs(obslua PROPERTIES FOLDER scripting XCODE_ATTRIBUTE_STRIP_STYLE non-global)
-# cmake-format: on
->>>>>>> 144599fb
+# cmake-format: on