--- conflicted
+++ resolved
@@ -5,26 +5,11 @@
 add_library(w32-pthreads SHARED EXCLUDE_FROM_ALL )
 add_library(OBS::w32-pthreads ALIAS w32-pthreads)
 
-<<<<<<< HEAD
-target_sources(w32-pthreads PRIVATE implement.h pthread.c pthread.h sched.h semaphore.h w32-pthreads.rc)
-=======
 target_sources(w32-pthreads PRIVATE # cmake-format: sortable
                                     implement.h pthread.c pthread.h sched.h semaphore.h w32-pthreads.rc)
 
->>>>>>> 144599fb
 target_compile_definitions(w32-pthreads PRIVATE __CLEANUP_C PTW32_BUILD)
-target_include_directories(w32-pthreads PUBLIC "$<BUILD_INTERFACE:${CMAKE_CURRENT_SOURCE_DIR}>")
 
-<<<<<<< HEAD
-configure_file(cmake/windows/obs-module.rc.in w32-pthreads.rc)
-
-set_target_properties_obs(w32-pthreads PROPERTIES FOLDER deps)
-
-set_property(
-  TARGET w32-pthreads
-  APPEND
-  PROPERTY PUBLIC_HEADER pthread.h sched.h)
-=======
 target_include_directories(w32-pthreads PUBLIC "$<BUILD_INTERFACE:${CMAKE_CURRENT_SOURCE_DIR}>")
 
 configure_file(cmake/windows/obs-module.rc.in w32-pthreads.rc)
@@ -36,5 +21,4 @@
   APPEND
   PROPERTY PUBLIC_HEADER pthread.h sched.h)
 
->>>>>>> 144599fb
 target_export(w32-pthreads)