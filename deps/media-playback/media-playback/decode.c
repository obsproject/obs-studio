/*
 * Copyright (c) 2023 Lain Bailey <lain@obsproject.com>
 *
 * Permission to use, copy, modify, and distribute this software for any
 * purpose with or without fee is hereby granted, provided that the above
 * copyright notice and this permission notice appear in all copies.
 *
 * THE SOFTWARE IS PROVIDED "AS IS" AND THE AUTHOR DISCLAIMS ALL WARRANTIES
 * WITH REGARD TO THIS SOFTWARE INCLUDING ALL IMPLIED WARRANTIES OF
 * MERCHANTABILITY AND FITNESS. IN NO EVENT SHALL THE AUTHOR BE LIABLE FOR
 * ANY SPECIAL, DIRECT, INDIRECT, OR CONSEQUENTIAL DAMAGES OR ANY DAMAGES
 * WHATSOEVER RESULTING FROM LOSS OF USE, DATA OR PROFITS, WHETHER IN AN
 * ACTION OF CONTRACT, NEGLIGENCE OR OTHER TORTIOUS ACTION, ARISING OUT OF
 * OR IN CONNECTION WITH THE USE OR PERFORMANCE OF THIS SOFTWARE.
 */

#include "decode.h"

#include "media-playback.h"
#include "media.h"
#include <libavutil/mastering_display_metadata.h>

enum AVHWDeviceType hw_priority[] = {
<<<<<<< HEAD
	AV_HWDEVICE_TYPE_D3D11VA,      AV_HWDEVICE_TYPE_DXVA2,
	AV_HWDEVICE_TYPE_CUDA,         AV_HWDEVICE_TYPE_VAAPI,
=======
	AV_HWDEVICE_TYPE_CUDA,         AV_HWDEVICE_TYPE_D3D11VA,
	AV_HWDEVICE_TYPE_DXVA2,        AV_HWDEVICE_TYPE_VAAPI,
>>>>>>> 144599fb
	AV_HWDEVICE_TYPE_VDPAU,        AV_HWDEVICE_TYPE_QSV,
	AV_HWDEVICE_TYPE_VIDEOTOOLBOX, AV_HWDEVICE_TYPE_NONE,
};

static bool has_hw_type(const AVCodec *c, enum AVHWDeviceType type,
			enum AVPixelFormat *hw_format)
{
	for (int i = 0;; i++) {
		const AVCodecHWConfig *config = avcodec_get_hw_config(c, i);
		if (!config) {
			break;
		}

		if (config->methods & AV_CODEC_HW_CONFIG_METHOD_HW_DEVICE_CTX &&
		    config->device_type == type) {
			*hw_format = config->pix_fmt;
			return true;
		}
	}

	return false;
}

static void init_hw_decoder(struct mp_decode *d, AVCodecContext *c)
{
	enum AVHWDeviceType *priority = hw_priority;
	AVBufferRef *hw_ctx = NULL;

	while (*priority != AV_HWDEVICE_TYPE_NONE) {
		if (has_hw_type(d->codec, *priority, &d->hw_format)) {
			int ret = av_hwdevice_ctx_create(&hw_ctx, *priority,
							 NULL, NULL, 0);
			if (ret == 0)
				break;
		}

		priority++;
	}

	if (hw_ctx) {
		c->hw_device_ctx = av_buffer_ref(hw_ctx);
		c->opaque = d;
		d->hw_ctx = hw_ctx;
		d->hw = true;
	}
}

static int mp_open_codec(struct mp_decode *d, bool hw)
{
	AVCodecContext *c;
	int ret;

	c = avcodec_alloc_context3(d->codec);
	if (!c) {
		blog(LOG_WARNING, "MP: Failed to allocate context");
		return -1;
	}

	ret = avcodec_parameters_to_context(c, d->stream->codecpar);
	if (ret < 0)
		goto fail;

	d->hw = false;

	if (hw)
		init_hw_decoder(d, c);

	if (c->thread_count == 1 && c->codec_id != AV_CODEC_ID_PNG &&
	    c->codec_id != AV_CODEC_ID_TIFF &&
	    c->codec_id != AV_CODEC_ID_JPEG2000 &&
	    c->codec_id != AV_CODEC_ID_MPEG4 && c->codec_id != AV_CODEC_ID_WEBP)
		c->thread_count = 0;

	ret = avcodec_open2(c, d->codec, NULL);
	if (ret < 0)
		goto fail;

	d->decoder = c;
	return ret;

fail:
	avcodec_free_context(&c);
	avcodec_free_context(&d->decoder);

	return ret;
}

static uint16_t get_max_luminance(const AVStream *stream)
{
	uint32_t max_luminance = 0;

#if LIBAVCODEC_VERSION_INT < AV_VERSION_INT(60, 31, 102)
	for (int i = 0; i < stream->nb_side_data; i++) {
		const AVPacketSideData *const sd = &stream->side_data[i];
#else
	for (int i = 0; i < stream->codecpar->nb_coded_side_data; i++) {
		const AVPacketSideData *const sd =
			&stream->codecpar->coded_side_data[i];
#endif
		switch (sd->type) {
		case AV_PKT_DATA_MASTERING_DISPLAY_METADATA: {
			const AVMasteringDisplayMetadata *mastering =
				(AVMasteringDisplayMetadata *)sd->data;
			if (mastering->has_luminance) {
				max_luminance =
					(uint32_t)(av_q2d(mastering
								  ->max_luminance) +
						   0.5);
			}

			break;
		}
		case AV_PKT_DATA_CONTENT_LIGHT_LEVEL: {
			const AVContentLightMetadata *const md =
				(AVContentLightMetadata *)&sd->data;
			max_luminance = md->MaxCLL;
			break;
		}
		default:
			break;
		}
	}

	return max_luminance;
}

bool mp_decode_init(mp_media_t *m, enum AVMediaType type, bool hw)
{
	struct mp_decode *d = type == AVMEDIA_TYPE_VIDEO ? &m->v : &m->a;
	enum AVCodecID id;
	AVStream *stream;
	int ret;

	memset(d, 0, sizeof(*d));
	d->m = m;
	d->audio = type == AVMEDIA_TYPE_AUDIO;

	ret = av_find_best_stream(m->fmt, type, -1, -1, NULL, 0);
	if (ret < 0)
		return false;
	stream = d->stream = m->fmt->streams[ret];
	id = stream->codecpar->codec_id;

	if (type == AVMEDIA_TYPE_VIDEO)
		d->max_luminance = get_max_luminance(stream);

	if (id == AV_CODEC_ID_VP8 || id == AV_CODEC_ID_VP9) {
		AVDictionaryEntry *tag = NULL;
		tag = av_dict_get(stream->metadata, "alpha_mode", tag,
				  AV_DICT_IGNORE_SUFFIX);

		if (tag && strcmp(tag->value, "1") == 0) {
			char *codec = (id == AV_CODEC_ID_VP8) ? "libvpx"
							      : "libvpx-vp9";
			d->codec = avcodec_find_decoder_by_name(codec);
		}
	}

	if (!d->codec)
		d->codec = avcodec_find_decoder(id);

	if (!d->codec) {
		blog(LOG_WARNING, "MP: Failed to find %s codec",
		     av_get_media_type_string(type));
		return false;
	}

	ret = mp_open_codec(d, hw);
	if (ret < 0) {
		blog(LOG_WARNING, "MP: Failed to open %s decoder: %s",
		     av_get_media_type_string(type), av_err2str(ret));
		return false;
	}

	d->sw_frame = av_frame_alloc();
	if (!d->sw_frame) {
		blog(LOG_WARNING, "MP: Failed to allocate %s frame",
		     av_get_media_type_string(type));
		return false;
	}

	if (d->hw) {
		d->hw_frame = av_frame_alloc();
		if (!d->hw_frame) {
			blog(LOG_WARNING, "MP: Failed to allocate %s hw frame",
			     av_get_media_type_string(type));
			return false;
		}

		d->in_frame = d->hw_frame;
	} else {
		d->in_frame = d->sw_frame;
	}

#if LIBAVCODEC_VERSION_MAJOR < 60
	if (d->codec->capabilities & CODEC_CAP_TRUNC)
		d->decoder->flags |= CODEC_FLAG_TRUNC;
#endif

	d->orig_pkt = av_packet_alloc();
	d->pkt = av_packet_alloc();

	return true;
}

extern void mp_media_free_packet(mp_media_t *m, AVPacket *pkt);

void mp_decode_clear_packets(struct mp_decode *d)
{
	if (d->packet_pending) {
		av_packet_unref(d->orig_pkt);
		d->packet_pending = false;
	}

	while (d->packets.size) {
		AVPacket *pkt;
		deque_pop_front(&d->packets, &pkt, sizeof(pkt));
		mp_media_free_packet(d->m, pkt);
	}
}

void mp_decode_free(struct mp_decode *d)
{
	mp_decode_clear_packets(d);
	deque_free(&d->packets);

	av_packet_free(&d->pkt);
	av_packet_free(&d->orig_pkt);

	if (d->hw_frame) {
		av_frame_unref(d->hw_frame);
		av_free(d->hw_frame);
	}

	if (d->decoder)
		avcodec_free_context(&d->decoder);

	if (d->sw_frame) {
		av_frame_unref(d->sw_frame);
		av_free(d->sw_frame);
	}

	if (d->hw_ctx) {
		av_buffer_unref(&d->hw_ctx);
	}

	memset(d, 0, sizeof(*d));
}

void mp_decode_push_packet(struct mp_decode *decode, AVPacket *packet)
{
	deque_push_back(&decode->packets, &packet, sizeof(packet));
}

static inline int64_t get_estimated_duration(struct mp_decode *d,
					     int64_t last_pts)
{
	if (d->audio) {
		return av_rescale_q(d->in_frame->nb_samples,
				    (AVRational){1, d->in_frame->sample_rate},
				    (AVRational){1, 1000000000});
	} else {
		if (last_pts)
			return d->frame_pts - last_pts;

		if (d->last_duration)
			return d->last_duration;

		return av_rescale_q(d->decoder->time_base.num,
				    d->decoder->time_base,
				    (AVRational){1, 1000000000});
	}
}

static int decode_packet(struct mp_decode *d, int *got_frame)
{
	int ret;
	*got_frame = 0;

	ret = avcodec_receive_frame(d->decoder, d->in_frame);
	if (ret != 0 && ret != AVERROR(EAGAIN)) {
		if (ret == AVERROR_EOF)
			ret = 0;
		return ret;
	}

	if (ret != 0) {
		ret = avcodec_send_packet(d->decoder, d->pkt);
		if (ret != 0 && ret != AVERROR(EAGAIN)) {
			if (ret == AVERROR_EOF)
				ret = 0;
			return ret;
		}

		ret = avcodec_receive_frame(d->decoder, d->in_frame);
		if (ret != 0 && ret != AVERROR(EAGAIN)) {
			if (ret == AVERROR_EOF)
				ret = 0;
			return ret;
		}

		*got_frame = (ret == 0);
		ret = d->pkt->size;
	} else {
		ret = 0;
		*got_frame = 1;
	}

	if (*got_frame && d->hw) {
		if (d->hw_frame->format != d->hw_format) {
			d->frame = d->hw_frame;
			return ret;
		}

		/* does not check for color format or other parameter changes which would require frame buffer realloc */
		if (d->sw_frame->data[0] &&
		    (d->sw_frame->width != d->hw_frame->width ||
		     d->sw_frame->height != d->hw_frame->height)) {
			blog(LOG_DEBUG,
			     "MP: hardware frame size changed from %dx%d to %dx%d. reallocating frame",
			     d->sw_frame->width, d->sw_frame->height,
			     d->hw_frame->width, d->hw_frame->height);
			av_frame_unref(d->sw_frame);
		}

		int err = av_hwframe_transfer_data(d->sw_frame, d->hw_frame, 0);
		if (err == 0) {
			err = av_frame_copy_props(d->sw_frame, d->hw_frame);
		}
		if (err) {
			ret = 0;
			*got_frame = false;
		}
	}

	d->frame = d->sw_frame;
	return ret;
}

bool mp_decode_next(struct mp_decode *d)
{
	bool eof = d->m->eof;
	int got_frame;
	int ret;

	d->frame_ready = false;

	if (!eof && !d->packets.size)
		return true;

	while (!d->frame_ready) {
		if (!d->packet_pending) {
			if (!d->packets.size) {
				if (eof) {
					d->pkt->data = NULL;
					d->pkt->size = 0;
				} else {
					return true;
				}
			} else {
				mp_media_free_packet(d->m, d->orig_pkt);
				deque_pop_front(&d->packets, &d->orig_pkt,
						sizeof(d->orig_pkt));
				av_packet_ref(d->pkt, d->orig_pkt);
				d->packet_pending = true;
			}
		}

		ret = decode_packet(d, &got_frame);

		if (!got_frame && ret == 0) {
			d->eof = true;
			return true;
		}
		if (ret < 0) {
#ifdef DETAILED_DEBUG_INFO
			blog(LOG_DEBUG, "MP: decode failed: %s",
			     av_err2str(ret));
#endif

			if (d->packet_pending) {
				av_packet_unref(d->orig_pkt);
				av_packet_unref(d->pkt);
				d->packet_pending = false;
			}
			return true;
		}

		d->frame_ready = !!got_frame;

		if (d->packet_pending) {
			if (d->pkt->size) {
				d->pkt->data += ret;
				d->pkt->size -= ret;
			}

			if (d->pkt->size <= 0) {
				av_packet_unref(d->orig_pkt);
				av_packet_unref(d->pkt);
				d->packet_pending = false;
			}
		}
	}

	if (d->frame_ready) {
		int64_t last_pts = d->frame_pts;

		if (d->in_frame->best_effort_timestamp == AV_NOPTS_VALUE)
			d->frame_pts = d->next_pts;
		else
			d->frame_pts =
				av_rescale_q(d->in_frame->best_effort_timestamp,
					     d->stream->time_base,
					     (AVRational){1, 1000000000});
#if LIBAVUTIL_VERSION_INT >= AV_VERSION_INT(57, 30, 100)
		int64_t duration = d->in_frame->duration;
#else
		int64_t duration = d->in_frame->pkt_duration;
#endif
		if (!duration)
			duration = get_estimated_duration(d, last_pts);
		else
			duration = av_rescale_q(duration, d->stream->time_base,
						(AVRational){1, 1000000000});

		if (d->m->speed != 100) {
			d->frame_pts = av_rescale_q(
				d->frame_pts, (AVRational){1, d->m->speed},
				(AVRational){1, 100});
			duration = av_rescale_q(duration,
						(AVRational){1, d->m->speed},
						(AVRational){1, 100});
		}

		d->last_duration = duration;
		d->next_pts = d->frame_pts + duration;
	}

	return true;
}

void mp_decode_flush(struct mp_decode *d)
{
	avcodec_flush_buffers(d->decoder);
	mp_decode_clear_packets(d);
	d->eof = false;
	d->frame_pts = 0;
	d->frame_ready = false;
	d->next_pts = 0;
}<|MERGE_RESOLUTION|>--- conflicted
+++ resolved
@@ -21,13 +21,8 @@
 #include <libavutil/mastering_display_metadata.h>
 
 enum AVHWDeviceType hw_priority[] = {
-<<<<<<< HEAD
-	AV_HWDEVICE_TYPE_D3D11VA,      AV_HWDEVICE_TYPE_DXVA2,
-	AV_HWDEVICE_TYPE_CUDA,         AV_HWDEVICE_TYPE_VAAPI,
-=======
 	AV_HWDEVICE_TYPE_CUDA,         AV_HWDEVICE_TYPE_D3D11VA,
 	AV_HWDEVICE_TYPE_DXVA2,        AV_HWDEVICE_TYPE_VAAPI,
->>>>>>> 144599fb
 	AV_HWDEVICE_TYPE_VDPAU,        AV_HWDEVICE_TYPE_QSV,
 	AV_HWDEVICE_TYPE_VIDEOTOOLBOX, AV_HWDEVICE_TYPE_NONE,
 };
