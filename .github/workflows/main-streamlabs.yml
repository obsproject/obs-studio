name: 'CI Multiplatform Build'

on:
  push:
    paths-ignore:
      - '**.md'
    branches: [ "streamlabs" ]
    tags:
      - '*'
  pull_request:
    paths-ignore:
      - '**.md'
    branches: [ "streamlabs" ]

env:
  InstallPath: "packed_build"
  BUILD_DIRECTORY: "build"
  RELEASE_BUCKET: "obsstudios3.streamlabs.com"
  PACKAGE_NAME: "libobs"

jobs:
  macos64:
    name: 'macOS'
    runs-on: [macos-12]
    strategy:
      matrix:
        arch: ['x86_64', 'arm64']
        ReleaseName: [release, debug]
        include:
        - ReleaseName: release
          BUILD_CONFIG: RelWithDebInfo
        - ReleaseName: debug
          BUILD_CONFIG: Debug
    env:
      OS_TAG: "osx"
      MACOSX_DEPLOYMENT_TARGET_X86_64: '10.15'
      MACOSX_DEPLOYMENT_TARGET_ARM64: '11.0'
      CEF_BUILD_VERSION_MAC: '5060'
<<<<<<< HEAD
      DEPS_VERSION_MAC: '2023-08-28s7'
      QT_DEPS_VERSION_MAC: '20c82a4193784cb321061394789c6d04aabb85e5'
=======
      CEF_BUILD_REVISION_MAC: 'v4'
      DEPS_VERSION_MAC: '2022-08-02-b230301'
      QT_DEPS_VERSION_MAC: '2022-08-02'
>>>>>>> 83715b38
      VLC_VERSION_MAC: '3.0.8'
      QT_VERSION_MAC: '6.3.1'
      SPARKLE_VERSION: '1.26.0'
      WEBRTC_VERSION_MAC: 'm94-b230130'
      LIBMEDIASOUPCLIENT_VERSION_MAC: '55d724f-b230130'

    steps:
      - name: 'Checkout'
        uses: actions/checkout@v3
        with:
          submodules: 'recursive'
      - name: Get the version
        id: get_version
        run: echo "VERSION=${GITHUB_REF/refs\/tags\//}" >> $GITHUB_OUTPUT
        shell: bash
      - name: 'Setup build environment'
        id: setup
        run: |
          REMOVE_FORMULAS=""
          for FORMULA in ${{ env.BLOCKED_FORMULAS }}; do
            if [ -d "/usr/local/opt/${FORMULA}" ]; then
              REMOVE_FORMULAS="${REMOVE_FORMULAS}${FORMULA} "
            fi
          done

          if [ -n "${REMOVE_FORMULAS}" ]; then
            brew uninstall ${REMOVE_FORMULAS}
          fi

          echo "VERSION=${GITHUB_REF/refs\/tags\//}" >> $GITHUB_OUTPUT
      - name: Configure / Build 
        run: ./slobs_CI/build-script-osx.sh
        env:
          ReleaseName: ${{matrix.ReleaseName}}
          BuildConfig: ${{matrix.BuildConfig}}
          CefBuildConfig: ${{matrix.CefBuildConfig}}
          ARCH: ${{matrix.arch}}
      - name: Tar artifact for deployment
        if: startsWith(github.ref, 'refs/tags/')
        run: cd ${{env.InstallPath}} && 7z a -r ../${{env.TARGET_ARTIFACT}}.7z *
        env:
          TARGET_ARTIFACT: ${{env.PACKAGE_NAME}}-${{env.OS_TAG}}-${{matrix.ReleaseName}}-${{ steps.get_version.outputs.VERSION }}-${{ matrix.arch }}
      - name: Configure AWS credentials
        if: startsWith(github.ref, 'refs/tags/')
        uses: aws-actions/configure-aws-credentials@v2
        with:
          aws-access-key-id: ${{secrets.AWS_RELEASE_ACCESS_KEY_ID}}
          aws-secret-access-key: ${{secrets.AWS_RELEASE_SECRET_ACCESS_KEY}}
          aws-region: us-west-2
      - name: Deploy
        if: startsWith(github.ref, 'refs/tags/')
        run: aws s3 cp ${{env.TARGET_ARTIFACT}}.7z s3://${{env.RELEASE_BUCKET}} --acl public-read
        env:
          TARGET_ARTIFACT: ${{env.PACKAGE_NAME}}-${{env.OS_TAG}}-${{matrix.ReleaseName}}-${{ steps.get_version.outputs.VERSION }}-${{ matrix.arch }}
      - name: 'Upload debug files to Sentry'
        if: startsWith(github.ref, 'refs/tags/')
        run: 'python ./slobs_CI/sentry-osx.py'
        env:
           SENTRY_AUTH_TOKEN: ${{secrets.SENTRY_AUTH_TOKEN}}
           BUILDCONFIG: ${{matrix.BuildConfig}}

  win64:
    name: 'Windows 64-bit'
    runs-on: windows-latest
    strategy:
      matrix:
        ReleaseName: [release, debug]
        include:
        - ReleaseName: release
          BuildConfig: RelWithDebInfo
          CefBuildConfig: Release
        - ReleaseName: debug
          BuildConfig: Debug
          CefBuildConfig: Debug
    env:
      OS_TAG: "windows64"
      CEF_VERSION: 5060
<<<<<<< HEAD
      WIN_DEPS_VERSION: windows-deps-2023-08-28s7-x64
=======
      CEF_REVISION: v3
      WIN_DEPS_VERSION: windows-deps-2022-08-02-x64-sl.1
>>>>>>> 83715b38
      GRPC_VERSION: v1.47.0
      CMakeGenerator: Visual Studio 17 2022
      VLC_VERSION: vlc_3.0.0-git
    steps:
      - name: 'Add msbuild to PATH'
        uses: microsoft/setup-msbuild@v1
      - name: Get the version of aws cli 
        run: aws --version
        shell: powershell
      - name: Install specific version of AWS CLI
        run: |
          $version = "2.13.33"
          $zipfile = "AWSCLIV2.zip"
          Invoke-WebRequest -OutFile $zipfile "https://awscli.amazonaws.com/AWSCLIV2-$version.msi"
          Start-Process msiexec.exe -Wait -ArgumentList "/i $zipfile /qn"
          rm $zipfile
        shell: pwsh
      - name: Get the version of aws cli after install
        run: aws --version
        shell: powershell
      - name: 'Checkout'
        uses: actions/checkout@v3
        with:
          submodules: 'recursive'
      - name: Get the version
        id: get_version
        run: echo "VERSION=${GITHUB_REF/refs\/tags\//}" >> $GITHUB_OUTPUT
        shell: bash
      - name: Configure / Build 
        run: ./slobs_CI/win-build.cmd
        shell: cmd
        env:
          ReleaseName: ${{matrix.ReleaseName}}
          BuildConfig: ${{matrix.BuildConfig}}
          CefBuildConfig: ${{matrix.CefBuildConfig}}
      - name: Fetch symsrv-scripts
        if: startsWith(github.ref, 'refs/tags/')
        uses: actions/checkout@v3
        with:
          fetch-depth: 2
          repository: stream-labs/symsrv-scripts
          path: symsrv-scripts
      - name: Run symbol server scripts
        if: startsWith(github.ref, 'refs/tags/')
        run: ./symsrv-scripts/main.bat "${{ github.workspace }}/symsrv-scripts" ".\main.ps1 -localSourceDir '${{ github.workspace }}' -repo_userId 'stream-labs' -repo_name 'obs-studio' -repo_branch '${{ github.sha }}' -subModules 'plugins/mediasoup-connector,stream-labs,mediasoup-connector,streamlabs;plugins/enc-amf,stream-labs,obs-amd-encoder,streamlabs;plugins/motion-effect,stream-labs,motion-effect,master;plugins/obs-browser,stream-labs,obs-browser,streamlabs;plugins/obs-ndi,stream-labs,obs-ndi,streamlabs;plugins/obs-ndi,stream-labs,obs-amd-encoder,streamlabs;plugins/obs-openvr,stream-labs,OBS-OpenVR-Input-Plugin,master;plugins/sl-vst,stream-labs,sl-vst,streamlabs;plugins/slobs-virtual-cam,stream-labs,slobs-virtual-cam,streamlabs;plugins/win-dshow/libdshowcapture,stream-labs,libdshowcapture,streamlabs'"
        env:
          AWS_SYMB_ACCESS_KEY_ID: ${{secrets.AWS_SYMB_ACCESS_KEY_ID}}
          AWS_SYMB_SECRET_ACCESS_KEY: ${{secrets.AWS_SYMB_SECRET_ACCESS_KEY}}
        shell: powershell
      - name: Tar artifact for deployment
        if: startsWith(github.ref, 'refs/tags/')
        run: 7z a -r ${{env.TARGET_ARTIFACT}}.7z ${{env.InstallPath}}
        env:
          TARGET_ARTIFACT: ${{env.PACKAGE_NAME}}-${{env.OS_TAG}}-${{matrix.ReleaseName}}-${{ steps.get_version.outputs.VERSION }}
      - name: Configure AWS credentials
        if: startsWith(github.ref, 'refs/tags/')
        uses: aws-actions/configure-aws-credentials@v2
        with:
          aws-access-key-id: ${{secrets.AWS_RELEASE_ACCESS_KEY_ID}}
          aws-secret-access-key: ${{secrets.AWS_RELEASE_SECRET_ACCESS_KEY}}
          aws-region: us-west-2
      - name: Deploy
        if: startsWith(github.ref, 'refs/tags/')
        run: aws s3 cp ${{env.TARGET_ARTIFACT}}.7z s3://${{env.RELEASE_BUCKET}} --acl public-read
        env:
          TARGET_ARTIFACT: ${{env.PACKAGE_NAME}}-${{env.OS_TAG}}-${{matrix.ReleaseName}}-${{ steps.get_version.outputs.VERSION }}<|MERGE_RESOLUTION|>--- conflicted
+++ resolved
@@ -36,14 +36,9 @@
       MACOSX_DEPLOYMENT_TARGET_X86_64: '10.15'
       MACOSX_DEPLOYMENT_TARGET_ARM64: '11.0'
       CEF_BUILD_VERSION_MAC: '5060'
-<<<<<<< HEAD
+      CEF_BUILD_REVISION_MAC: 'v4'
       DEPS_VERSION_MAC: '2023-08-28s7'
       QT_DEPS_VERSION_MAC: '20c82a4193784cb321061394789c6d04aabb85e5'
-=======
-      CEF_BUILD_REVISION_MAC: 'v4'
-      DEPS_VERSION_MAC: '2022-08-02-b230301'
-      QT_DEPS_VERSION_MAC: '2022-08-02'
->>>>>>> 83715b38
       VLC_VERSION_MAC: '3.0.8'
       QT_VERSION_MAC: '6.3.1'
       SPARKLE_VERSION: '1.26.0'
@@ -121,12 +116,8 @@
     env:
       OS_TAG: "windows64"
       CEF_VERSION: 5060
-<<<<<<< HEAD
+      CEF_REVISION: v3
       WIN_DEPS_VERSION: windows-deps-2023-08-28s7-x64
-=======
-      CEF_REVISION: v3
-      WIN_DEPS_VERSION: windows-deps-2022-08-02-x64-sl.1
->>>>>>> 83715b38
       GRPC_VERSION: v1.47.0
       CMakeGenerator: Visual Studio 17 2022
       VLC_VERSION: vlc_3.0.0-git
