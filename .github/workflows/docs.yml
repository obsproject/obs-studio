name: Generate Documentation

on:
  push:
    paths-ignore:
      - "cmake/**"
    branches: ['*']
    tags: ['*']
  pull_request:
    paths:
      - "docs/sphinx/**"
  workflow_dispatch:

jobs:
  docs:
    runs-on: ubuntu-latest
    outputs:
      commitHash: ${{ steps.setup.outputs.commitHash }}
      commitBranch: ${{ steps.setup.outputs.commitBranch }}
      fullCommitHash: ${{ steps.setup.outputs.fullCommitHash }}
    steps:
      - name: Checkout
        uses: actions/checkout@v3

      - name: Setup Environment
        id: setup
        run: |
          BRANCH=$(git describe --exact-match --tags 2> /dev/null || git branch --show-current)
          # Remove patch version from tag
          BRANCH=$(echo ${BRANCH} | sed -e 's/\.[0-9]*$//')
          echo "commitBranch=${BRANCH}" >> $GITHUB_OUTPUT
          echo "commitHash=$(git describe --exact-match --tags 2> /dev/null || git rev-parse --short HEAD)" >> $GITHUB_OUTPUT
          echo "fullCommitHash=$(git rev-parse HEAD)" >> $GITHUB_OUTPUT

      - name: Bump Version Number
        shell: bash
        if: github.event_name == 'push'
        run: |
          VERTEST="\#define\sLIBOBS_API_\w+_VER\s([0-9]{1,2})"
          VER=""
          MAJOR=""
          while IFS= read -r l
          do
              if [[ $l =~ $VERTEST ]]; then
                  if [[ $VER = '' ]]; then MAJOR="${BASH_REMATCH[1]}"; else VER+="."; fi
                  VER+="${BASH_REMATCH[1]}"
              fi
          done < "libobs/obs-config.h"

          SVER="version = '([0-9\.]+)'"
          RVER="version = '$VER'"
          SREL="release = '([0-9\.]+)'"
          RREL="release = '$VER'"
          SCOPY="copyright = '([A-Za-z0-9, ]+)'"
          RCOPY="copyright = '2017-$(date +"%Y"), Hugh Bailey'"
          sed -i -E -e "s/${SVER}/${RVER}/g" -e "s/${SREL}/${RREL}/g" -e "s/${SCOPY}/${RCOPY}/g" docs/sphinx/conf.py

      - uses: totaldebug/sphinx-publish-action@1.2.0
        with:
          sphinx_src: 'docs/sphinx'
          build_only: True
          target_branch: 'master'
          target_path: '../home/_build'
          pre_build_commands: 'pip install -Iv sphinx==5.1.1'
<<<<<<< HEAD
=======

>>>>>>> 0fb8bb4b
      - uses: actions/upload-artifact@v3
        with:
          name: 'OBS Studio Docs ${{ steps.setup.outputs.commitHash }}'
          path: |
            ${{ runner.temp }}/_github_home/_build
            !${{ runner.temp }}/_github_home/_build/.doctrees

  deploy:
    runs-on: ubuntu-latest
    needs: docs
    if: ${{ github.event_name == 'workflow_dispatch' || (github.repository_owner == 'obsproject' && startsWith(github.ref, 'refs/tags/') && github.event_name != 'pull_request') }}
    environment:
      name: cf-pages-deploy
    concurrency:
      group: "cf-pages-deployment"
      cancel-in-progress: true
    steps:
      - uses: actions/download-artifact@v3
        with:
          name: 'OBS Studio Docs ${{ needs.docs.outputs.commitHash }}'
          path: docs

      - name: Setup redirects
        run: |
          echo "/previous/27.2 https://obsproject.com/docs/27.2 302" >> docs/_redirects
          echo "/previous/:major.:minor https://:major-:minor.${{ vars.CF_PAGES_PROJECT }}.pages.dev 302" >> docs/_redirects

      - name: Publish to live page
        uses: cloudflare/wrangler-action@4c10c1822abba527d820b29e6333e7f5dac2cabd
        with:
          workingDirectory: docs
          apiToken: ${{ secrets.CF_API_TOKEN }}
          accountId: ${{ secrets.CF_ACCOUNT_ID }}
          command: pages publish . --project-name=${{ vars.CF_PAGES_PROJECT }} --commit-hash='${{ needs.docs.outputs.fullCommitHash }}'

      - name: Publish to tag alias
        if: ${{ startsWith(github.ref, 'refs/tags/') }}
        uses: cloudflare/wrangler-action@4c10c1822abba527d820b29e6333e7f5dac2cabd
        with:
          workingDirectory: docs
          apiToken: ${{ secrets.CF_API_TOKEN }}
          accountId: ${{ secrets.CF_ACCOUNT_ID }}
          command: pages publish . --project-name=${{ vars.CF_PAGES_PROJECT }} --commit-hash='${{ needs.docs.outputs.fullCommitHash }}' --branch='${{ needs.docs.outputs.commitBranch }}'<|MERGE_RESOLUTION|>--- conflicted
+++ resolved
@@ -62,10 +62,6 @@
           target_branch: 'master'
           target_path: '../home/_build'
           pre_build_commands: 'pip install -Iv sphinx==5.1.1'
-<<<<<<< HEAD
-=======
-
->>>>>>> 0fb8bb4b
       - uses: actions/upload-artifact@v3
         with:
           name: 'OBS Studio Docs ${{ steps.setup.outputs.commitHash }}'
