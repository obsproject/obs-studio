cmake_minimum_required(VERSION 2.8.12)

project(obs-studio)

<<<<<<< HEAD
option(BUILD_CLI "Build obs-cli" ON)
option(BUILD_OBS_STUDIO "Build obs-studio" ON)
=======
if(WIN32)
	if (QTDIR OR DEFINED ENV{QTDIR} OR DEFINED ENV{QTDIR32} OR DEFINED ENV{QTDIR64})
		# Qt path set by user or env var
	else()
		set(QTDIR "" CACHE PATH "Path to Qt (e.g. C:/Qt/5.7/msvc2015_64)")
		message(WARNING "QTDIR variable is missing.  Please set this variable to specify path to Qt (e.g. C:/Qt/5.7/msvc2015_64)")
	endif()
	if (DepsPath OR DEFINED ENV{DepsPath} OR DEFINED ENV{DepsPath32} OR DEFINED ENV{DepsPath64})
		# Dependencies path set by user or env var
	else()
		set(DepsPath "" CACHE PATH "Path to compiled dependencies (e.g. D:/dependencies/win64)")
		message(WARNING "DepsPath variable is missing.  Please set this variable to specify path to compiled dependencies (e.g. D:/dependencies/win64)")
	endif()
endif()
>>>>>>> 36b55276

set(CMAKE_MODULE_PATH ${CMAKE_MODULE_PATH} "${CMAKE_SOURCE_DIR}/cmake/Modules/")

include(ObsHelpers)
include(ObsCpack)
include(GNUInstallDirs)

if(MSVC)
	if(BUILD_OBS_STUDIO)
		# make obs-studio "Start Debugging" work in ALL_BUILD.
		file(GENERATE
			OUTPUT "${CMAKE_BINARY_DIR}/ALL_BUILD.vcxproj.user"
			INPUT "${CMAKE_SOURCE_DIR}/cmake/ALL_BUILD.vcxproj.user.in")
	endif()
	if(BUILD_CLI)
		# make obs-cli project "Start Debugging" work.
		file(GENERATE
			OUTPUT "${CMAKE_BINARY_DIR}/obs-cli/obs-cli.vcxproj.user"
			INPUT "${CMAKE_SOURCE_DIR}/cmake/ALL_BUILD_CLI.vcxproj.user.in")
	endif()
endif()

if(NOT CMAKE_BUILD_TYPE)
        set(CMAKE_BUILD_TYPE RelWithDebInfo)
endif()

find_package(CXX11 REQUIRED)
set(CMAKE_CXX_FLAGS "${CMAKE_CXX_FLAGS} ${CXX11_FLAGS}")

if(${CMAKE_C_COMPILER_ID} MATCHES "Clang" OR ${CMAKE_CXX_COMPILER_ID} MATCHES "Clang")
	set(CMAKE_COMPILER_IS_CLANG TRUE)
endif()

if(CMAKE_COMPILER_IS_GNUCC OR CMAKE_COMPILER_IS_GNUCXX OR CMAKE_COMPILER_IS_CLANG)
	set(CMAKE_CXX_FLAGS "-Wall -Wextra -Wno-unused-function -Werror-implicit-function-declaration -Wno-missing-field-initializers ${CMAKE_CXX_FLAGS} -fno-strict-aliasing")
	set(CMAKE_C_FLAGS "-Wall -Wextra -Wno-unused-function -Werror-implicit-function-declaration -Wno-missing-braces -Wno-missing-field-initializers ${CMAKE_C_FLAGS} -std=gnu99 -fno-strict-aliasing")

	option(USE_LIBC++ "Use libc++ instead of libstdc++" ${APPLE})
	if(USE_LIBC++)
		set(CMAKE_CXX_FLAGS "${CMAKE_CXX_FLAGS} -stdlib=libc++")
	endif()
elseif(MSVC)
	if(CMAKE_CXX_FLAGS MATCHES "/W[0-4]")
		string(REGEX REPLACE "/W[0-4]" "/W4" CMAKE_CXX_FLAGS "${CMAKE_CXX_FLAGS}")
	else()
		set(CMAKE_CXX_FLAGS "${CMAKE_CXX_FLAGS} /W4")
	endif()

	# Disable pointless constant condition warnings
	set(CMAKE_CXX_FLAGS "${CMAKE_CXX_FLAGS} /wd4127 /wd4201")
endif()

if(WIN32)
	add_definitions(-DUNICODE -D_UNICODE)
endif()

if(MSVC)
	set(CMAKE_C_FLAGS_DEBUG "/DDEBUG=1 /D_DEBUG=1 ${CMAKE_C_FLAGS_DEBUG}")
	set(CMAKE_CXX_FLAGS_DEBUG "/DDEBUG=1 /D_DEBUG=1 ${CMAKE_C_FLAGS_DEBUG}")

	if(NOT CMAKE_SIZEOF_VOID_P EQUAL 8)
		set(CMAKE_EXE_LINKER_FLAGS "${CMAKE_EXE_LINKER_FLAGS} /SAFESEH:NO")
		set(CMAKE_SHARED_LINKER_FLAGS "${CMAKE_SHARED_LINKER_FLAGS} /SAFESEH:NO")
		set(CMAKE_MODULE_LINKER_FLAGS "${CMAKE_MODULE_LINKER_FLAGS} /SAFESEH:NO")
	endif()
else()
	if(MINGW)
		set(CMAKE_WIDL "widl" CACHE STRING "wine IDL header file generation program")
		set(CMAKE_C_FLAGS "${CMAKE_C_FLAGS} -D_WIN32_WINNT=0x0600 -DWINVER=0x0600")
		set(CMAKE_CXX_FLAGS "${CMAKE_CXX_FLAGS} -D_WIN32_WINNT=0x0600 -DWINVER=0x0600")
	endif()
	set(CMAKE_C_FLAGS_DEBUG "-DDEBUG=1 -D_DEBUG=1 ${CMAKE_C_FLAGS_DEBUG}")
	set(CMAKE_CXX_FLAGS_DEBUG "-DDEBUG=1 -D_DEBUG=1 ${CMAKE_C_FLAGS_DEBUG}")
endif()

if(APPLE)
	set(CMAKE_MACOSX_RPATH TRUE)
	set(CMAKE_BUILD_WITH_INSTALL_RPATH TRUE)
	list(APPEND CMAKE_INSTALL_RPATH "@loader_path/" "@executable_path/")
elseif(UNIX)
	option(USE_XDG "Utilize XDG Base Directory Specification" ON)
	if(USE_XDG)
		add_definitions(-DUSE_XDG)
	endif()

	if(NOT UNIX_STRUCTURE)
		list(APPEND CMAKE_INSTALL_RPATH "$ORIGIN")
	endif()
endif()

option(BUILD_TESTS "Build test directory (includes test sources and possibly a platform test executable)" FALSE)
mark_as_advanced(BUILD_TESTS)

if(NOT INSTALLER_RUN)
	add_subdirectory(deps)


	if(WIN32)
		add_subdirectory(libobs-d3d11)
	endif()

	add_subdirectory(libobs-opengl)
	add_subdirectory(libobs)
	add_subdirectory(plugins)
	if(BUILD_CLI)
		add_subdirectory(obs-cli)
	endif()
	if(BUILD_OBS_STUDIO)
		add_subdirectory(UI)
	endif()
	if (BUILD_TESTS)
		add_subdirectory(test)
	endif()

	add_subdirectory(cmake/helper_subdir)
else()
	obs_generate_multiarch_installer()
endif()

include(CopyMSVCBins)<|MERGE_RESOLUTION|>--- conflicted
+++ resolved
@@ -2,10 +2,9 @@
 
 project(obs-studio)
 
-<<<<<<< HEAD
 option(BUILD_CLI "Build obs-cli" ON)
 option(BUILD_OBS_STUDIO "Build obs-studio" ON)
-=======
+
 if(WIN32)
 	if (QTDIR OR DEFINED ENV{QTDIR} OR DEFINED ENV{QTDIR32} OR DEFINED ENV{QTDIR64})
 		# Qt path set by user or env var
@@ -20,7 +19,6 @@
 		message(WARNING "DepsPath variable is missing.  Please set this variable to specify path to compiled dependencies (e.g. D:/dependencies/win64)")
 	endif()
 endif()
->>>>>>> 36b55276
 
 set(CMAKE_MODULE_PATH ${CMAKE_MODULE_PATH} "${CMAKE_SOURCE_DIR}/cmake/Modules/")
 
