--- conflicted
+++ resolved
@@ -107,16 +107,12 @@
 
 	add_subdirectory(libobs-opengl)
 	add_subdirectory(libobs)
-<<<<<<< HEAD
-=======
-	add_subdirectory(UI)
->>>>>>> 001f3c75
 	add_subdirectory(plugins)
 	if(BUILD_CLI)
 		add_subdirectory(obs-cli)
 	endif()
 	if(BUILD_OBS_STUDIO)
-		add_subdirectory(obs)
+		add_subdirectory(UI)
 	endif()
 	if (BUILD_TESTS)
 		add_subdirectory(test)
