--- conflicted
+++ resolved
@@ -50,27 +50,6 @@
 
 void gs_texture_2d::BackupTexture(const uint8_t *const *data)
 {
-<<<<<<< HEAD
-	size_t textures = (type == GS_TEXTURE_2D ? 1 : 6);
-	this->data.resize(levels * textures);
-
-	uint32_t bbp = gs_get_format_bpp(format);
-
-	for (size_t i = 0; i < textures; i++) {
-		uint32_t w = width;
-		uint32_t h = height;
-
-		for (uint32_t j = 0; j < levels; j++) {
-			if (!data[i * levels + j])
-				break;
-
-			uint32_t texSize = bbp * w * h / 8;
-			this->data[i * levels + j].resize(texSize);
-
-			vector<uint8_t> &subData = this->data[i * levels + j];
-			memcpy(&subData[0], data[i * levels + j], texSize);
-
-=======
 	uint32_t textures = type == GS_TEXTURE_CUBE ? 6 : 1;
 	uint32_t bbp = gs_get_format_bpp(format);
 
@@ -91,7 +70,6 @@
 			subData.resize(texSize);
 			memcpy(&subData[0], data[i], texSize);
 
->>>>>>> e6a55e77
 			if (w > 1)
 				w /= 2;
 			if (h > 1)
