cmake_minimum_required(VERSION 3.24...3.25)

legacy_check()

add_library(libobs-d3d11 MODULE)
add_library(OBS::libobs-d3d11 ALIAS libobs-d3d11)

target_sources(
  libobs-d3d11
  PRIVATE # cmake-format: sortable
          d3d11-duplicator.cpp
          d3d11-indexbuffer.cpp
          d3d11-rebuild.cpp
          d3d11-samplerstate.cpp
          d3d11-shader.cpp
          d3d11-shaderprocessor.cpp
          d3d11-shaderprocessor.hpp
          d3d11-stagesurf.cpp
          d3d11-subsystem.cpp
          d3d11-subsystem.hpp
          d3d11-texture2d.cpp
          d3d11-texture3d.cpp
          d3d11-vertexbuffer.cpp
          d3d11-zstencilbuffer.cpp)

<<<<<<< HEAD
set(MODULE_DESCRIPTION "OBS Library D3D11 wrapper")
configure_file(${CMAKE_SOURCE_DIR}/cmake/bundle/windows/obs-module.rc.in libobs-d3d11.rc)
=======
configure_file(cmake/windows/obs-module.rc.in libobs-d3d11.rc)
target_sources(libobs-d3d11 PRIVATE libobs-d3d11.rc)
>>>>>>> 144599fb

target_compile_definitions(
  libobs-d3d11 PRIVATE $<$<BOOL:${GPU_PRIORITY_VAL}>:USE_GPU_PRIORITY>
                       "$<IF:$<BOOL:${GPU_PRIORITY_VAL}>,GPU_PRIORITY_VAL=${GPU_PRIORITY_VAL},GPU_PRIORITY_VAL=0>")

target_link_libraries(libobs-d3d11 PRIVATE OBS::libobs d3d9 d3d11 d3dcompiler dxgi shcore)

target_enable_feature(libobs "Direct3D 11 renderer")

<<<<<<< HEAD
target_compile_definitions(libobs-d3d11 PRIVATE UNICODE _UNICODE _CRT_SECURE_NO_WARNINGS _CRT_NONSTDC_NO_WARNINGS)

if(NOT DEFINED GPU_PRIORITY_VAL
   OR "x${GPU_PRIORITY_VAL}x" STREQUAL "xx"
   OR "${GPU_PRIORITY_VAL}" STREQUAL "0")
  target_compile_definitions(libobs-d3d11 PRIVATE USE_GPU_PRIORITY=FALSE GPU_PRIORITY_VAL=0)
else()
  target_compile_definitions(libobs-d3d11 PRIVATE USE_GPU_PRIORITY=TRUE GPU_PRIORITY_VAL=${GPU_PRIORITY_VAL})
endif()

target_link_libraries(libobs-d3d11 PRIVATE OBS::libobs d3d9 d3d11 dxgi shcore)

set_target_properties(
=======
# cmake-format: off
set_target_properties_obs(
>>>>>>> 144599fb
  libobs-d3d11
  PROPERTIES FOLDER core
             VERSION 0
             SOVERSION ${OBS_VERSION_MAJOR}
             COMPILE_WARNING_AS_ERROR FALSE)
# cmake-format: on<|MERGE_RESOLUTION|>--- conflicted
+++ resolved
@@ -23,13 +23,8 @@
           d3d11-vertexbuffer.cpp
           d3d11-zstencilbuffer.cpp)
 
-<<<<<<< HEAD
-set(MODULE_DESCRIPTION "OBS Library D3D11 wrapper")
-configure_file(${CMAKE_SOURCE_DIR}/cmake/bundle/windows/obs-module.rc.in libobs-d3d11.rc)
-=======
 configure_file(cmake/windows/obs-module.rc.in libobs-d3d11.rc)
 target_sources(libobs-d3d11 PRIVATE libobs-d3d11.rc)
->>>>>>> 144599fb
 
 target_compile_definitions(
   libobs-d3d11 PRIVATE $<$<BOOL:${GPU_PRIORITY_VAL}>:USE_GPU_PRIORITY>
@@ -39,24 +34,8 @@
 
 target_enable_feature(libobs "Direct3D 11 renderer")
 
-<<<<<<< HEAD
-target_compile_definitions(libobs-d3d11 PRIVATE UNICODE _UNICODE _CRT_SECURE_NO_WARNINGS _CRT_NONSTDC_NO_WARNINGS)
-
-if(NOT DEFINED GPU_PRIORITY_VAL
-   OR "x${GPU_PRIORITY_VAL}x" STREQUAL "xx"
-   OR "${GPU_PRIORITY_VAL}" STREQUAL "0")
-  target_compile_definitions(libobs-d3d11 PRIVATE USE_GPU_PRIORITY=FALSE GPU_PRIORITY_VAL=0)
-else()
-  target_compile_definitions(libobs-d3d11 PRIVATE USE_GPU_PRIORITY=TRUE GPU_PRIORITY_VAL=${GPU_PRIORITY_VAL})
-endif()
-
-target_link_libraries(libobs-d3d11 PRIVATE OBS::libobs d3d9 d3d11 dxgi shcore)
-
-set_target_properties(
-=======
 # cmake-format: off
 set_target_properties_obs(
->>>>>>> 144599fb
   libobs-d3d11
   PROPERTIES FOLDER core
              VERSION 0
