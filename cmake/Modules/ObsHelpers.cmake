--- conflicted
+++ resolved
@@ -223,16 +223,11 @@
 function(export_target target)
   set(CMAKE_EXPORT_PACKAGE_REGISTRY OFF)
 
-<<<<<<< HEAD
-  set(_EXCLUDE "EXCLUDE_FROM_ALL")
-
-=======
   if(OS_LINUX OR OS_FREEBSD)
     set(_EXCLUDE "")
   else()
     set(_EXCLUDE "EXCLUDE_FROM_ALL")
   endif()
->>>>>>> 087ee39e
   install(
     TARGETS ${target}
     EXPORT ${target}Targets
