<<<<<<< HEAD
cmake_minimum_required(VERSION 3.16...3.25)
=======
cmake_minimum_required(VERSION 3.22...3.25)
>>>>>>> 144599fb

legacy_check()

add_library(libobs-opengl SHARED)
add_library(OBS::libobs-opengl ALIAS libobs-opengl)

if(NOT TARGET OBS::glad)
  add_subdirectory("${CMAKE_SOURCE_DIR}/deps/glad" "${CMAKE_BINARY_DIR}/deps/glad")
endif()

<<<<<<< HEAD
=======
if(OS_LINUX
   OR OS_FREEBSD
   OR OS_OPENBSD)
  find_package(X11 REQUIRED)
  # cmake-format: off
  find_package(Xcb REQUIRED xcb)
  # cmake-format: on
  find_package(X11-xcb REQUIRED)

  if(ENABLE_WAYLAND)
    find_package(OpenGL REQUIRED EGL)
    find_package(Wayland REQUIRED)
  endif()
endif()

>>>>>>> 144599fb
target_sources(
  libobs-opengl
  PRIVATE # cmake-format: sortable
          $<$<AND:$<PLATFORM_ID:Linux,FreeBSD,OpenBSD>,$<BOOL:${ENABLE_WAYLAND}>>:gl-wayland-egl.c>
          $<$<PLATFORM_ID:Darwin>:gl-cocoa.m>
          $<$<PLATFORM_ID:Linux,FreeBSD,OpenBSD>:gl-egl-common.c>
          $<$<PLATFORM_ID:Linux,FreeBSD,OpenBSD>:gl-nix.c>
          $<$<PLATFORM_ID:Linux,FreeBSD,OpenBSD>:gl-x11-egl.c>
          $<$<PLATFORM_ID:Windows>:gl-windows.c>
          gl-helpers.c
          gl-helpers.h
          gl-indexbuffer.c
          gl-shader.c
          gl-shaderparser.c
          gl-shaderparser.h
          gl-stagesurf.c
          gl-subsystem.c
          gl-subsystem.h
          gl-texture2d.c
          gl-texture3d.c
          gl-texturecube.c
          gl-vertexbuffer.c
          gl-zstencil.c)

<<<<<<< HEAD
target_link_libraries(libobs-opengl PRIVATE OBS::libobs OBS::glad)

if(OS_WINDOWS)
  configure_file(cmake/windows/obs-module.rc.in libobs-opengl.rc)

  target_sources(libobs-opengl PRIVATE gl-windows.c libobs-opengl.rc)
elseif(OS_MACOS)
  find_library(COCOA Cocoa)
  find_library(IOSURF IOSurface)

  target_sources(libobs-opengl PRIVATE gl-cocoa.m)
  target_compile_definitions(libobs-opengl PRIVATE GL_SILENCE_DEPRECATION)

  target_link_libraries(libobs-opengl PRIVATE ${COCOA} ${IOSURF})
elseif(OS_LINUX OR OS_FREEBSD)
  find_package(X11 REQUIRED)
  find_package(
    xcb
    COMPONENTS xcb
    REQUIRED)
  find_package(x11-xcb REQUIRED)

  target_sources(libobs-opengl PRIVATE gl-egl-common.c gl-nix.c gl-x11-egl.c)
  target_link_libraries(libobs-opengl PRIVATE xcb::xcb X11::x11-xcb)

  if(ENABLE_WAYLAND)
    find_package(
      OpenGL
      COMPONENTS EGL
      REQUIRED)

    find_package(Wayland REQUIRED)

    target_sources(libobs-opengl PRIVATE gl-wayland-egl.c)
    target_link_libraries(libobs-opengl PRIVATE OpenGL::EGL Wayland::EGL)
  endif()

=======
target_compile_options(libobs-opengl PRIVATE $<$<COMPILE_LANG_AND_ID:C,AppleClang,Clang>:-Wno-strict-prototypes>)

target_compile_definitions(libobs-opengl PRIVATE $<$<PLATFORM_ID:Darwin>:GL_SILENCE_DEPRECATION>)

target_link_libraries(
  libobs-opengl
  PRIVATE OBS::libobs
          OBS::glad
          "$<$<PLATFORM_ID:Darwin>:$<LINK_LIBRARY:FRAMEWORK,Cocoa.framework>>"
          "$<$<PLATFORM_ID:Darwin>:$<LINK_LIBRARY:FRAMEWORK,IOSurface.framework>>"
          $<$<PLATFORM_ID:Linux,FreeBSD,OpenBSD>:xcb::xcb>
          $<$<PLATFORM_ID:Linux,FreeBSD,OpenBSD>:X11::x11-xcb>
          $<$<AND:$<PLATFORM_ID:Linux,FreeBSD,OpenBSD>,$<BOOL:${ENABLE_WAYLAND}>>:OpenGL::EGL>
          $<$<AND:$<PLATFORM_ID:Linux,FreeBSD,OpenBSD>,$<BOOL:${ENABLE_WAYLAND}>>:Wayland::EGL>)

if(OS_WINDOWS)
  configure_file(cmake/windows/obs-module.rc.in libobs-opengl.rc)
  target_sources(libobs-opengl PRIVATE libobs-opengl.rc)
>>>>>>> 144599fb
endif()

target_enable_feature(libobs "OpenGL renderer")

<<<<<<< HEAD
=======
# cmake-format: off
>>>>>>> 144599fb
set_target_properties_obs(
  libobs-opengl
  PROPERTIES FOLDER core
             VERSION 0
             PREFIX ""
<<<<<<< HEAD
             SOVERSION "${OBS_VERSION_MAJOR}")
=======
             SOVERSION "${OBS_VERSION_MAJOR}")
# cmake-format: on
>>>>>>> 144599fb
<|MERGE_RESOLUTION|>--- conflicted
+++ resolved
@@ -1,8 +1,4 @@
-<<<<<<< HEAD
-cmake_minimum_required(VERSION 3.16...3.25)
-=======
 cmake_minimum_required(VERSION 3.22...3.25)
->>>>>>> 144599fb
 
 legacy_check()
 
@@ -13,8 +9,6 @@
   add_subdirectory("${CMAKE_SOURCE_DIR}/deps/glad" "${CMAKE_BINARY_DIR}/deps/glad")
 endif()
 
-<<<<<<< HEAD
-=======
 if(OS_LINUX
    OR OS_FREEBSD
    OR OS_OPENBSD)
@@ -30,7 +24,6 @@
   endif()
 endif()
 
->>>>>>> 144599fb
 target_sources(
   libobs-opengl
   PRIVATE # cmake-format: sortable
@@ -55,45 +48,6 @@
           gl-vertexbuffer.c
           gl-zstencil.c)
 
-<<<<<<< HEAD
-target_link_libraries(libobs-opengl PRIVATE OBS::libobs OBS::glad)
-
-if(OS_WINDOWS)
-  configure_file(cmake/windows/obs-module.rc.in libobs-opengl.rc)
-
-  target_sources(libobs-opengl PRIVATE gl-windows.c libobs-opengl.rc)
-elseif(OS_MACOS)
-  find_library(COCOA Cocoa)
-  find_library(IOSURF IOSurface)
-
-  target_sources(libobs-opengl PRIVATE gl-cocoa.m)
-  target_compile_definitions(libobs-opengl PRIVATE GL_SILENCE_DEPRECATION)
-
-  target_link_libraries(libobs-opengl PRIVATE ${COCOA} ${IOSURF})
-elseif(OS_LINUX OR OS_FREEBSD)
-  find_package(X11 REQUIRED)
-  find_package(
-    xcb
-    COMPONENTS xcb
-    REQUIRED)
-  find_package(x11-xcb REQUIRED)
-
-  target_sources(libobs-opengl PRIVATE gl-egl-common.c gl-nix.c gl-x11-egl.c)
-  target_link_libraries(libobs-opengl PRIVATE xcb::xcb X11::x11-xcb)
-
-  if(ENABLE_WAYLAND)
-    find_package(
-      OpenGL
-      COMPONENTS EGL
-      REQUIRED)
-
-    find_package(Wayland REQUIRED)
-
-    target_sources(libobs-opengl PRIVATE gl-wayland-egl.c)
-    target_link_libraries(libobs-opengl PRIVATE OpenGL::EGL Wayland::EGL)
-  endif()
-
-=======
 target_compile_options(libobs-opengl PRIVATE $<$<COMPILE_LANG_AND_ID:C,AppleClang,Clang>:-Wno-strict-prototypes>)
 
 target_compile_definitions(libobs-opengl PRIVATE $<$<PLATFORM_ID:Darwin>:GL_SILENCE_DEPRECATION>)
@@ -112,23 +66,15 @@
 if(OS_WINDOWS)
   configure_file(cmake/windows/obs-module.rc.in libobs-opengl.rc)
   target_sources(libobs-opengl PRIVATE libobs-opengl.rc)
->>>>>>> 144599fb
 endif()
 
 target_enable_feature(libobs "OpenGL renderer")
 
-<<<<<<< HEAD
-=======
 # cmake-format: off
->>>>>>> 144599fb
 set_target_properties_obs(
   libobs-opengl
   PROPERTIES FOLDER core
              VERSION 0
              PREFIX ""
-<<<<<<< HEAD
              SOVERSION "${OBS_VERSION_MAJOR}")
-=======
-             SOVERSION "${OBS_VERSION_MAJOR}")
-# cmake-format: on
->>>>>>> 144599fb
+# cmake-format: on