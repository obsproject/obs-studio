/******************************************************************************
    Copyright (C) 2019 by Ivan Avdeev <me@w23.ru>

    This program is free software: you can redistribute it and/or modify
    it under the terms of the GNU General Public License as published by
    the Free Software Foundation, either version 2 of the License, or
    (at your option) any later version.

    This program is distributed in the hope that it will be useful,
    but WITHOUT ANY WARRANTY; without even the implied warranty of
    MERCHANTABILITY or FITNESS FOR A PARTICULAR PURPOSE.  See the
    GNU General Public License for more details.

    You should have received a copy of the GNU General Public License
    along with this program.  If not, see <http://www.gnu.org/licenses/>.
******************************************************************************/

/* GL context initialization using EGL instead of GLX
 * Which is essential for improved and more performant screen grabbing and
 * VA-API feeding techniques.
 *
 * Note: most of x11-related functionality was taken from gl-x11.c
 */

#include <X11/Xlib.h>
#include <X11/Xlib-xcb.h>

#include <xcb/xcb.h>

#include <stdio.h>

#include "gl-egl-common.h"
#include "gl-x11-egl.h"

#include <glad/glad_egl.h>

typedef EGLDisplay(EGLAPIENTRYP PFNEGLGETPLATFORMDISPLAYEXTPROC)(
	EGLenum platform, void *native_display, const EGLint *attrib_list);

static const int ctx_attribs[] = {
#ifdef _DEBUG
	EGL_CONTEXT_OPENGL_DEBUG,
	EGL_TRUE,
#endif
	EGL_CONTEXT_OPENGL_PROFILE_MASK,
	EGL_CONTEXT_OPENGL_CORE_PROFILE_BIT,
	EGL_CONTEXT_MAJOR_VERSION,
	3,
	EGL_CONTEXT_MINOR_VERSION,
	3,
	EGL_NONE,
};

static int ctx_pbuffer_attribs[] = {EGL_WIDTH, 2, EGL_HEIGHT, 2, EGL_NONE};

static const EGLint ctx_config_attribs[] = {EGL_STENCIL_SIZE,
					    0,
					    EGL_DEPTH_SIZE,
					    0,
					    EGL_BUFFER_SIZE,
					    24,
					    EGL_ALPHA_SIZE,
					    0,
					    EGL_RENDERABLE_TYPE,
					    EGL_OPENGL_BIT,
					    EGL_SURFACE_TYPE,
					    EGL_WINDOW_BIT | EGL_PBUFFER_BIT,
					    EGL_NONE};

struct gl_windowinfo {
	/* Windows in X11 are defined with integers (XID).
	 * xcb_window_t is a define for this... they are
	 * compatible with Xlib as well.
	 */
	xcb_window_t window;
	EGLSurface surface;
};

struct gl_platform {
	Display *xdisplay;
	EGLDisplay edisplay;
	EGLConfig config;
	EGLContext context;
	EGLSurface pbuffer;
	bool close_xdisplay;
};

/* The following utility function is copied verbatim from GLX code. */

static xcb_get_geometry_reply_t *get_window_geometry(xcb_connection_t *xcb_conn,
						     xcb_drawable_t drawable)
{
	xcb_get_geometry_cookie_t cookie;
	xcb_generic_error_t *error;
	xcb_get_geometry_reply_t *reply;

	cookie = xcb_get_geometry(xcb_conn, drawable);
	reply = xcb_get_geometry_reply(xcb_conn, cookie, &error);

	if (error) {
		blog(LOG_ERROR, "Failed to fetch parent window geometry!");
		free(error);
		free(reply);
		return 0;
	}

	return reply;
}

static const char *get_egl_error_string2(const EGLint error)
{
	switch (error) {
#define OBS_EGL_CASE_ERROR(e) \
	case e:               \
		return #e;
		OBS_EGL_CASE_ERROR(EGL_SUCCESS)
		OBS_EGL_CASE_ERROR(EGL_NOT_INITIALIZED)
		OBS_EGL_CASE_ERROR(EGL_BAD_ACCESS)
		OBS_EGL_CASE_ERROR(EGL_BAD_ALLOC)
		OBS_EGL_CASE_ERROR(EGL_BAD_ATTRIBUTE)
		OBS_EGL_CASE_ERROR(EGL_BAD_CONTEXT)
		OBS_EGL_CASE_ERROR(EGL_BAD_CONFIG)
		OBS_EGL_CASE_ERROR(EGL_BAD_CURRENT_SURFACE)
		OBS_EGL_CASE_ERROR(EGL_BAD_DISPLAY)
		OBS_EGL_CASE_ERROR(EGL_BAD_SURFACE)
		OBS_EGL_CASE_ERROR(EGL_BAD_MATCH)
		OBS_EGL_CASE_ERROR(EGL_BAD_PARAMETER)
		OBS_EGL_CASE_ERROR(EGL_BAD_NATIVE_PIXMAP)
		OBS_EGL_CASE_ERROR(EGL_BAD_NATIVE_WINDOW)
		OBS_EGL_CASE_ERROR(EGL_CONTEXT_LOST)
#undef OBS_EGL_CASE_ERROR
	default:
		return "Unknown";
	}
}

static const char *get_egl_error_string()
{
	return get_egl_error_string2(eglGetError());
}

static EGLDisplay get_egl_display(struct gl_platform *plat)
{
	Display *display = plat->xdisplay;
	EGLDisplay edisplay = EGL_NO_DISPLAY;
	const char *egl_client_extensions = NULL;

	egl_client_extensions = eglQueryString(EGL_NO_DISPLAY, EGL_EXTENSIONS);

	PFNEGLGETPLATFORMDISPLAYEXTPROC eglGetPlatformDisplayEXT =
		(PFNEGLGETPLATFORMDISPLAYEXTPROC)(strstr(egl_client_extensions,
							 "EGL_EXT_platform_base")
							  ? eglGetProcAddress(
								    "eglGetPlatformDisplayEXT")
							  : NULL);

	if (eglGetPlatformDisplayEXT) {
		const EGLint plat_attribs[] = {EGL_NONE};
		edisplay = eglGetPlatformDisplayEXT(EGL_PLATFORM_X11_EXT,
						    display, plat_attribs);
		if (EGL_NO_DISPLAY == edisplay)
			blog(LOG_ERROR, "Failed to get EGL/X11 display");
	}

	if (EGL_NO_DISPLAY == edisplay)
		edisplay = eglGetDisplay(display);

	return edisplay;
}

static bool gl_context_create(struct gl_platform *plat)
{
	Display *display = plat->xdisplay;
	int frame_buf_config_count = 0;
	EGLDisplay edisplay = EGL_NO_DISPLAY;
	EGLConfig config = NULL;
	EGLContext context = EGL_NO_CONTEXT;
	int egl_min = 0, egl_maj = 0;
	bool success = false;

	eglBindAPI(EGL_OPENGL_API);

	edisplay = get_egl_display(plat);

	if (EGL_NO_DISPLAY == edisplay) {
		blog(LOG_ERROR,
		     "Failed to get EGL display using eglGetDisplay");
		return false;
	}

	if (!eglInitialize(edisplay, &egl_maj, &egl_min)) {
		blog(LOG_ERROR, "Failed to initialize EGL: %s",
		     get_egl_error_string());
		return false;
	}

	if (!eglChooseConfig(edisplay, ctx_config_attribs, &config, 1,
			     &frame_buf_config_count)) {
		blog(LOG_ERROR, "Unable to find suitable EGL config: %s",
		     get_egl_error_string());
		goto error;
	}

	context =
		eglCreateContext(edisplay, config, EGL_NO_CONTEXT, ctx_attribs);
#ifdef _DEBUG
	if (EGL_NO_CONTEXT == context) {
		const EGLint error = eglGetError();
		if (error == EGL_BAD_ATTRIBUTE) {
			/* Sometimes creation fails because debug gl is not supported */
			blog(LOG_ERROR,
			     "Unable to create EGL context with DEBUG attrib, trying without");
			context = eglCreateContext(edisplay, config,
						   EGL_NO_CONTEXT,
						   ctx_attribs + 2);
		} else {
			blog(LOG_ERROR, "Unable to create EGL context: %s",
			     get_egl_error_string2(error));
			goto error;
		}
	}
#endif
	if (EGL_NO_CONTEXT == context) {
		blog(LOG_ERROR, "Unable to create EGL context: %s",
		     get_egl_error_string());
		goto error;
	}

	plat->pbuffer =
		eglCreatePbufferSurface(edisplay, config, ctx_pbuffer_attribs);
	if (EGL_NO_SURFACE == plat->pbuffer) {
		blog(LOG_ERROR, "Failed to create OpenGL pbuffer: %s",
		     get_egl_error_string());
		goto error;
	}

	plat->edisplay = edisplay;
	plat->config = config;
	plat->context = context;

	success = true;
	blog(LOG_DEBUG, "Created EGLDisplay %p", plat->edisplay);

error:
	if (!success) {
		if (EGL_NO_CONTEXT != context)
			eglDestroyContext(edisplay, context);
		eglTerminate(edisplay);
	}

	XSync(display, false);
	return success;
}

static void gl_context_destroy(struct gl_platform *plat)
{
	eglMakeCurrent(plat->edisplay, EGL_NO_SURFACE, EGL_NO_SURFACE,
		       EGL_NO_CONTEXT);
	eglDestroyContext(plat->edisplay, plat->context);
}

static struct gl_windowinfo *
gl_x11_egl_windowinfo_create(const struct gs_init_data *info)
{
	UNUSED_PARAMETER(info);
	return bmalloc(sizeof(struct gl_windowinfo));
}

static void gl_x11_egl_windowinfo_destroy(struct gl_windowinfo *info)
{
	bfree(info);
}

static Display *open_windowless_display(bool *should_close)
{
	Display *platform_display = obs_get_nix_platform_display();
	Display *display;
	xcb_connection_t *xcb_conn;

	if (platform_display) {
		display = platform_display;
		*should_close = false;
	} else {
		display = XOpenDisplay(NULL);
		*should_close = true;
	}

	if (!display) {
		blog(LOG_ERROR, "Unable to open new X connection!");
		return NULL;
	}

	xcb_conn = XGetXCBConnection(display);
	if (!xcb_conn) {
		blog(LOG_ERROR, "Unable to get XCB connection to main display");
		goto error;
	}

	if (!gladLoadEGL()) {
		blog(LOG_ERROR, "Unable to load EGL entry functions.");
		goto error;
	}

	return display;

error:
	if (*should_close)
		XCloseDisplay(display);
	return NULL;
}

static int x_error_handler(Display *display, XErrorEvent *error)
{
	char str1[512];
	char str2[512];
	char str3[512];
	XGetErrorText(display, error->error_code, str1, sizeof(str1));
	XGetErrorText(display, error->request_code, str2, sizeof(str2));
	XGetErrorText(display, error->minor_code, str3, sizeof(str3));

	blog(LOG_ERROR,
	     "X Error: %s, Major opcode: %s, "
	     "Minor opcode: %s, Serial: %lu",
	     str1, str2, str3, error->serial);
	return 0;
}

static struct gl_platform *gl_x11_egl_platform_create(gs_device_t *device,
						      uint32_t adapter)
{
	/* There's some trickery here... we're mixing libX11, xcb, and EGL
	   For an explanation see here: http://xcb.freedesktop.org/MixingCalls/
	   Essentially, EGL requires Xlib. Everything else we use xcb. */
	struct gl_platform *plat = bmalloc(sizeof(struct gl_platform));
	Display *display = open_windowless_display(&plat->close_xdisplay);

	if (!display) {
		goto fail_display_open;
	}

	XSetEventQueueOwner(display, XCBOwnsEventQueue);
	XSetErrorHandler(x_error_handler);

	/* We assume later that cur_swap is already set. */
	device->plat = plat;

	plat->xdisplay = display;

	if (!gl_context_create(plat)) {
		blog(LOG_ERROR, "Failed to create context!");
		goto fail_context_create;
	}

	if (!eglMakeCurrent(plat->edisplay, plat->pbuffer, plat->pbuffer,
			    plat->context)) {
		blog(LOG_ERROR, "Failed to make context current: %s",
		     get_egl_error_string());
		goto fail_make_current;
	}

	if (!gladLoadGL()) {
		blog(LOG_ERROR, "Failed to load OpenGL entry functions.");
		goto fail_load_gl;
	}

	goto success;

fail_make_current:
	gl_context_destroy(plat);
fail_context_create:
fail_load_gl:
	if (plat->close_xdisplay)
		XCloseDisplay(plat->xdisplay);
fail_display_open:
	bfree(plat);
	plat = NULL;
success:
	UNUSED_PARAMETER(adapter);
	return plat;
}

static void gl_x11_egl_platform_destroy(struct gl_platform *plat)
{
	if (!plat)
		return;

	gl_context_destroy(plat);
	eglTerminate(plat->edisplay);
	if (plat->close_xdisplay)
		XCloseDisplay(plat->xdisplay);
	bfree(plat);
}

static bool gl_x11_egl_platform_init_swapchain(struct gs_swap_chain *swap)
{
	const struct gl_platform *plat = swap->device->plat;
	Display *display = plat->xdisplay;
	xcb_connection_t *xcb_conn = XGetXCBConnection(display);
	xcb_window_t wid = xcb_generate_id(xcb_conn);
	xcb_window_t parent = swap->info.window.id;
	xcb_get_geometry_reply_t *geometry =
		get_window_geometry(xcb_conn, parent);
	bool status = false;

	int visual;

	if (!geometry)
		goto fail_geometry_request;

	{
		if (!eglGetConfigAttrib(plat->edisplay, plat->config,
					EGL_NATIVE_VISUAL_ID,
					(EGLint *)&visual)) {
			blog(LOG_ERROR,
			     "Cannot get visual id for EGL context: %s",
			     get_egl_error_string());
			goto fail_visual_id;
		}
	}

	xcb_colormap_t colormap = xcb_generate_id(xcb_conn);
	uint32_t mask = XCB_CW_BORDER_PIXEL | XCB_CW_COLORMAP;
	uint32_t mask_values[] = {0, colormap, 0};

	xcb_create_colormap(xcb_conn, XCB_COLORMAP_ALLOC_NONE, colormap, parent,
			    visual);

	xcb_void_cookie_t window_cookie = xcb_create_window_checked(
		xcb_conn, 24 /* Hardcoded? */, wid, parent, 0, 0,
		geometry->width, geometry->height, 0, 0, visual, mask,
		mask_values);
	xcb_generic_error_t *err = xcb_request_check(xcb_conn, window_cookie);
	if (err != NULL) {
		char text[512];
		XGetErrorText(display, err->error_code, text, sizeof(text));
		blog(LOG_ERROR,
		     "Swapchain window creation failed: %s"
		     ", Major opcode: %d, Minor opcode: %d",
		     text, err->major_code, err->minor_code);
		goto fail_window_surface;
	}

	const EGLSurface surface =
		eglCreateWindowSurface(plat->edisplay, plat->config, wid, 0);
	if (EGL_NO_SURFACE == surface) {
		blog(LOG_ERROR, "Cannot get window EGL surface: %s",
		     get_egl_error_string());
		goto fail_window_surface;
	}

	swap->wi->window = wid;
	swap->wi->surface = surface;

	xcb_map_window(xcb_conn, wid);

	status = true;
	goto success;

fail_window_surface:
fail_visual_id:
fail_geometry_request:
success:
	free(geometry);
	return status;
}

static void gl_x11_egl_platform_cleanup_swapchain(struct gs_swap_chain *swap)
{
	UNUSED_PARAMETER(swap);
	/* Really nothing to clean up? */
}

static void gl_x11_egl_device_enter_context(gs_device_t *device)
{
	const EGLContext context = device->plat->context;
	const EGLDisplay display = device->plat->edisplay;
	const EGLSurface surface = (device->cur_swap)
					   ? device->cur_swap->wi->surface
					   : device->plat->pbuffer;

	if (!eglMakeCurrent(display, surface, surface, context))
		blog(LOG_ERROR, "Failed to make context current: %s",
		     get_egl_error_string());
}

static void gl_x11_egl_device_leave_context(gs_device_t *device)
{
	const EGLDisplay display = device->plat->edisplay;

	if (!eglMakeCurrent(display, EGL_NO_SURFACE, EGL_NO_SURFACE,
			    EGL_NO_CONTEXT)) {
		blog(LOG_ERROR, "Failed to reset current context: %s",
		     get_egl_error_string());
	}
}

static void *gl_x11_egl_device_get_device_obj(gs_device_t *device)
{
	return device->plat->context;
}

static void gl_x11_egl_getclientsize(const struct gs_swap_chain *swap,
				     uint32_t *width, uint32_t *height)
{
	xcb_connection_t *xcb_conn =
		XGetXCBConnection(swap->device->plat->xdisplay);
	xcb_window_t window = swap->wi->window;

	xcb_get_geometry_reply_t *geometry =
		get_window_geometry(xcb_conn, window);
	if (geometry) {
		*width = geometry->width;
		*height = geometry->height;
	}

	free(geometry);
}

static void gl_x11_egl_update(gs_device_t *device)
{
	Display *display = device->plat->xdisplay;
	xcb_window_t window = device->cur_swap->wi->window;

	uint32_t values[] = {device->cur_swap->info.cx,
			     device->cur_swap->info.cy};

	xcb_configure_window(XGetXCBConnection(display), window,
			     XCB_CONFIG_WINDOW_WIDTH | XCB_CONFIG_WINDOW_HEIGHT,
			     values);
}

static void gl_x11_egl_clear_context(gs_device_t *device)
{
	Display *display = device->plat->edisplay;

	if (!eglMakeCurrent(display, EGL_NO_SURFACE, EGL_NO_SURFACE,
			    EGL_NO_CONTEXT)) {
		blog(LOG_ERROR, "Failed to reset current context.");
	}
}

static void gl_x11_egl_device_load_swapchain(gs_device_t *device,
					     gs_swapchain_t *swap)
{
	if (device->cur_swap == swap)
		return;

	device->cur_swap = swap;

	device_enter_context(device);
}

static void gl_x11_egl_device_present(gs_device_t *device)
{
	Display *display = device->plat->xdisplay;

	xcb_connection_t *xcb_conn = XGetXCBConnection(display);
	xcb_generic_event_t *xcb_event;
	while ((xcb_event = xcb_poll_for_event(xcb_conn))) {
		free(xcb_event);
	}

	if (eglSwapInterval(device->plat->edisplay, 0) == EGL_FALSE) {
		blog(LOG_ERROR, "eglSwapInterval failed");
	}
	if (!eglSwapBuffers(device->plat->edisplay,
			    device->cur_swap->wi->surface))
		blog(LOG_ERROR, "Cannot swap EGL buffers: %s",
		     get_egl_error_string());
}

static struct gs_texture *gl_x11_egl_device_texture_create_from_dmabuf(
	gs_device_t *device, unsigned int width, unsigned int height,
	uint32_t drm_format, enum gs_color_format color_format,
	uint32_t n_planes, const int *fds, const uint32_t *strides,
	const uint32_t *offsets, const uint64_t *modifiers)
{
	struct gl_platform *plat = device->plat;

	return gl_egl_create_dmabuf_image(plat->edisplay, width, height,
					  drm_format, color_format, n_planes,
					  fds, strides, offsets, modifiers);
}

static struct gs_texture *gl_x11_egl_device_texture_create_from_pixmap(
	gs_device_t *device, uint32_t width, uint32_t height,
	enum gs_color_format color_format, uint32_t target, void *pixmap)
{
	struct gl_platform *plat = device->plat;

	return gl_egl_create_texture_from_pixmap(plat->edisplay, width, height,
						 color_format, target,
						 (EGLClientBuffer)pixmap);
}

static bool gl_x11_egl_device_query_dmabuf_capabilities(
	gs_device_t *device, enum gs_dmabuf_flags *dmabuf_flags,
	uint32_t **drm_formats, size_t *n_formats)
{
	struct gl_platform *plat = device->plat;

	return gl_egl_query_dmabuf_capabilities(plat->edisplay, dmabuf_flags,
						drm_formats, n_formats);
}

static bool gl_x11_egl_device_query_dmabuf_modifiers_for_format(
	gs_device_t *device, uint32_t drm_format, uint64_t **modifiers,
	size_t *n_modifiers)
{
	struct gl_platform *plat = device->plat;

	return gl_egl_query_dmabuf_modifiers_for_format(
		plat->edisplay, drm_format, modifiers, n_modifiers);
<<<<<<< HEAD
=======
}

static bool gl_x11_egl_enum_adapters(gs_device_t *device,
				     bool (*callback)(void *param,
						      const char *name,
						      uint32_t id),
				     void *param)
{
	return gl_egl_enum_adapters(device->plat->edisplay, callback, param);
>>>>>>> 144599fb
}

static const struct gl_winsys_vtable egl_x11_winsys_vtable = {
	.windowinfo_create = gl_x11_egl_windowinfo_create,
	.windowinfo_destroy = gl_x11_egl_windowinfo_destroy,
	.platform_create = gl_x11_egl_platform_create,
	.platform_destroy = gl_x11_egl_platform_destroy,
	.platform_init_swapchain = gl_x11_egl_platform_init_swapchain,
	.platform_cleanup_swapchain = gl_x11_egl_platform_cleanup_swapchain,
	.device_enter_context = gl_x11_egl_device_enter_context,
	.device_leave_context = gl_x11_egl_device_leave_context,
	.device_get_device_obj = gl_x11_egl_device_get_device_obj,
	.getclientsize = gl_x11_egl_getclientsize,
	.clear_context = gl_x11_egl_clear_context,
	.update = gl_x11_egl_update,
	.device_load_swapchain = gl_x11_egl_device_load_swapchain,
	.device_present = gl_x11_egl_device_present,
	.device_texture_create_from_dmabuf =
		gl_x11_egl_device_texture_create_from_dmabuf,
	.device_query_dmabuf_capabilities =
		gl_x11_egl_device_query_dmabuf_capabilities,
	.device_query_dmabuf_modifiers_for_format =
		gl_x11_egl_device_query_dmabuf_modifiers_for_format,
	.device_texture_create_from_pixmap =
		gl_x11_egl_device_texture_create_from_pixmap,
	.device_enum_adapters = gl_x11_egl_enum_adapters,
};

const struct gl_winsys_vtable *gl_x11_egl_get_winsys_vtable(void)
{
	return &egl_x11_winsys_vtable;
}<|MERGE_RESOLUTION|>--- conflicted
+++ resolved
@@ -611,8 +611,6 @@
 
 	return gl_egl_query_dmabuf_modifiers_for_format(
 		plat->edisplay, drm_format, modifiers, n_modifiers);
-<<<<<<< HEAD
-=======
 }
 
 static bool gl_x11_egl_enum_adapters(gs_device_t *device,
@@ -622,7 +620,6 @@
 				     void *param)
 {
 	return gl_egl_enum_adapters(device->plat->edisplay, callback, param);
->>>>>>> 144599fb
 }
 
 static const struct gl_winsys_vtable egl_x11_winsys_vtable = {
